/*
 * Copyright (c) 2003, 2023, Oracle and/or its affiliates. All rights reserved.
 * DO NOT ALTER OR REMOVE COPYRIGHT NOTICES OR THIS FILE HEADER.
 *
 * This code is free software; you can redistribute it and/or modify it
 * under the terms of the GNU General Public License version 2 only, as
 * published by the Free Software Foundation.
 *
 * This code is distributed in the hope that it will be useful, but WITHOUT
 * ANY WARRANTY; without even the implied warranty of MERCHANTABILITY or
 * FITNESS FOR A PARTICULAR PURPOSE.  See the GNU General Public License
 * version 2 for more details (a copy is included in the LICENSE file that
 * accompanied this code).
 *
 * You should have received a copy of the GNU General Public License version
 * 2 along with this work; if not, write to the Free Software Foundation,
 * Inc., 51 Franklin St, Fifth Floor, Boston, MA 02110-1301 USA.
 *
 * Please contact Oracle, 500 Oracle Parkway, Redwood Shores, CA 94065 USA
 * or visit www.oracle.com if you need additional information or have any
 * questions.
 *
 */

#include "precompiled.hpp"
#include "classfile/javaClasses.inline.hpp"
#include "classfile/moduleEntry.hpp"
#include "classfile/vmClasses.hpp"
#include "classfile/vmSymbols.hpp"
#include "code/nmethod.hpp"
#include "code/pcDesc.hpp"
#include "code/scopeDesc.hpp"
#include "gc/shared/oopStorageSet.hpp"
#include "interpreter/interpreter.hpp"
#include "jvmtifiles/jvmtiEnv.hpp"
#include "logging/log.hpp"
#include "logging/logStream.hpp"
#include "memory/allocation.inline.hpp"
#include "memory/resourceArea.hpp"
#include "memory/universe.hpp"
#include "oops/klass.inline.hpp"
#include "oops/objArrayKlass.hpp"
#include "oops/objArrayOop.hpp"
#include "oops/oop.inline.hpp"
#include "oops/oopHandle.inline.hpp"
#include "prims/jvmtiAgentList.hpp"
#include "prims/jvmtiCodeBlobEvents.hpp"
#include "prims/jvmtiEventController.hpp"
#include "prims/jvmtiEventController.inline.hpp"
#include "prims/jvmtiExport.hpp"
#include "prims/jvmtiImpl.hpp"
#include "prims/jvmtiManageCapabilities.hpp"
#include "prims/jvmtiRawMonitor.hpp"
#include "prims/jvmtiRedefineClasses.hpp"
#include "prims/jvmtiTagMap.hpp"
#include "prims/jvmtiThreadState.inline.hpp"
#include "runtime/arguments.hpp"
#include "runtime/fieldDescriptor.inline.hpp"
#include "runtime/handles.inline.hpp"
#include "runtime/interfaceSupport.inline.hpp"
#include "runtime/javaCalls.hpp"
#include "runtime/javaThread.hpp"
#include "runtime/jniHandles.inline.hpp"
#include "runtime/keepStackGCProcessed.hpp"
#include "runtime/objectMonitor.hpp"
#include "runtime/objectMonitor.inline.hpp"
#include "runtime/os.hpp"
#include "runtime/osThread.hpp"
#include "runtime/safepointVerifiers.hpp"
#include "runtime/serviceThread.hpp"
#include "runtime/threads.hpp"
#include "runtime/threadSMR.hpp"
#include "runtime/vframe.inline.hpp"
#include "runtime/vm_version.hpp"
#include "utilities/macros.hpp"

#ifdef JVMTI_TRACE
#define EVT_TRACE(evt,out) if ((JvmtiTrace::event_trace_flags(evt) & JvmtiTrace::SHOW_EVENT_SENT) != 0) { SafeResourceMark rm; log_trace(jvmti) out; }
#define EVT_TRIG_TRACE(evt,out) if ((JvmtiTrace::event_trace_flags(evt) & JvmtiTrace::SHOW_EVENT_TRIGGER) != 0) { SafeResourceMark rm; log_trace(jvmti) out; }
#else
#define EVT_TRIG_TRACE(evt,out)
#define EVT_TRACE(evt,out)
#endif

///////////////////////////////////////////////////////////////
//
// JvmtiEventTransition
//
// TO DO --
//  more handle purging

// Use this for JavaThreads and state is  _thread_in_vm.
class JvmtiJavaThreadEventTransition : StackObj {
private:
  ResourceMark _rm;
  ThreadToNativeFromVM _transition;
  HandleMark _hm;

public:
  JvmtiJavaThreadEventTransition(JavaThread *thread) :
    _rm(),
    _transition(thread),
    _hm(thread)  {};
};

// For JavaThreads which are not in _thread_in_vm state
// and other system threads use this.
class JvmtiThreadEventTransition : StackObj {
private:
  ResourceMark _rm;
  HandleMark _hm;
  JavaThreadState _saved_state;
  JavaThread *_jthread;

public:
  JvmtiThreadEventTransition(Thread *thread) : _rm(), _hm(thread) {
    if (thread->is_Java_thread()) {
       _jthread = JavaThread::cast(thread);
       _saved_state = _jthread->thread_state();
       if (_saved_state == _thread_in_Java) {
         ThreadStateTransition::transition_from_java(_jthread, _thread_in_native);
       } else {
         ThreadStateTransition::transition_from_vm(_jthread, _thread_in_native);
       }
    } else {
      _jthread = nullptr;
    }
  }

  ~JvmtiThreadEventTransition() {
    if (_jthread != nullptr)
      ThreadStateTransition::transition_from_native(_jthread, _saved_state);
  }
};


///////////////////////////////////////////////////////////////
//
// JvmtiEventMark
//

class JvmtiEventMark : public StackObj {
private:
  JavaThread *_thread;
  JNIEnv* _jni_env;
  JvmtiThreadState::ExceptionState _saved_exception_state;

public:
  JvmtiEventMark(JavaThread *thread) :  _thread(thread),
                                        _jni_env(thread->jni_environment()),
                                        _saved_exception_state(JvmtiThreadState::ES_CLEARED) {
    JvmtiThreadState *state = thread->jvmti_thread_state();
    // we are before an event.
    // Save current jvmti thread exception state.
    if (state != nullptr) {
      _saved_exception_state = state->get_exception_state();
    }

    thread->push_jni_handle_block();
    assert(thread == JavaThread::current(), "thread must be current!");
    thread->frame_anchor()->make_walkable();
  };

  ~JvmtiEventMark() {
    _thread->pop_jni_handle_block();

    JvmtiThreadState* state = _thread->jvmti_thread_state();
    // we are continuing after an event.
    if (state != nullptr) {
      // Restore the jvmti thread exception state.
      state->restore_exception_state(_saved_exception_state);
    }
  }

  jobject to_jobject(oop obj) { return JNIHandles::make_local(_thread,obj); }

  jclass to_jclass(Klass* klass) { return (klass == nullptr ? nullptr : (jclass)to_jobject(klass->java_mirror())); }

  jmethodID to_jmethodID(const methodHandle& method) { return method->jmethod_id(); }

  JNIEnv* jni_env() { return _jni_env; }
};

class JvmtiThreadEventMark : public JvmtiEventMark {
private:
  jobject _jthread;

public:
  JvmtiThreadEventMark(JavaThread *thread) :
    JvmtiEventMark(thread) {
    _jthread = to_jobject(thread->threadObj());
  };
 jthread jni_thread() { return (jthread)_jthread; }
};

class JvmtiVirtualThreadEventMark : public JvmtiEventMark {
private:
  jobject _jthread;

public:
  JvmtiVirtualThreadEventMark(JavaThread *thread) :
    JvmtiEventMark(thread) {
    assert(thread->vthread() != nullptr || thread->threadObj() == nullptr, "sanity check");
    _jthread = to_jobject(thread->vthread());
  };
  jthread jni_thread() { return (jthread)_jthread; }
};

class JvmtiClassEventMark : public JvmtiVirtualThreadEventMark {
private:
  jclass _jc;

public:
  JvmtiClassEventMark(JavaThread *thread, Klass* klass) :
    JvmtiVirtualThreadEventMark(thread) {
    _jc = to_jclass(klass);
  };
  jclass jni_class() { return _jc; }
};

class JvmtiMethodEventMark : public JvmtiVirtualThreadEventMark {
private:
  jmethodID _mid;

public:
  JvmtiMethodEventMark(JavaThread *thread, const methodHandle& method) :
    JvmtiVirtualThreadEventMark(thread),
    _mid(to_jmethodID(method)) {};
  jmethodID jni_methodID() { return _mid; }
};

class JvmtiLocationEventMark : public JvmtiMethodEventMark {
private:
  jlocation _loc;

public:
  JvmtiLocationEventMark(JavaThread *thread, const methodHandle& method, address location) :
    JvmtiMethodEventMark(thread, method),
    _loc(location - method->code_base()) {};
  jlocation location() { return _loc; }
};

class JvmtiExceptionEventMark : public JvmtiLocationEventMark {
private:
  jobject _exc;

public:
  JvmtiExceptionEventMark(JavaThread *thread, const methodHandle& method, address location, Handle exception) :
    JvmtiLocationEventMark(thread, method, location),
    _exc(to_jobject(exception())) {};
  jobject exception() { return _exc; }
};

class JvmtiClassFileLoadEventMark : public JvmtiThreadEventMark {
private:
  const char *_class_name;
  jobject _jloader;
  jobject _protection_domain;
  jclass  _class_being_redefined;

public:
  JvmtiClassFileLoadEventMark(JavaThread *thread, Symbol* name,
     Handle class_loader, Handle prot_domain, Klass* class_being_redefined) : JvmtiThreadEventMark(thread) {
      _class_name = name != nullptr? name->as_utf8() : nullptr;
      _jloader = (jobject)to_jobject(class_loader());
      _protection_domain = (jobject)to_jobject(prot_domain());
      if (class_being_redefined == nullptr) {
        _class_being_redefined = nullptr;
      } else {
        _class_being_redefined = (jclass)to_jclass(class_being_redefined);
      }
  };
  const char *class_name() {
    return _class_name;
  }
  jobject jloader() {
    return _jloader;
  }
  jobject protection_domain() {
    return _protection_domain;
  }
  jclass class_being_redefined() {
    return _class_being_redefined;
  }
};

//////////////////////////////////////////////////////////////////////////////

int               JvmtiExport::_field_access_count                        = 0;
int               JvmtiExport::_field_modification_count                  = 0;

bool              JvmtiExport::_can_access_local_variables                = false;
bool              JvmtiExport::_can_hotswap_or_post_breakpoint            = false;
bool              JvmtiExport::_can_modify_any_class                      = false;
bool              JvmtiExport::_can_walk_any_space                        = false;

uint64_t          JvmtiExport::_redefinition_count                        = 0;
bool              JvmtiExport::_all_dependencies_are_recorded             = false;

//
// field access management
//

// interpreter generator needs the address of the counter
address JvmtiExport::get_field_access_count_addr() {
  // We don't grab a lock because we don't want to
  // serialize field access between all threads. This means that a
  // thread on another processor can see the wrong count value and
  // may either miss making a needed call into post_field_access()
  // or will make an unneeded call into post_field_access(). We pay
  // this price to avoid slowing down the VM when we aren't watching
  // field accesses.
  // Other access/mutation safe by virtue of being in VM state.
  return (address)(&_field_access_count);
}

//
// field modification management
//

// interpreter generator needs the address of the counter
address JvmtiExport::get_field_modification_count_addr() {
  // We don't grab a lock because we don't
  // want to serialize field modification between all threads. This
  // means that a thread on another processor can see the wrong
  // count value and may either miss making a needed call into
  // post_field_modification() or will make an unneeded call into
  // post_field_modification(). We pay this price to avoid slowing
  // down the VM when we aren't watching field modifications.
  // Other access/mutation safe by virtue of being in VM state.
  return (address)(&_field_modification_count);
}


///////////////////////////////////////////////////////////////
// Functions needed by java.lang.instrument for starting up javaagent.
///////////////////////////////////////////////////////////////

jint
JvmtiExport::get_jvmti_interface(JavaVM *jvm, void **penv, jint version) {
  // The JVMTI_VERSION_INTERFACE_JVMTI part of the version number
  // has already been validated in JNI GetEnv().
  int major, minor, micro;

  // micro version doesn't matter here (yet?)
  decode_version_values(version, &major, &minor, &micro);
  switch (major) {
    case 1:
      switch (minor) {
        case 0:  // version 1.0.<micro> is recognized
        case 1:  // version 1.1.<micro> is recognized
        case 2:  // version 1.2.<micro> is recognized
          break;

        default:
          return JNI_EVERSION;  // unsupported minor version number
      }
      break;
    case 9:
      switch (minor) {
        case 0:  // version 9.0.<micro> is recognized
          break;
        default:
          return JNI_EVERSION;  // unsupported minor version number
      }
      break;
    case 11:
      switch (minor) {
        case 0:  // version 11.0.<micro> is recognized
          break;
        default:
          return JNI_EVERSION;  // unsupported minor version number
      }
      break;
    default:
      // Starting from 13 we do not care about minor version anymore
      if (major < 13 || major > VM_Version::vm_major_version()) {
        return JNI_EVERSION;  // unsupported major version number
      }
  }

  if (JvmtiEnv::get_phase() == JVMTI_PHASE_LIVE) {
    JavaThread* current_thread = JavaThread::current();
    // transition code: native to VM
    ThreadInVMfromNative __tiv(current_thread);
    VM_ENTRY_BASE(jvmtiEnv*, JvmtiExport::get_jvmti_interface, current_thread)
    debug_only(VMNativeEntryWrapper __vew;)

    JvmtiEnv *jvmti_env = JvmtiEnv::create_a_jvmti(version);
    *penv = jvmti_env->jvmti_external();  // actual type is jvmtiEnv* -- not to be confused with JvmtiEnv*

    if (Continuations::enabled()) {
      // Virtual threads support for agents loaded into running VM.
      // There is a performance impact when VTMS transitions are enabled.
      if (!JvmtiVTMSTransitionDisabler::VTMS_notify_jvmti_events()) {
        JvmtiEnvBase::enable_virtual_threads_notify_jvmti();
      }
    }
    return JNI_OK;

  } else if (JvmtiEnv::get_phase() == JVMTI_PHASE_ONLOAD) {
    // not live, no thread to transition
    JvmtiEnv *jvmti_env = JvmtiEnv::create_a_jvmti(version);
    *penv = jvmti_env->jvmti_external();  // actual type is jvmtiEnv* -- not to be confused with JvmtiEnv*

    if (Continuations::enabled()) {
      // Virtual threads support for agents loaded at startup.
      // There is a performance impact when VTMS transitions are enabled.
      JvmtiVTMSTransitionDisabler::set_VTMS_notify_jvmti_events(true);
    }
    return JNI_OK;

  } else {
    // Called at the wrong time
    *penv = nullptr;
    return JNI_EDETACHED;
  }
}

JvmtiThreadState*
JvmtiExport::get_jvmti_thread_state(JavaThread *thread) {
  assert(thread == JavaThread::current(), "must be current thread");
  if (thread->is_vthread_mounted() && thread->jvmti_thread_state() == nullptr) {
    JvmtiEventController::thread_started(thread);
  }
  return thread->jvmti_thread_state();
}

void
JvmtiExport::add_default_read_edges(Handle h_module, TRAPS) {
  if (!Universe::is_module_initialized()) {
    return; // extra safety
  }
  assert(!h_module.is_null(), "module should always be set");

  // Invoke the transformedByAgent method
  JavaValue result(T_VOID);
  JavaCalls::call_static(&result,
                         vmClasses::module_Modules_klass(),
                         vmSymbols::transformedByAgent_name(),
                         vmSymbols::transformedByAgent_signature(),
                         h_module,
                         THREAD);

  if (HAS_PENDING_EXCEPTION) {
    LogTarget(Trace, jvmti) log;
    LogStream log_stream(log);
    java_lang_Throwable::print(PENDING_EXCEPTION, &log_stream);
    log_stream.cr();
    CLEAR_PENDING_EXCEPTION;
    return;
  }
}

jvmtiError
JvmtiExport::add_module_reads(Handle module, Handle to_module, TRAPS) {
  if (!Universe::is_module_initialized()) {
    return JVMTI_ERROR_NONE; // extra safety
  }
  assert(!module.is_null(), "module should always be set");
  assert(!to_module.is_null(), "to_module should always be set");

  // Invoke the addReads method
  JavaValue result(T_VOID);
  JavaCalls::call_static(&result,
                         vmClasses::module_Modules_klass(),
                         vmSymbols::addReads_name(),
                         vmSymbols::addReads_signature(),
                         module,
                         to_module,
                         THREAD);

  if (HAS_PENDING_EXCEPTION) {
    LogTarget(Trace, jvmti) log;
    LogStream log_stream(log);
    java_lang_Throwable::print(PENDING_EXCEPTION, &log_stream);
    log_stream.cr();
    CLEAR_PENDING_EXCEPTION;
    return JVMTI_ERROR_INTERNAL;
  }
  return JVMTI_ERROR_NONE;
}

jvmtiError
JvmtiExport::add_module_exports(Handle module, Handle pkg_name, Handle to_module, TRAPS) {
  if (!Universe::is_module_initialized()) {
    return JVMTI_ERROR_NONE; // extra safety
  }
  assert(!module.is_null(), "module should always be set");
  assert(!to_module.is_null(), "to_module should always be set");
  assert(!pkg_name.is_null(), "pkg_name should always be set");

  // Invoke the addExports method
  JavaValue result(T_VOID);
  JavaCalls::call_static(&result,
                         vmClasses::module_Modules_klass(),
                         vmSymbols::addExports_name(),
                         vmSymbols::addExports_signature(),
                         module,
                         pkg_name,
                         to_module,
                         THREAD);

  if (HAS_PENDING_EXCEPTION) {
    Symbol* ex_name = PENDING_EXCEPTION->klass()->name();
    LogTarget(Trace, jvmti) log;
    LogStream log_stream(log);
    java_lang_Throwable::print(PENDING_EXCEPTION, &log_stream);
    log_stream.cr();
    CLEAR_PENDING_EXCEPTION;
    if (ex_name == vmSymbols::java_lang_IllegalArgumentException()) {
      return JVMTI_ERROR_ILLEGAL_ARGUMENT;
    }
    return JVMTI_ERROR_INTERNAL;
  }
  return JVMTI_ERROR_NONE;
}

jvmtiError
JvmtiExport::add_module_opens(Handle module, Handle pkg_name, Handle to_module, TRAPS) {
  if (!Universe::is_module_initialized()) {
    return JVMTI_ERROR_NONE; // extra safety
  }
  assert(!module.is_null(), "module should always be set");
  assert(!to_module.is_null(), "to_module should always be set");
  assert(!pkg_name.is_null(), "pkg_name should always be set");

  // Invoke the addOpens method
  JavaValue result(T_VOID);
  JavaCalls::call_static(&result,
                         vmClasses::module_Modules_klass(),
                         vmSymbols::addOpens_name(),
                         vmSymbols::addExports_signature(),
                         module,
                         pkg_name,
                         to_module,
                         THREAD);

  if (HAS_PENDING_EXCEPTION) {
    Symbol* ex_name = PENDING_EXCEPTION->klass()->name();
    LogTarget(Trace, jvmti) log;
    LogStream log_stream(log);
    java_lang_Throwable::print(PENDING_EXCEPTION, &log_stream);
    log_stream.cr();
    CLEAR_PENDING_EXCEPTION;
    if (ex_name == vmSymbols::java_lang_IllegalArgumentException()) {
      return JVMTI_ERROR_ILLEGAL_ARGUMENT;
    }
    return JVMTI_ERROR_INTERNAL;
  }
  return JVMTI_ERROR_NONE;
}

jvmtiError
JvmtiExport::add_module_uses(Handle module, Handle service, TRAPS) {
  if (!Universe::is_module_initialized()) {
    return JVMTI_ERROR_NONE; // extra safety
  }
  assert(!module.is_null(), "module should always be set");
  assert(!service.is_null(), "service should always be set");

  // Invoke the addUses method
  JavaValue result(T_VOID);
  JavaCalls::call_static(&result,
                         vmClasses::module_Modules_klass(),
                         vmSymbols::addUses_name(),
                         vmSymbols::addUses_signature(),
                         module,
                         service,
                         THREAD);

  if (HAS_PENDING_EXCEPTION) {
    LogTarget(Trace, jvmti) log;
    LogStream log_stream(log);
    java_lang_Throwable::print(PENDING_EXCEPTION, &log_stream);
    log_stream.cr();
    CLEAR_PENDING_EXCEPTION;
    return JVMTI_ERROR_INTERNAL;
  }
  return JVMTI_ERROR_NONE;
}

jvmtiError
JvmtiExport::add_module_provides(Handle module, Handle service, Handle impl_class, TRAPS) {
  if (!Universe::is_module_initialized()) {
    return JVMTI_ERROR_NONE; // extra safety
  }
  assert(!module.is_null(), "module should always be set");
  assert(!service.is_null(), "service should always be set");
  assert(!impl_class.is_null(), "impl_class should always be set");

  // Invoke the addProvides method
  JavaValue result(T_VOID);
  JavaCalls::call_static(&result,
                         vmClasses::module_Modules_klass(),
                         vmSymbols::addProvides_name(),
                         vmSymbols::addProvides_signature(),
                         module,
                         service,
                         impl_class,
                         THREAD);

  if (HAS_PENDING_EXCEPTION) {
    LogTarget(Trace, jvmti) log;
    LogStream log_stream(log);
    java_lang_Throwable::print(PENDING_EXCEPTION, &log_stream);
    log_stream.cr();
    CLEAR_PENDING_EXCEPTION;
    return JVMTI_ERROR_INTERNAL;
  }
  return JVMTI_ERROR_NONE;
}

void
JvmtiExport::decode_version_values(jint version, int * major, int * minor,
                                   int * micro) {
  *major = (version & JVMTI_VERSION_MASK_MAJOR) >> JVMTI_VERSION_SHIFT_MAJOR;
  *minor = (version & JVMTI_VERSION_MASK_MINOR) >> JVMTI_VERSION_SHIFT_MINOR;
  *micro = (version & JVMTI_VERSION_MASK_MICRO) >> JVMTI_VERSION_SHIFT_MICRO;
}

void JvmtiExport::enter_primordial_phase() {
  JvmtiEnvBase::set_phase(JVMTI_PHASE_PRIMORDIAL);
}

void JvmtiExport::enter_early_start_phase() {
  set_early_vmstart_recorded(true);
}

void JvmtiExport::enter_start_phase() {
  JvmtiEnvBase::set_phase(JVMTI_PHASE_START);
}

void JvmtiExport::enter_onload_phase() {
  JvmtiEnvBase::set_phase(JVMTI_PHASE_ONLOAD);
}

void JvmtiExport::enter_live_phase() {
  JvmtiEnvBase::set_phase(JVMTI_PHASE_LIVE);
}

//
// JVMTI events that the VM posts to the debugger and also startup agent
// and call the agent's premain() for java.lang.instrument.
//

void JvmtiExport::post_early_vm_start() {
  EVT_TRIG_TRACE(JVMTI_EVENT_VM_START, ("Trg Early VM start event triggered" ));

  // can now enable some events
  JvmtiEventController::vm_start();

  JvmtiEnvIterator it;
  for (JvmtiEnv* env = it.first(); env != nullptr; env = it.next(env)) {
    // Only early vmstart envs post early VMStart event
    if (env->early_vmstart_env() && env->is_enabled(JVMTI_EVENT_VM_START)) {
      EVT_TRACE(JVMTI_EVENT_VM_START, ("Evt Early VM start event sent" ));
      JavaThread *thread  = JavaThread::current();
      JvmtiThreadEventMark jem(thread);
      JvmtiJavaThreadEventTransition jet(thread);
      jvmtiEventVMStart callback = env->callbacks()->VMStart;
      if (callback != nullptr) {
        (*callback)(env->jvmti_external(), jem.jni_env());
      }
    }
  }
}

void JvmtiExport::post_vm_start() {
  EVT_TRIG_TRACE(JVMTI_EVENT_VM_START, ("Trg VM start event triggered" ));

  // can now enable some events
  JvmtiEventController::vm_start();

  JvmtiEnvIterator it;
  for (JvmtiEnv* env = it.first(); env != nullptr; env = it.next(env)) {
    // Early vmstart envs do not post normal VMStart event
    if (!env->early_vmstart_env() && env->is_enabled(JVMTI_EVENT_VM_START)) {
      EVT_TRACE(JVMTI_EVENT_VM_START, ("Evt VM start event sent" ));

      JavaThread *thread  = JavaThread::current();
      JvmtiThreadEventMark jem(thread);
      JvmtiJavaThreadEventTransition jet(thread);
      jvmtiEventVMStart callback = env->callbacks()->VMStart;
      if (callback != nullptr) {
        (*callback)(env->jvmti_external(), jem.jni_env());
      }
    }
  }
}

static OopStorage* _jvmti_oop_storage = nullptr;
static OopStorage* _weak_tag_storage = nullptr;

OopStorage* JvmtiExport::jvmti_oop_storage() {
  assert(_jvmti_oop_storage != nullptr, "not yet initialized");
  return _jvmti_oop_storage;
}

OopStorage* JvmtiExport::weak_tag_storage() {
  assert(_weak_tag_storage != nullptr, "not yet initialized");
  return _weak_tag_storage;
}

void JvmtiExport::initialize_oop_storage() {
  // OopStorage needs to be created early in startup and unconditionally
  // because of OopStorageSet static array indices.
  _jvmti_oop_storage = OopStorageSet::create_strong("JVMTI OopStorage", mtServiceability);
  _weak_tag_storage  = OopStorageSet::create_weak("JVMTI Tag Weak OopStorage", mtServiceability);
  _weak_tag_storage->register_num_dead_callback(&JvmtiTagMap::gc_notification);
}

// Lookup an agent from an JvmtiEnv. Return agent only if it is not yet initialized.
// An agent can create multiple JvmtiEnvs, but for agent initialization, we are only interested in the initial one.
static JvmtiAgent* lookup_uninitialized_agent(JvmtiEnv* env, void* callback) {
  JvmtiAgent* const agent = JvmtiAgentList::lookup(env, callback);
  return agent == nullptr || agent->is_initialized() ? nullptr : agent;
}

void JvmtiExport::post_vm_initialized() {
  EVT_TRIG_TRACE(JVMTI_EVENT_VM_INIT, ("Trg VM init event triggered" ));

  // can now enable events
  JvmtiEventController::vm_init();

  JvmtiEnvIterator it;
  for (JvmtiEnv* env = it.first(); env != nullptr; env = it.next(env)) {
    if (env->is_enabled(JVMTI_EVENT_VM_INIT)) {
      EVT_TRACE(JVMTI_EVENT_VM_INIT, ("Evt VM init event sent" ));

      JavaThread *thread  = JavaThread::current();
      JvmtiThreadEventMark jem(thread);
      JvmtiJavaThreadEventTransition jet(thread);
      jvmtiEventVMInit callback = env->callbacks()->VMInit;
      if (callback != nullptr) {
        // We map the JvmtiEnv to its Agent to measure when and for how long
        // it took to initialize so that JFR can report this information.
        JvmtiAgent* const agent = lookup_uninitialized_agent(env, reinterpret_cast<void*>(callback));
        if (agent != nullptr) {
          agent->initialization_begin();
        }
        (*callback)(env->jvmti_external(), jem.jni_env(), jem.jni_thread());
        if (agent != nullptr) {
          agent->initialization_end();
        }
      }
    }
  }

  // Agents are initialized as part of posting the VMInit event above.
  // For -Xrun agents and agents with no VMInit callback, we explicitly ensure they are also initialized.
  // JVM_OnLoad and Agent_OnLoad callouts are performed too early for the proper timestamp logic.
  JvmtiAgentList::initialize();
}

void JvmtiExport::post_vm_death() {
  EVT_TRIG_TRACE(JVMTI_EVENT_VM_DEATH, ("Trg VM death event triggered" ));

  JvmtiTagMap::flush_all_object_free_events();

  JvmtiEnvIterator it;
  for (JvmtiEnv* env = it.first(); env != nullptr; env = it.next(env)) {
    if (env->is_enabled(JVMTI_EVENT_VM_DEATH)) {
      EVT_TRACE(JVMTI_EVENT_VM_DEATH, ("Evt VM death event sent" ));

      JavaThread *thread  = JavaThread::current();
      JvmtiEventMark jem(thread);
      JvmtiJavaThreadEventTransition jet(thread);
      jvmtiEventVMDeath callback = env->callbacks()->VMDeath;
      if (callback != nullptr) {
        (*callback)(env->jvmti_external(), jem.jni_env());
      }
    }
  }

  JvmtiEnvBase::set_phase(JVMTI_PHASE_DEAD);
  JvmtiEventController::vm_death();
}

char**
JvmtiExport::get_all_native_method_prefixes(int* count_ptr) {
  // Have to grab JVMTI thread state lock to be sure environment doesn't
  // go away while we iterate them.  No locks during VM bring-up.
  if (Threads::number_of_threads() == 0 || SafepointSynchronize::is_at_safepoint()) {
    return JvmtiEnvBase::get_all_native_method_prefixes(count_ptr);
  } else {
    MutexLocker mu(JvmtiThreadState_lock);
    return JvmtiEnvBase::get_all_native_method_prefixes(count_ptr);
  }
}

// Convert an external thread reference to a JavaThread found on the
// specified ThreadsList. The ThreadsListHandle in the caller "protects"
// the returned JavaThread *.
//
// If thread_oop_p is not null, then the caller wants to use the oop
// after this call so the oop is returned. On success, *jt_pp is set
// to the converted JavaThread * and JVMTI_ERROR_NONE is returned.
// On error, returns various JVMTI_ERROR_* values.
//
jvmtiError
JvmtiExport::cv_external_thread_to_JavaThread(ThreadsList * t_list,
                                              jthread thread,
                                              JavaThread ** jt_pp,
                                              oop * thread_oop_p) {
  assert(t_list != nullptr, "must have a ThreadsList");
  assert(jt_pp != nullptr, "must have a return JavaThread pointer");
  // thread_oop_p is optional so no assert()

  if (thread_oop_p != nullptr) {
    *thread_oop_p = nullptr;
  }

  oop thread_oop = JNIHandles::resolve_external_guard(thread);
  if (thread_oop == nullptr) {
    // null jthread, GC'ed jthread or a bad JNI handle.
    return JVMTI_ERROR_INVALID_THREAD;
  }
  // Looks like an oop at this point.

  if (!thread_oop->is_a(vmClasses::Thread_klass())) {
    // The oop is not a java.lang.Thread.
    return JVMTI_ERROR_INVALID_THREAD;
  }
  // Looks like a java.lang.Thread oop at this point.

  if (thread_oop_p != nullptr) {
    // Return the oop to the caller; the caller may still want
    // the oop even if this function returns an error.
    *thread_oop_p = thread_oop;
  }

  JavaThread * java_thread = java_lang_Thread::thread(thread_oop);
  if (java_thread == nullptr) {
    if (java_lang_VirtualThread::is_instance(thread_oop)) {
      return JVMTI_ERROR_INVALID_THREAD;
    }
    // The java.lang.Thread does not contain a JavaThread * so it has
    // not yet run or it has died.
    return JVMTI_ERROR_THREAD_NOT_ALIVE;
  }
  // Looks like a live JavaThread at this point.

  if (!t_list->includes(java_thread)) {
    // Not on the JavaThreads list so it is not alive.
    return JVMTI_ERROR_THREAD_NOT_ALIVE;
  }

  // Return a live JavaThread that is "protected" by the
  // ThreadsListHandle in the caller.
  *jt_pp = java_thread;

  return JVMTI_ERROR_NONE;
}

// Convert an oop to a JavaThread found on the specified ThreadsList.
// The ThreadsListHandle in the caller "protects" the returned
// JavaThread *.
//
// On success, *jt_pp is set to the converted JavaThread * and
// JVMTI_ERROR_NONE is returned. On error, returns various
// JVMTI_ERROR_* values.
//
jvmtiError
JvmtiExport::cv_oop_to_JavaThread(ThreadsList * t_list, oop thread_oop,
                                  JavaThread ** jt_pp) {
  assert(t_list != nullptr, "must have a ThreadsList");
  assert(thread_oop != nullptr, "must have an oop");
  assert(jt_pp != nullptr, "must have a return JavaThread pointer");

  if (!thread_oop->is_a(vmClasses::Thread_klass())) {
    // The oop is not a java.lang.Thread.
    return JVMTI_ERROR_INVALID_THREAD;
  }
  // Looks like a java.lang.Thread oop at this point.

  JavaThread * java_thread = java_lang_Thread::thread(thread_oop);
  if (java_thread == nullptr) {
    // The java.lang.Thread does not contain a JavaThread * so it has
    // not yet run or it has died.
    return JVMTI_ERROR_THREAD_NOT_ALIVE;
  }
  // Looks like a live JavaThread at this point.

  if (!t_list->includes(java_thread)) {
    // Not on the JavaThreads list so it is not alive.
    return JVMTI_ERROR_THREAD_NOT_ALIVE;
  }

  // Return a live JavaThread that is "protected" by the
  // ThreadsListHandle in the caller.
  *jt_pp = java_thread;

  return JVMTI_ERROR_NONE;
}

class JvmtiClassFileLoadHookPoster : public StackObj {
 private:
  Symbol*            _h_name;
  Handle               _class_loader;
  Handle               _h_protection_domain;
  unsigned char **     _data_ptr;
  unsigned char **     _end_ptr;
  JavaThread *         _thread;
  jint                 _curr_len;
  unsigned char *      _curr_data;
  JvmtiEnv *           _curr_env;
  JvmtiCachedClassFileData ** _cached_class_file_ptr;
  JvmtiThreadState *   _state;
  Klass*               _class_being_redefined;
  JvmtiClassLoadKind   _load_kind;
  bool                 _has_been_modified;

 public:
  inline JvmtiClassFileLoadHookPoster(Symbol* h_name, Handle class_loader,
                                      Handle h_protection_domain,
                                      unsigned char **data_ptr, unsigned char **end_ptr,
                                      JvmtiCachedClassFileData **cache_ptr) {
    _h_name = h_name;
    _class_loader = class_loader;
    _h_protection_domain = h_protection_domain;
    _data_ptr = data_ptr;
    _end_ptr = end_ptr;
    _thread = JavaThread::current();
    _curr_len = pointer_delta_as_int(*end_ptr, *data_ptr);
    _curr_data = *data_ptr;
    _curr_env = nullptr;
    _cached_class_file_ptr = cache_ptr;
    _has_been_modified = false;

    assert(!_thread->is_in_any_VTMS_transition(), "CFLH events are not allowed in any VTMS transition");
    _state = JvmtiExport::get_jvmti_thread_state(_thread);
    if (_state != nullptr) {
      _class_being_redefined = _state->get_class_being_redefined();
      _load_kind = _state->get_class_load_kind();
      Klass* klass = (_class_being_redefined == nullptr) ? nullptr : _class_being_redefined;
      if (_load_kind != jvmti_class_load_kind_load && klass != nullptr) {
        ModuleEntry* module_entry = InstanceKlass::cast(klass)->module();
        assert(module_entry != nullptr, "module_entry should always be set");
        if (module_entry->is_named() &&
            module_entry->module() != nullptr &&
            !module_entry->has_default_read_edges()) {
          if (!module_entry->set_has_default_read_edges()) {
            // We won a potential race.
            // Add read edges to the unnamed modules of the bootstrap and app class loaders
            Handle class_module(_thread, module_entry->module()); // Obtain j.l.r.Module
            JvmtiExport::add_default_read_edges(class_module, _thread);
          }
        }
      }
      // Clear class_being_redefined flag here. The action
      // from agent handler could generate a new class file load
      // hook event and if it is not cleared the new event generated
      // from regular class file load could have this stale redefined
      // class handle info.
      _state->clear_class_being_redefined();
    } else {
      // redefine and retransform will always set the thread state
      _class_being_redefined = nullptr;
      _load_kind = jvmti_class_load_kind_load;
    }
  }

  void post() {
    post_all_envs();
    copy_modified_data();
  }

  bool has_been_modified() { return _has_been_modified; }

 private:
  void post_all_envs() {
    if (_load_kind != jvmti_class_load_kind_retransform) {
      // for class load and redefine,
      // call the non-retransformable agents
      JvmtiEnvIterator it;
      for (JvmtiEnv* env = it.first(); env != nullptr; env = it.next(env)) {
        if (!env->is_retransformable() && env->is_enabled(JVMTI_EVENT_CLASS_FILE_LOAD_HOOK)) {
          // non-retransformable agents cannot retransform back,
          // so no need to cache the original class file bytes
          post_to_env(env, false);
        }
      }
    }
    JvmtiEnvIterator it;
    for (JvmtiEnv* env = it.first(); env != nullptr; env = it.next(env)) {
      // retransformable agents get all events
      if (env->is_retransformable() && env->is_enabled(JVMTI_EVENT_CLASS_FILE_LOAD_HOOK)) {
        // retransformable agents need to cache the original class file
        // bytes if changes are made via the ClassFileLoadHook
        post_to_env(env, true);
      }
    }
  }

  void post_to_env(JvmtiEnv* env, bool caching_needed) {
    if (env->phase() == JVMTI_PHASE_PRIMORDIAL && !env->early_class_hook_env()) {
      return;
    }
    unsigned char *new_data = nullptr;
    jint new_len = 0;
    JvmtiClassFileLoadEventMark jem(_thread, _h_name, _class_loader,
                                    _h_protection_domain,
                                    _class_being_redefined);
    JvmtiJavaThreadEventTransition jet(_thread);
    jvmtiEventClassFileLoadHook callback = env->callbacks()->ClassFileLoadHook;
    if (callback != nullptr) {
      (*callback)(env->jvmti_external(), jem.jni_env(),
                  jem.class_being_redefined(),
                  jem.jloader(), jem.class_name(),
                  jem.protection_domain(),
                  _curr_len, _curr_data,
                  &new_len, &new_data);
    }
    if (new_data != nullptr) {
      // this agent has modified class data.
      _has_been_modified = true;
      if (caching_needed && *_cached_class_file_ptr == nullptr) {
        // data has been changed by the new retransformable agent
        // and it hasn't already been cached, cache it
        JvmtiCachedClassFileData *p;
        p = (JvmtiCachedClassFileData *)os::malloc(
          offset_of(JvmtiCachedClassFileData, data) + _curr_len, mtInternal);
        if (p == nullptr) {
          vm_exit_out_of_memory(offset_of(JvmtiCachedClassFileData, data) + _curr_len,
            OOM_MALLOC_ERROR,
            "unable to allocate cached copy of original class bytes");
        }
        p->length = _curr_len;
        memcpy(p->data, _curr_data, _curr_len);
        *_cached_class_file_ptr = p;
      }

      if (_curr_data != *_data_ptr) {
        // curr_data is previous agent modified class data.
        // And this has been changed by the new agent so
        // we can delete it now.
        _curr_env->Deallocate(_curr_data);
      }

      // Class file data has changed by the current agent.
      _curr_data = new_data;
      _curr_len = new_len;
      // Save the current agent env we need this to deallocate the
      // memory allocated by this agent.
      _curr_env = env;
    }
  }

  void copy_modified_data() {
    // if one of the agent has modified class file data.
    // Copy modified class data to new resources array.
    if (_curr_data != *_data_ptr) {
      *_data_ptr = NEW_RESOURCE_ARRAY(u1, _curr_len);
      memcpy(*_data_ptr, _curr_data, _curr_len);
      *_end_ptr = *_data_ptr + _curr_len;
      _curr_env->Deallocate(_curr_data);
    }
  }
};

bool JvmtiExport::is_early_phase() {
  return JvmtiEnvBase::get_phase() <= JVMTI_PHASE_PRIMORDIAL;
}

bool JvmtiExport::has_early_class_hook_env() {
  JvmtiEnvIterator it;
  for (JvmtiEnv* env = it.first(); env != nullptr; env = it.next(env)) {
    if (env->early_class_hook_env()) {
      return true;
    }
  }
  return false;
}

bool JvmtiExport::_should_post_class_file_load_hook = false;

// This flag is read by C2 during VM internal objects allocation
int JvmtiExport::_should_notify_object_alloc = 0;

// this entry is for class file load hook on class load, redefine and retransform
bool JvmtiExport::post_class_file_load_hook(Symbol* h_name,
                                            Handle class_loader,
                                            Handle h_protection_domain,
                                            unsigned char **data_ptr,
                                            unsigned char **end_ptr,
                                            JvmtiCachedClassFileData **cache_ptr) {
  if (JvmtiEnv::get_phase() < JVMTI_PHASE_PRIMORDIAL) {
    return false;
  }
  if (JavaThread::current()->is_in_tmp_VTMS_transition()) {
    return false; // skip CFLH events in tmp VTMS transition
  }

  JvmtiClassFileLoadHookPoster poster(h_name, class_loader,
                                      h_protection_domain,
                                      data_ptr, end_ptr,
                                      cache_ptr);
  poster.post();
  return poster.has_been_modified();
}

void JvmtiExport::report_unsupported(bool on) {
  // If any JVMTI service is turned on, we need to exit before native code
  // tries to access nonexistent services.
  if (on) {
    vm_exit_during_initialization("Java Kernel does not support JVMTI.");
  }
}


static inline Klass* oop_to_klass(oop obj) {
  Klass* k = obj->klass();

  // if the object is a java.lang.Class then return the java mirror
  if (k == vmClasses::Class_klass()) {
    if (!java_lang_Class::is_primitive(obj)) {
      k = java_lang_Class::as_Klass(obj);
      assert(k != nullptr, "class for non-primitive mirror must exist");
    }
  }
  return k;
}

class JvmtiObjectAllocEventMark : public JvmtiClassEventMark  {
 private:
   jobject _jobj;
   jlong    _size;
 public:
   JvmtiObjectAllocEventMark(JavaThread *thread, oop obj) : JvmtiClassEventMark(thread, oop_to_klass(obj)) {
     _jobj = (jobject)to_jobject(obj);
     _size = obj->size() * wordSize;
   };
   jobject jni_jobject() { return _jobj; }
   jlong size() { return _size; }
};

class JvmtiCompiledMethodLoadEventMark : public JvmtiMethodEventMark {
 private:
  jint _code_size;
  const void *_code_data;
  jint _map_length;
  jvmtiAddrLocationMap *_map;
  const void *_compile_info;
 public:
  JvmtiCompiledMethodLoadEventMark(JavaThread *thread, nmethod *nm, void* compile_info_ptr = nullptr)
          : JvmtiMethodEventMark(thread,methodHandle(thread, nm->method())) {
    _code_data = nm->code_begin();
    _code_size = nm->code_size();
    _compile_info = compile_info_ptr; // Set void pointer of compiledMethodLoad Event. Default value is null.
    JvmtiCodeBlobEvents::build_jvmti_addr_location_map(nm, &_map, &_map_length);
  }
  ~JvmtiCompiledMethodLoadEventMark() {
     FREE_C_HEAP_ARRAY(jvmtiAddrLocationMap, _map);
  }

  jint code_size() { return _code_size; }
  const void *code_data() { return _code_data; }
  jint map_length() { return _map_length; }
  const jvmtiAddrLocationMap* map() { return _map; }
  const void *compile_info() { return _compile_info; }
};



class JvmtiMonitorEventMark : public JvmtiVirtualThreadEventMark {
private:
  jobject _jobj;
public:
  JvmtiMonitorEventMark(JavaThread *thread, oop object)
          : JvmtiVirtualThreadEventMark(thread){
     _jobj = to_jobject(object);
  }
  jobject jni_object() { return _jobj; }
};

///////////////////////////////////////////////////////////////
//
// pending CompiledMethodUnload support
//

void JvmtiExport::post_compiled_method_unload(
       jmethodID method, const void *code_begin) {
  if (JvmtiEnv::get_phase() < JVMTI_PHASE_PRIMORDIAL) {
    return;
  }
  JavaThread* thread = JavaThread::current();
  EVT_TRIG_TRACE(JVMTI_EVENT_COMPILED_METHOD_UNLOAD,
                 ("[%s] method compile unload event triggered",
                  JvmtiTrace::safe_get_thread_name(thread)));

  // post the event for each environment that has this event enabled.
  JvmtiEnvIterator it;
  for (JvmtiEnv* env = it.first(); env != nullptr; env = it.next(env)) {
    if (env->is_enabled(JVMTI_EVENT_COMPILED_METHOD_UNLOAD)) {
      if (env->phase() == JVMTI_PHASE_PRIMORDIAL) {
        continue;
      }
      EVT_TRACE(JVMTI_EVENT_COMPILED_METHOD_UNLOAD,
                ("[%s] class compile method unload event sent jmethodID " PTR_FORMAT,
                 JvmtiTrace::safe_get_thread_name(thread), p2i(method)));

      ResourceMark rm(thread);

      JvmtiEventMark jem(thread);
      JvmtiJavaThreadEventTransition jet(thread);
      jvmtiEventCompiledMethodUnload callback = env->callbacks()->CompiledMethodUnload;
      if (callback != nullptr) {
        (*callback)(env->jvmti_external(), method, code_begin);
      }
    }
  }
}

///////////////////////////////////////////////////////////////
//
// JvmtiExport
//

void JvmtiExport::post_raw_breakpoint(JavaThread *thread, Method* method, address location) {
  HandleMark hm(thread);
  methodHandle mh(thread, method);

  JvmtiThreadState *state = get_jvmti_thread_state(thread);
  if (state == nullptr) {
    return;
  }
  if (thread->is_in_any_VTMS_transition()) {
    return; // no events should be posted if thread is in any VTMS transition
  }

  EVT_TRIG_TRACE(JVMTI_EVENT_BREAKPOINT, ("[%s] Trg Breakpoint triggered",
                      JvmtiTrace::safe_get_thread_name(thread)));
  JvmtiEnvThreadStateIterator it(state);
  for (JvmtiEnvThreadState* ets = it.first(); ets != nullptr; ets = it.next(ets)) {
    ets->compare_and_set_current_location(mh(), location, JVMTI_EVENT_BREAKPOINT);
    if (!ets->breakpoint_posted() && ets->is_enabled(JVMTI_EVENT_BREAKPOINT)) {
      ThreadState old_os_state = thread->osthread()->get_state();
      thread->osthread()->set_state(BREAKPOINTED);
      EVT_TRACE(JVMTI_EVENT_BREAKPOINT, ("[%s] Evt Breakpoint sent %s.%s @ " INTX_FORMAT,
                     JvmtiTrace::safe_get_thread_name(thread),
                     (mh() == nullptr) ? "null" : mh()->klass_name()->as_C_string(),
                     (mh() == nullptr) ? "null" : mh()->name()->as_C_string(),
                     location - mh()->code_base() ));

      JvmtiEnv *env = ets->get_env();
      JvmtiLocationEventMark jem(thread, mh, location);
      JvmtiJavaThreadEventTransition jet(thread);
      jvmtiEventBreakpoint callback = env->callbacks()->Breakpoint;
      if (callback != nullptr) {
        (*callback)(env->jvmti_external(), jem.jni_env(), jem.jni_thread(),
                    jem.jni_methodID(), jem.location());
      }

      ets->set_breakpoint_posted();
      thread->osthread()->set_state(old_os_state);
    }
  }
}

//////////////////////////////////////////////////////////////////////////////

bool              JvmtiExport::_can_get_source_debug_extension            = false;
bool              JvmtiExport::_can_maintain_original_method_order        = false;
bool              JvmtiExport::_can_post_interpreter_events               = false;
bool              JvmtiExport::_can_post_on_exceptions                    = false;
bool              JvmtiExport::_can_post_breakpoint                       = false;
bool              JvmtiExport::_can_post_field_access                     = false;
bool              JvmtiExport::_can_post_field_modification               = false;
bool              JvmtiExport::_can_post_method_entry                     = false;
bool              JvmtiExport::_can_post_method_exit                      = false;
bool              JvmtiExport::_can_post_frame_pop                        = false;
bool              JvmtiExport::_can_pop_frame                             = false;
bool              JvmtiExport::_can_force_early_return                    = false;
bool              JvmtiExport::_can_support_virtual_threads               = false;
bool              JvmtiExport::_can_get_owned_monitor_info                = false;

bool              JvmtiExport::_early_vmstart_recorded                    = false;

bool              JvmtiExport::_should_post_single_step                   = false;
bool              JvmtiExport::_should_post_field_access                  = false;
bool              JvmtiExport::_should_post_field_modification            = false;
bool              JvmtiExport::_should_post_class_load                    = false;
bool              JvmtiExport::_should_post_class_prepare                 = false;
bool              JvmtiExport::_should_post_class_unload                  = false;
bool              JvmtiExport::_should_post_thread_life                   = false;
bool              JvmtiExport::_should_clean_up_heap_objects              = false;
bool              JvmtiExport::_should_post_native_method_bind            = false;
bool              JvmtiExport::_should_post_dynamic_code_generated        = false;
bool              JvmtiExport::_should_post_data_dump                     = false;
bool              JvmtiExport::_should_post_compiled_method_load          = false;
bool              JvmtiExport::_should_post_compiled_method_unload        = false;
bool              JvmtiExport::_should_post_monitor_contended_enter       = false;
bool              JvmtiExport::_should_post_monitor_contended_entered     = false;
bool              JvmtiExport::_should_post_monitor_wait                  = false;
bool              JvmtiExport::_should_post_monitor_waited                = false;
bool              JvmtiExport::_should_post_garbage_collection_start      = false;
bool              JvmtiExport::_should_post_garbage_collection_finish     = false;
bool              JvmtiExport::_should_post_object_free                   = false;
bool              JvmtiExport::_should_post_resource_exhausted            = false;
bool              JvmtiExport::_should_post_vm_object_alloc               = false;
bool              JvmtiExport::_should_post_sampled_object_alloc          = false;
bool              JvmtiExport::_should_post_on_exceptions                 = false;
bool              JvmtiExport::_should_post_vthread_start                 = false;
bool              JvmtiExport::_should_post_vthread_end                   = false;
bool              JvmtiExport::_should_post_vthread_mount                 = false;
bool              JvmtiExport::_should_post_vthread_unmount               = false;

////////////////////////////////////////////////////////////////////////////////////////////////


//
// JVMTI single step management
//
void JvmtiExport::at_single_stepping_point(JavaThread *thread, Method* method, address location) {
  assert(JvmtiExport::should_post_single_step(), "must be single stepping");

  HandleMark hm(thread);
  methodHandle mh(thread, method);

  // update information about current location and post a step event
  JvmtiThreadState *state = get_jvmti_thread_state(thread);
  if (state == nullptr) {
    return;
  }
  EVT_TRIG_TRACE(JVMTI_EVENT_SINGLE_STEP, ("[%s] Trg Single Step triggered",
                      JvmtiTrace::safe_get_thread_name(thread)));
  if (!state->hide_single_stepping()) {
    if (state->is_pending_step_for_popframe()) {
      state->process_pending_step_for_popframe();
    }
    if (state->is_pending_step_for_earlyret()) {
      state->process_pending_step_for_earlyret();
    }
    JvmtiExport::post_single_step(thread, mh(), location);
  }
}


void JvmtiExport::expose_single_stepping(JavaThread *thread) {
  JvmtiThreadState *state = get_jvmti_thread_state(thread);
  if (state != nullptr) {
    state->clear_hide_single_stepping();
  }
}


bool JvmtiExport::hide_single_stepping(JavaThread *thread) {
  JvmtiThreadState *state = get_jvmti_thread_state(thread);
  if (state != nullptr && state->is_enabled(JVMTI_EVENT_SINGLE_STEP)) {
    state->set_hide_single_stepping();
    return true;
  } else {
    return false;
  }
}

void JvmtiExport::post_class_load(JavaThread *thread, Klass* klass) {
  if (JvmtiEnv::get_phase() < JVMTI_PHASE_PRIMORDIAL) {
    return;
  }
  HandleMark hm(thread);

  JvmtiThreadState *state = get_jvmti_thread_state(thread);
  if (state == nullptr) {
    return;
  }
  if (thread->is_in_tmp_VTMS_transition()) {
    return; // skip ClassLoad events in tmp VTMS transition
  }
  assert(!thread->is_in_any_VTMS_transition(), "class load events are not allowed in any VTMS transition");

  EVT_TRIG_TRACE(JVMTI_EVENT_CLASS_LOAD, ("[%s] Trg Class Load triggered",
                      JvmtiTrace::safe_get_thread_name(thread)));
  JvmtiEnvThreadStateIterator it(state);
  for (JvmtiEnvThreadState* ets = it.first(); ets != nullptr; ets = it.next(ets)) {
    if (ets->is_enabled(JVMTI_EVENT_CLASS_LOAD)) {
      JvmtiEnv *env = ets->get_env();
      if (env->phase() == JVMTI_PHASE_PRIMORDIAL) {
        continue;
      }
      EVT_TRACE(JVMTI_EVENT_CLASS_LOAD, ("[%s] Evt Class Load sent %s",
                                         JvmtiTrace::safe_get_thread_name(thread),
                                         klass==nullptr? "null" : klass->external_name() ));
      JvmtiClassEventMark jem(thread, klass);
      JvmtiJavaThreadEventTransition jet(thread);
      jvmtiEventClassLoad callback = env->callbacks()->ClassLoad;
      if (callback != nullptr) {
        (*callback)(env->jvmti_external(), jem.jni_env(), jem.jni_thread(), jem.jni_class());
      }
    }
  }
}


void JvmtiExport::post_class_prepare(JavaThread *thread, Klass* klass) {
  if (JvmtiEnv::get_phase() < JVMTI_PHASE_PRIMORDIAL) {
    return;
  }
  HandleMark hm(thread);

  JvmtiThreadState *state = get_jvmti_thread_state(thread);
  if (state == nullptr) {
    return;
  }
  if (thread->is_in_tmp_VTMS_transition()) {
    return; // skip ClassPrepare events in tmp VTMS transition
  }
  assert(!thread->is_in_any_VTMS_transition(), "class prepare events are not allowed in any VTMS transition");

  EVT_TRIG_TRACE(JVMTI_EVENT_CLASS_PREPARE, ("[%s] Trg Class Prepare triggered",
                      JvmtiTrace::safe_get_thread_name(thread)));
  JvmtiEnvThreadStateIterator it(state);
  for (JvmtiEnvThreadState* ets = it.first(); ets != nullptr; ets = it.next(ets)) {
    if (ets->is_enabled(JVMTI_EVENT_CLASS_PREPARE)) {
      JvmtiEnv *env = ets->get_env();
      if (env->phase() == JVMTI_PHASE_PRIMORDIAL) {
        continue;
      }
      EVT_TRACE(JVMTI_EVENT_CLASS_PREPARE, ("[%s] Evt Class Prepare sent %s",
                                            JvmtiTrace::safe_get_thread_name(thread),
                                            klass==nullptr? "null" : klass->external_name() ));
      JvmtiClassEventMark jem(thread, klass);
      JvmtiJavaThreadEventTransition jet(thread);
      jvmtiEventClassPrepare callback = env->callbacks()->ClassPrepare;
      if (callback != nullptr) {
        (*callback)(env->jvmti_external(), jem.jni_env(), jem.jni_thread(), jem.jni_class());
      }
    }
  }
}

void JvmtiExport::post_class_unload(Klass* klass) {
  if (JvmtiEnv::get_phase() < JVMTI_PHASE_PRIMORDIAL) {
    return;
  }

  // postings to the service thread so that it can perform them in a safe
  // context and in-order.
  ResourceMark rm;
  // JvmtiDeferredEvent copies the string.
  JvmtiDeferredEvent event = JvmtiDeferredEvent::class_unload_event(klass->name()->as_C_string());
  ServiceThread::enqueue_deferred_event(&event);
}


void JvmtiExport::post_class_unload_internal(const char* name) {
  if (JvmtiEnv::get_phase() < JVMTI_PHASE_PRIMORDIAL) {
    return;
  }
  assert(Thread::current()->is_service_thread(), "must be called from ServiceThread");
  JavaThread *thread = JavaThread::current();
  HandleMark hm(thread);

  EVT_TRIG_TRACE(EXT_EVENT_CLASS_UNLOAD, ("[?] Trg Class Unload triggered" ));
  if (JvmtiEventController::is_enabled((jvmtiEvent)EXT_EVENT_CLASS_UNLOAD)) {

    JvmtiEnvIterator it;
    for (JvmtiEnv* env = it.first(); env != nullptr; env = it.next(env)) {
      if (env->phase() == JVMTI_PHASE_PRIMORDIAL) {
        continue;
      }
      if (env->is_enabled((jvmtiEvent)EXT_EVENT_CLASS_UNLOAD)) {
        EVT_TRACE(EXT_EVENT_CLASS_UNLOAD, ("[?] Evt Class Unload sent %s", name));

        JvmtiEventMark jem(thread);
        JvmtiJavaThreadEventTransition jet(thread);
        jvmtiExtensionEvent callback = env->ext_callbacks()->ClassUnload;
        if (callback != nullptr) {
          (*callback)(env->jvmti_external(), jem.jni_env(), name);
        }
      }
    }
  }
}


void JvmtiExport::post_thread_start(JavaThread *thread) {
  if (JvmtiEnv::get_phase() < JVMTI_PHASE_PRIMORDIAL) {
    return;
  }
  assert(thread->thread_state() == _thread_in_vm, "must be in vm state");

  EVT_TRIG_TRACE(JVMTI_EVENT_THREAD_START, ("[%s] Trg Thread Start event triggered",
                      JvmtiTrace::safe_get_thread_name(thread)));

  // do JVMTI thread initialization (if needed)
  JvmtiEventController::thread_started(thread);

  if (thread->threadObj()->is_a(vmClasses::BoundVirtualThread_klass())) {
    if (JvmtiExport::can_support_virtual_threads()) {
      // Check for VirtualThreadStart event instead.
      HandleMark hm(thread);
      Handle vthread(thread, thread->threadObj());
      JvmtiExport::post_vthread_start((jthread)vthread.raw_value());
    }
    return;
  }

  // Do not post thread start event for hidden java thread.
  if (JvmtiEventController::is_enabled(JVMTI_EVENT_THREAD_START) &&
      !thread->is_hidden_from_external_view()) {
    JvmtiEnvIterator it;
    for (JvmtiEnv* env = it.first(); env != nullptr; env = it.next(env)) {
      if (env->phase() == JVMTI_PHASE_PRIMORDIAL) {
        continue;
      }
      if (env->is_enabled(JVMTI_EVENT_THREAD_START)) {
        EVT_TRACE(JVMTI_EVENT_THREAD_START, ("[%s] Evt Thread Start event sent",
                     JvmtiTrace::safe_get_thread_name(thread) ));

        JvmtiVirtualThreadEventMark jem(thread);
        JvmtiJavaThreadEventTransition jet(thread);
        jvmtiEventThreadStart callback = env->callbacks()->ThreadStart;
        if (callback != nullptr) {
          (*callback)(env->jvmti_external(), jem.jni_env(), jem.jni_thread());
        }
      }
    }
  }
}


void JvmtiExport::post_thread_end(JavaThread *thread) {
  if (JvmtiEnv::get_phase() < JVMTI_PHASE_PRIMORDIAL) {
    return;
  }
  EVT_TRIG_TRACE(JVMTI_EVENT_THREAD_END, ("[%s] Trg Thread End event triggered",
                      JvmtiTrace::safe_get_thread_name(thread)));

  JvmtiThreadState *state = get_jvmti_thread_state(thread);
  if (state == nullptr) {
    return;
  }

  if (thread->threadObj()->is_a(vmClasses::BoundVirtualThread_klass())) {
    if (JvmtiExport::can_support_virtual_threads()) {
      // Check for VirtualThreadEnd event instead.
      HandleMark hm(thread);
      Handle vthread(thread, thread->threadObj());
      JvmtiExport::post_vthread_end((jthread)vthread.raw_value());
    }
    return;
  }

  // Do not post thread end event for hidden java thread.
  if (state->is_enabled(JVMTI_EVENT_THREAD_END) &&
      !thread->is_hidden_from_external_view()) {

    JvmtiEnvThreadStateIterator it(state);
    for (JvmtiEnvThreadState* ets = it.first(); ets != nullptr; ets = it.next(ets)) {
      JvmtiEnv *env = ets->get_env();
      if (env->phase() == JVMTI_PHASE_PRIMORDIAL) {
        continue;
      }
      if (ets->is_enabled(JVMTI_EVENT_THREAD_END)) {
        EVT_TRACE(JVMTI_EVENT_THREAD_END, ("[%s] Evt Thread End event sent",
                     JvmtiTrace::safe_get_thread_name(thread) ));

        JvmtiVirtualThreadEventMark jem(thread);
        JvmtiJavaThreadEventTransition jet(thread);
        jvmtiEventThreadEnd callback = env->callbacks()->ThreadEnd;
        if (callback != nullptr) {
          (*callback)(env->jvmti_external(), jem.jni_env(), jem.jni_thread());
        }
      }
    }
  }
}


void JvmtiExport::post_vthread_start(jobject vthread) {
  if (JvmtiEnv::get_phase() < JVMTI_PHASE_PRIMORDIAL) {
    return;
  }
  EVT_TRIG_TRACE(JVMTI_EVENT_VIRTUAL_THREAD_START, ("[%p] Trg Virtual Thread Start event triggered", vthread));

  JavaThread *thread = JavaThread::current();
  assert(!thread->is_hidden_from_external_view(), "carrier threads can't be hidden");

  if (JvmtiEventController::is_enabled(JVMTI_EVENT_VIRTUAL_THREAD_START)) {
    JvmtiEnvIterator it;
    for (JvmtiEnv* env = it.first(); env != nullptr; env = it.next(env)) {
      if (env->phase() == JVMTI_PHASE_PRIMORDIAL) {
        continue;
      }
      if (env->is_enabled(JVMTI_EVENT_VIRTUAL_THREAD_START)) {
        EVT_TRACE(JVMTI_EVENT_VIRTUAL_THREAD_START, ("[%p] Evt Virtual Thread Start event sent", vthread));

        JvmtiVirtualThreadEventMark jem(thread);
        JvmtiJavaThreadEventTransition jet(thread);
        jvmtiEventVirtualThreadStart callback = env->callbacks()->VirtualThreadStart;
        if (callback != nullptr) {
          (*callback)(env->jvmti_external(), jem.jni_env(), jem.jni_thread());
        }
      }
    }
  }
}

void JvmtiExport::post_vthread_end(jobject vthread) {
  if (JvmtiEnv::get_phase() < JVMTI_PHASE_PRIMORDIAL) {
    return;
  }
  EVT_TRIG_TRACE(JVMTI_EVENT_VIRTUAL_THREAD_END, ("[%p] Trg Virtual Thread End event triggered", vthread));

  JavaThread *thread = JavaThread::current();
  assert(!thread->is_hidden_from_external_view(), "carrier threads can't be hidden");

  JvmtiThreadState *state = get_jvmti_thread_state(thread);
  if (state == nullptr) {
    return;
  }

  if (state->is_enabled(JVMTI_EVENT_VIRTUAL_THREAD_END)) {
    JvmtiEnvThreadStateIterator it(state);

    for (JvmtiEnvThreadState* ets = it.first(); ets != nullptr; ets = it.next(ets)) {
      JvmtiEnv *env = ets->get_env();
      if (env->phase() == JVMTI_PHASE_PRIMORDIAL) {
        continue;
      }
      if (ets->is_enabled(JVMTI_EVENT_VIRTUAL_THREAD_END)) {
        EVT_TRACE(JVMTI_EVENT_VIRTUAL_THREAD_END, ("[%p] Evt Virtual Thread End event sent", vthread));

        JvmtiVirtualThreadEventMark jem(thread);
        JvmtiJavaThreadEventTransition jet(thread);
        jvmtiEventVirtualThreadEnd callback = env->callbacks()->VirtualThreadEnd;
        if (callback != nullptr) {
          (*callback)(env->jvmti_external(), jem.jni_env(), vthread);
        }
      }
    }
  }
}

void JvmtiExport::post_vthread_mount(jobject vthread) {
  if (JvmtiEnv::get_phase() < JVMTI_PHASE_PRIMORDIAL) {
    return;
  }
  JavaThread *thread = JavaThread::current();
  HandleMark hm(thread);
  EVT_TRIG_TRACE(EXT_EVENT_VIRTUAL_THREAD_MOUNT, ("[%p] Trg Virtual Thread Mount event triggered", vthread));

  JvmtiThreadState *state = get_jvmti_thread_state(thread);
  if (state == nullptr) {
    return;
  }

  if (state->is_enabled((jvmtiEvent)EXT_EVENT_VIRTUAL_THREAD_MOUNT)) {
    JvmtiEnvThreadStateIterator it(state);

    for (JvmtiEnvThreadState* ets = it.first(); ets != nullptr; ets = it.next(ets)) {
      JvmtiEnv *env = ets->get_env();
      if (env->phase() == JVMTI_PHASE_PRIMORDIAL) {
        continue;
      }
      if (ets->is_enabled((jvmtiEvent)EXT_EVENT_VIRTUAL_THREAD_MOUNT)) {
        EVT_TRACE(EXT_EVENT_VIRTUAL_THREAD_MOUNT, ("[%p] Evt Virtual Thread Mount event sent", vthread));

        JvmtiVirtualThreadEventMark jem(thread);
        JvmtiJavaThreadEventTransition jet(thread);
        jvmtiExtensionEvent callback = env->ext_callbacks()->VirtualThreadMount;
        if (callback != nullptr) {
          (*callback)(env->jvmti_external(), jem.jni_env(), jem.jni_thread());
        }
      }
    }
  }
}

void JvmtiExport::post_vthread_unmount(jobject vthread) {
  if (JvmtiEnv::get_phase() < JVMTI_PHASE_PRIMORDIAL) {
    return;
  }
  JavaThread *thread = JavaThread::current();
  HandleMark hm(thread);
  EVT_TRIG_TRACE(EXT_EVENT_VIRTUAL_THREAD_UNMOUNT, ("[%p] Trg Virtual Thread Unmount event triggered", vthread));

  JvmtiThreadState *state = get_jvmti_thread_state(thread);
  if (state == nullptr) {
    return;
  }

  if (state->is_enabled((jvmtiEvent)EXT_EVENT_VIRTUAL_THREAD_UNMOUNT)) {
    JvmtiEnvThreadStateIterator it(state);

    for (JvmtiEnvThreadState* ets = it.first(); ets != nullptr; ets = it.next(ets)) {
      JvmtiEnv *env = ets->get_env();
      if (env->phase() == JVMTI_PHASE_PRIMORDIAL) {
        continue;
      }
      if (ets->is_enabled((jvmtiEvent)EXT_EVENT_VIRTUAL_THREAD_UNMOUNT)) {
        EVT_TRACE(EXT_EVENT_VIRTUAL_THREAD_UNMOUNT, ("[%p] Evt Virtual Thread Unmount event sent", vthread));

        JvmtiVirtualThreadEventMark jem(thread);
        JvmtiJavaThreadEventTransition jet(thread);
        jvmtiExtensionEvent callback = env->ext_callbacks()->VirtualThreadUnmount;
        if (callback != nullptr) {
          (*callback)(env->jvmti_external(), jem.jni_env(), jem.jni_thread());
        }
      }
    }
  }
}

void JvmtiExport::continuation_yield_cleanup(JavaThread* thread, jint continuation_frame_count) {
  if (JvmtiEnv::get_phase() < JVMTI_PHASE_PRIMORDIAL) {
    return;
  }

  assert(thread == JavaThread::current(), "must be");
  JvmtiThreadState *state = get_jvmti_thread_state(thread);
  if (state == nullptr) {
    return;
  }
  state->invalidate_cur_stack_depth();

  // Clear frame_pop requests in frames popped by yield
  if (can_post_frame_pop()) {
    JvmtiEnvThreadStateIterator it(state);
    int top_frame_num = state->cur_stack_depth() + continuation_frame_count;

    for (JvmtiEnvThreadState* ets = it.first(); ets != nullptr; ets = it.next(ets)) {
      if (!ets->has_frame_pops()) {
        continue;
      }
      for (int frame_idx = 0; frame_idx < continuation_frame_count; frame_idx++) {
        int frame_num = top_frame_num - frame_idx;

        if (!state->is_virtual() && ets->is_frame_pop(frame_num)) {
          // remove the frame's entry
          MutexLocker mu(JvmtiThreadState_lock);
          ets->clear_frame_pop(frame_num);
        }
      }
    }
  }
}

void JvmtiExport::post_object_free(JvmtiEnv* env, GrowableArray<jlong>* objects) {
  assert(objects != nullptr, "Nothing to post");

  JavaThread *javaThread = JavaThread::current();
  if (javaThread->is_in_any_VTMS_transition()) {
    return; // no events should be posted if thread is in any VTMS transition
  }
  if (!env->is_enabled(JVMTI_EVENT_OBJECT_FREE)) {
    return; // the event type has been already disabled
  }

  EVT_TRIG_TRACE(JVMTI_EVENT_OBJECT_FREE, ("[?] Trg Object Free triggered" ));
  EVT_TRACE(JVMTI_EVENT_OBJECT_FREE, ("[?] Evt Object Free sent"));

  JvmtiThreadEventMark jem(javaThread);
  JvmtiJavaThreadEventTransition jet(javaThread);
  jvmtiEventObjectFree callback = env->callbacks()->ObjectFree;
  if (callback != nullptr) {
    for (int index = 0; index < objects->length(); index++) {
      (*callback)(env->jvmti_external(), objects->at(index));
    }
  }
}

void JvmtiExport::post_resource_exhausted(jint resource_exhausted_flags, const char* description) {

  JavaThread *thread  = JavaThread::current();

  if (thread->is_in_any_VTMS_transition()) {
    return; // no events should be posted if thread is in any VTMS transition
  }

  log_error(jvmti)("Posting Resource Exhausted event: %s",
                   description != nullptr ? description : "unknown");

  // JDK-8213834: handlers of ResourceExhausted may attempt some analysis
  // which often requires running java.
  // This will cause problems on threads not able to run java, e.g. compiler
  // threads. To forestall these problems, we therefore suppress sending this
  // event from threads which are not able to run java.
  if (!thread->can_call_java()) {
    return;
  }

  EVT_TRIG_TRACE(JVMTI_EVENT_RESOURCE_EXHAUSTED, ("Trg resource exhausted event triggered" ));

  JvmtiEnvIterator it;
  for (JvmtiEnv* env = it.first(); env != nullptr; env = it.next(env)) {
    if (env->is_enabled(JVMTI_EVENT_RESOURCE_EXHAUSTED)) {
      EVT_TRACE(JVMTI_EVENT_RESOURCE_EXHAUSTED, ("Evt resource exhausted event sent" ));

      JvmtiThreadEventMark jem(thread);
      JvmtiJavaThreadEventTransition jet(thread);
      jvmtiEventResourceExhausted callback = env->callbacks()->ResourceExhausted;
      if (callback != nullptr) {
        (*callback)(env->jvmti_external(), jem.jni_env(),
                    resource_exhausted_flags, nullptr, description);
      }
    }
  }
}

void JvmtiExport::post_method_entry(JavaThread *thread, Method* method, frame current_frame) {
  assert(!thread->system_java(), "JVM TI callback made while in system java");

  HandleMark hm(thread);
  methodHandle mh(thread, method);

  JvmtiThreadState *state = get_jvmti_thread_state(thread);
  if (state == nullptr || !state->is_interp_only_mode()) {
    // for any thread that actually wants method entry, interp_only_mode is set
    return;
  }
  if (mh->jvmti_mount_transition() || thread->is_in_any_VTMS_transition()) {
    return; // no events should be posted if thread is in any VTMS transition
  }
  EVT_TRIG_TRACE(JVMTI_EVENT_METHOD_ENTRY, ("[%s] Trg Method Entry triggered %s.%s",
                     JvmtiTrace::safe_get_thread_name(thread),
                     (mh() == nullptr) ? "null" : mh()->klass_name()->as_C_string(),
                     (mh() == nullptr) ? "null" : mh()->name()->as_C_string() ));

  state->incr_cur_stack_depth();

  if (state->is_enabled(JVMTI_EVENT_METHOD_ENTRY)) {
    JvmtiEnvThreadStateIterator it(state);
    for (JvmtiEnvThreadState* ets = it.first(); ets != nullptr; ets = it.next(ets)) {
      if (ets->is_enabled(JVMTI_EVENT_METHOD_ENTRY)) {
        EVT_TRACE(JVMTI_EVENT_METHOD_ENTRY, ("[%s] Evt Method Entry sent %s.%s",
                                             JvmtiTrace::safe_get_thread_name(thread),
                                             (mh() == nullptr) ? "null" : mh()->klass_name()->as_C_string(),
                                             (mh() == nullptr) ? "null" : mh()->name()->as_C_string() ));

        JvmtiEnv *env = ets->get_env();
        JvmtiMethodEventMark jem(thread, mh);
        JvmtiJavaThreadEventTransition jet(thread);
        jvmtiEventMethodEntry callback = env->callbacks()->MethodEntry;
        if (callback != nullptr) {
          (*callback)(env->jvmti_external(), jem.jni_env(), jem.jni_thread(), jem.jni_methodID());
        }
      }
    }
  }
}

void JvmtiExport::post_method_exit(JavaThread* thread, Method* method, frame current_frame) {
  assert(!thread->system_java(), "JVM TI callback made while in system java");
  HandleMark hm(thread);
  methodHandle mh(thread, method);

  JvmtiThreadState *state = get_jvmti_thread_state(thread);

  if (state == nullptr || !state->is_interp_only_mode()) {
    // for any thread that actually wants method exit, interp_only_mode is set
    return;
  }

  // return a flag when a method terminates by throwing an exception
  // i.e. if an exception is thrown and it's not caught by the current method
  bool exception_exit = state->is_exception_detected() && !state->is_exception_caught();
  Handle result;
  jvalue value;
  value.j = 0L;

  if (state->is_enabled(JVMTI_EVENT_METHOD_EXIT)) {
    // if the method hasn't been popped because of an exception then we populate
    // the return_value parameter for the callback. At this point we only have
    // the address of a "raw result" and we just call into the interpreter to
    // convert this into a jvalue.
    if (!exception_exit) {
      oop oop_result;
      BasicType type = current_frame.interpreter_frame_result(&oop_result, &value);
      if (is_reference_type(type)) {
        result = Handle(thread, oop_result);
        value.l = JNIHandles::make_local(thread, result());
      }
    }
  }

  // Deferred transition to VM, so we can stash away the return oop before GC
  // Note that this transition is not needed when throwing an exception, because
  // there is no oop to retain.
  JavaThread* current = thread; // for JRT_BLOCK
  JRT_BLOCK
    post_method_exit_inner(thread, mh, state, exception_exit, current_frame, value);
  JRT_BLOCK_END

  if (result.not_null() && !mh->is_native()) {
    // We have to restore the oop on the stack for interpreter frames
    *(oop*)current_frame.interpreter_frame_tos_address() = result();
  }
}

void JvmtiExport::post_method_exit_inner(JavaThread* thread,
                                         methodHandle& mh,
                                         JvmtiThreadState *state,
                                         bool exception_exit,
                                         frame current_frame,
                                         jvalue& value) {
  assert(!thread->system_java(), "JVM TI callback made while in system java");
  if (mh->jvmti_mount_transition() || thread->is_in_any_VTMS_transition()) {
    return; // no events should be posted if thread is in any VTMS transition
  }

  EVT_TRIG_TRACE(JVMTI_EVENT_METHOD_EXIT, ("[%s] Trg Method Exit triggered %s.%s",
                                           JvmtiTrace::safe_get_thread_name(thread),
                                           (mh() == nullptr) ? "null" : mh()->klass_name()->as_C_string(),
                                           (mh() == nullptr) ? "null" : mh()->name()->as_C_string() ));

  if (state->is_enabled(JVMTI_EVENT_METHOD_EXIT)) {
    JvmtiEnvThreadStateIterator it(state);
    for (JvmtiEnvThreadState* ets = it.first(); ets != nullptr; ets = it.next(ets)) {
      if (ets->is_enabled(JVMTI_EVENT_METHOD_EXIT)) {
        EVT_TRACE(JVMTI_EVENT_METHOD_EXIT, ("[%s] Evt Method Exit sent %s.%s",
                                            JvmtiTrace::safe_get_thread_name(thread),
                                            (mh() == nullptr) ? "null" : mh()->klass_name()->as_C_string(),
                                            (mh() == nullptr) ? "null" : mh()->name()->as_C_string() ));

        JvmtiEnv *env = ets->get_env();
        JvmtiMethodEventMark jem(thread, mh);
        JvmtiJavaThreadEventTransition jet(thread);
        jvmtiEventMethodExit callback = env->callbacks()->MethodExit;
        if (callback != nullptr) {
          (*callback)(env->jvmti_external(), jem.jni_env(), jem.jni_thread(),
                      jem.jni_methodID(), exception_exit,  value);
        }
      }
    }
  }

  JvmtiEnvThreadStateIterator it(state);
  for (JvmtiEnvThreadState* ets = it.first(); ets != nullptr; ets = it.next(ets)) {
    if (ets->has_frame_pops()) {
      int cur_frame_number = state->cur_stack_depth();

      if (ets->is_frame_pop(cur_frame_number)) {
        // we have a NotifyFramePop entry for this frame.
        // now check that this env/thread wants this event
        if (ets->is_enabled(JVMTI_EVENT_FRAME_POP)) {
          EVT_TRACE(JVMTI_EVENT_FRAME_POP, ("[%s] Evt Frame Pop sent %s.%s",
                                            JvmtiTrace::safe_get_thread_name(thread),
                                            (mh() == nullptr) ? "null" : mh()->klass_name()->as_C_string(),
                                            (mh() == nullptr) ? "null" : mh()->name()->as_C_string() ));

          // we also need to issue a frame pop event for this frame
          JvmtiEnv *env = ets->get_env();
          JvmtiMethodEventMark jem(thread, mh);
          JvmtiJavaThreadEventTransition jet(thread);
          jvmtiEventFramePop callback = env->callbacks()->FramePop;
          if (callback != nullptr) {
            (*callback)(env->jvmti_external(), jem.jni_env(), jem.jni_thread(),
                        jem.jni_methodID(), exception_exit);
          }
        }
        // remove the frame's entry
        {
          MutexLocker mu(JvmtiThreadState_lock);
          ets->clear_frame_pop(cur_frame_number);
        }
      }
    }
  }

  state->decr_cur_stack_depth();
}


// Todo: inline this for optimization
void JvmtiExport::post_single_step(JavaThread *thread, Method* method, address location) {
  HandleMark hm(thread);
  methodHandle mh(thread, method);

  JvmtiThreadState *state = get_jvmti_thread_state(thread);
  if (state == nullptr) {
    return;
  }
  if (mh->jvmti_mount_transition() || thread->is_in_any_VTMS_transition()) {
    return; // no events should be posted if thread is in any VTMS transition
  }

  JvmtiEnvThreadStateIterator it(state);
  for (JvmtiEnvThreadState* ets = it.first(); ets != nullptr; ets = it.next(ets)) {
    ets->compare_and_set_current_location(mh(), location, JVMTI_EVENT_SINGLE_STEP);
    if (!ets->single_stepping_posted() && ets->is_enabled(JVMTI_EVENT_SINGLE_STEP)) {
      EVT_TRACE(JVMTI_EVENT_SINGLE_STEP, ("[%s] Evt Single Step sent %s.%s @ " INTX_FORMAT,
                    JvmtiTrace::safe_get_thread_name(thread),
                    (mh() == nullptr) ? "null" : mh()->klass_name()->as_C_string(),
                    (mh() == nullptr) ? "null" : mh()->name()->as_C_string(),
                    location - mh()->code_base() ));

      JvmtiEnv *env = ets->get_env();
      JvmtiLocationEventMark jem(thread, mh, location);
      JvmtiJavaThreadEventTransition jet(thread);
      jvmtiEventSingleStep callback = env->callbacks()->SingleStep;
      if (callback != nullptr) {
        (*callback)(env->jvmti_external(), jem.jni_env(), jem.jni_thread(),
                    jem.jni_methodID(), jem.location());
      }

      ets->set_single_stepping_posted();
    }
  }
}

void JvmtiExport::post_exception_throw(JavaThread *thread, Method* method, address location, oop exception) {
  HandleMark hm(thread);
  methodHandle mh(thread, method);
  Handle exception_handle(thread, exception);
  // The KeepStackGCProcessedMark below keeps the target thread and its stack fully
  // GC processed across this scope. This is needed because there is a stack walk
  // below with safepoint polls inside of it. After such safepoints, we have to
  // ensure the stack is sufficiently processed.
  KeepStackGCProcessedMark ksgcpm(thread);

  JvmtiThreadState *state = get_jvmti_thread_state(thread);
  if (state == nullptr) {
    return;
  }
  if (thread->is_in_any_VTMS_transition()) {
    return; // no events should be posted if thread is in any VTMS transition
  }

  EVT_TRIG_TRACE(JVMTI_EVENT_EXCEPTION, ("[%s] Trg Exception thrown triggered",
                      JvmtiTrace::safe_get_thread_name(thread)));
  if (!state->is_exception_detected()) {
    state->set_exception_detected();
    JvmtiEnvThreadStateIterator it(state);
    for (JvmtiEnvThreadState* ets = it.first(); ets != nullptr; ets = it.next(ets)) {
      if (ets->is_enabled(JVMTI_EVENT_EXCEPTION) && (exception != nullptr)) {

        EVT_TRACE(JVMTI_EVENT_EXCEPTION,
                     ("[%s] Evt Exception thrown sent %s.%s @ " INTX_FORMAT,
                      JvmtiTrace::safe_get_thread_name(thread),
                      (mh() == nullptr) ? "null" : mh()->klass_name()->as_C_string(),
                      (mh() == nullptr) ? "null" : mh()->name()->as_C_string(),
                      location - mh()->code_base() ));

        JvmtiEnv *env = ets->get_env();
        JvmtiExceptionEventMark jem(thread, mh, location, exception_handle);

        // It's okay to clear these exceptions here because we duplicate
        // this lookup in InterpreterRuntime::exception_handler_for_exception.
        EXCEPTION_MARK;

        bool should_repeat;
        vframeStream st(thread);
        assert(!st.at_end(), "cannot be at end");
        Method* current_method = nullptr;
        // A GC may occur during the Method::fast_exception_handler_bci_for()
        // call below if it needs to load the constraint class. Using a
        // methodHandle to keep the 'current_method' from being deallocated
        // if GC happens.
        methodHandle current_mh = methodHandle(thread, current_method);
        int current_bci = -1;
        do {
          current_method = st.method();
          current_mh = methodHandle(thread, current_method);
          current_bci = st.bci();
          do {
            should_repeat = false;
            Klass* eh_klass = exception_handle()->klass();
            current_bci = Method::fast_exception_handler_bci_for(
              current_mh, eh_klass, current_bci, THREAD);
            if (HAS_PENDING_EXCEPTION) {
              exception_handle = Handle(thread, PENDING_EXCEPTION);
              CLEAR_PENDING_EXCEPTION;
              should_repeat = true;
            }
          } while (should_repeat && (current_bci != -1));
          st.next();
        } while ((current_bci < 0) && (!st.at_end()));

        jmethodID catch_jmethodID;
        if (current_bci < 0) {
          catch_jmethodID = 0;
          current_bci = 0;
        } else {
          catch_jmethodID = jem.to_jmethodID(current_mh);
        }

        JvmtiJavaThreadEventTransition jet(thread);
        jvmtiEventException callback = env->callbacks()->Exception;
        if (callback != nullptr) {
          (*callback)(env->jvmti_external(), jem.jni_env(), jem.jni_thread(),
                      jem.jni_methodID(), jem.location(),
                      jem.exception(),
                      catch_jmethodID, current_bci);
        }
      }
    }
  }

  // frames may get popped because of this throw, be safe - invalidate cached depth
  state->invalidate_cur_stack_depth();
}


void JvmtiExport::notice_unwind_due_to_exception(JavaThread *thread, Method* method, address location, oop exception, bool in_handler_frame) {
  HandleMark hm(thread);
  methodHandle mh(thread, method);
  Handle exception_handle(thread, exception);

  JvmtiThreadState *state = get_jvmti_thread_state(thread);
  if (state == nullptr) {
    return;
  }
  EVT_TRIG_TRACE(JVMTI_EVENT_EXCEPTION_CATCH,
                    ("[%s] Trg unwind_due_to_exception triggered %s.%s @ %s" INTX_FORMAT " - %s",
                     JvmtiTrace::safe_get_thread_name(thread),
                     (mh() == nullptr) ? "null" : mh()->klass_name()->as_C_string(),
                     (mh() == nullptr) ? "null" : mh()->name()->as_C_string(),
                     location==0? "no location:" : "",
                     location==0? 0 : location - mh()->code_base(),
                     in_handler_frame? "in handler frame" : "not handler frame" ));

  if (state->is_exception_detected()) {

    state->invalidate_cur_stack_depth();
    if (!in_handler_frame) {
      // Not in exception handler.
      if(state->is_interp_only_mode()) {
        // method exit and frame pop events are posted only in interp mode.
        // When these events are enabled code should be in running in interp mode.
        jvalue no_value;
        no_value.j = 0L;
        JvmtiExport::post_method_exit_inner(thread, mh, state, true, thread->last_frame(), no_value);
        // The cached cur_stack_depth might have changed from the
        // operations of frame pop or method exit. We are not 100% sure
        // the cached cur_stack_depth is still valid depth so invalidate
        // it.
        state->invalidate_cur_stack_depth();
      }
    } else {
      // In exception handler frame. Report exception catch.
      assert(location != nullptr, "must be a known location");
      // Update cur_stack_depth - the frames above the current frame
      // have been unwound due to this exception:
      assert(!state->is_exception_caught(), "exception must not be caught yet.");
      state->set_exception_caught();

      if (mh->jvmti_mount_transition() || thread->is_in_any_VTMS_transition()) {
        return; // no events should be posted if thread is in any VTMS transition
      }
      JvmtiEnvThreadStateIterator it(state);
      for (JvmtiEnvThreadState* ets = it.first(); ets != nullptr; ets = it.next(ets)) {
        if (ets->is_enabled(JVMTI_EVENT_EXCEPTION_CATCH) && (exception_handle() != nullptr)) {
          EVT_TRACE(JVMTI_EVENT_EXCEPTION_CATCH,
                     ("[%s] Evt ExceptionCatch sent %s.%s @ " INTX_FORMAT,
                      JvmtiTrace::safe_get_thread_name(thread),
                      (mh() == nullptr) ? "null" : mh()->klass_name()->as_C_string(),
                      (mh() == nullptr) ? "null" : mh()->name()->as_C_string(),
                      location - mh()->code_base() ));

          JvmtiEnv *env = ets->get_env();
          JvmtiExceptionEventMark jem(thread, mh, location, exception_handle);
          JvmtiJavaThreadEventTransition jet(thread);
          jvmtiEventExceptionCatch callback = env->callbacks()->ExceptionCatch;
          if (callback != nullptr) {
            (*callback)(env->jvmti_external(), jem.jni_env(), jem.jni_thread(),
                      jem.jni_methodID(), jem.location(),
                      jem.exception());
          }
        }
      }
    }
  }
}

oop JvmtiExport::jni_GetField_probe(JavaThread *thread, jobject jobj, oop obj,
                                    Klass* klass, jfieldID fieldID, bool is_static) {
  if (*((int *)get_field_access_count_addr()) > 0 && thread->has_last_Java_frame()) {
    // At least one field access watch is set so we have more work to do.
    post_field_access_by_jni(thread, obj, klass, fieldID, is_static);
    // event posting can block so refetch oop if we were passed a jobj
    if (jobj != nullptr) return JNIHandles::resolve_non_null(jobj);
  }
  return obj;
}

void JvmtiExport::post_field_access_by_jni(JavaThread *thread, oop obj,
                                           Klass* klass, jfieldID fieldID, bool is_static) {
  // We must be called with a Java context in order to provide reasonable
  // values for the klazz, method, and location fields. The callers of this
  // function don't make the call unless there is a Java context.
  assert(thread->has_last_Java_frame(), "must be called with a Java context");

  if (thread->is_in_any_VTMS_transition()) {
    return; // no events should be posted if thread is in any VTMS transition
  }

  ResourceMark rm;
  fieldDescriptor fd;
  // if get_field_descriptor finds fieldID to be invalid, then we just bail
  bool valid_fieldID = JvmtiEnv::get_field_descriptor(klass, fieldID, &fd);
  assert(valid_fieldID == true,"post_field_access_by_jni called with invalid fieldID");
  if (!valid_fieldID) return;
  // field accesses are not watched so bail
  if (!fd.is_field_access_watched()) return;

  HandleMark hm(thread);
  Handle h_obj;
  if (!is_static) {
    // non-static field accessors have an object, but we need a handle
    assert(obj != nullptr, "non-static needs an object");
    h_obj = Handle(thread, obj);
  }
  post_field_access(thread,
                    thread->last_frame().interpreter_frame_method(),
                    thread->last_frame().interpreter_frame_bcp(),
                    klass, h_obj, fieldID);
}

void JvmtiExport::post_field_access(JavaThread *thread, Method* method,
  address location, Klass* field_klass, Handle object, jfieldID field) {

  assert(!thread->system_java(), "JVM TI callback made while in system java");

  HandleMark hm(thread);
  methodHandle mh(thread, method);

  JvmtiThreadState *state = get_jvmti_thread_state(thread);
  if (state == nullptr) {
    return;
  }
  if (thread->is_in_any_VTMS_transition()) {
    return; // no events should be posted if thread is in any VTMS transition
  }

  EVT_TRIG_TRACE(JVMTI_EVENT_FIELD_ACCESS, ("[%s] Trg Field Access event triggered",
                      JvmtiTrace::safe_get_thread_name(thread)));
  JvmtiEnvThreadStateIterator it(state);
  for (JvmtiEnvThreadState* ets = it.first(); ets != nullptr; ets = it.next(ets)) {
    if (ets->is_enabled(JVMTI_EVENT_FIELD_ACCESS)) {
      EVT_TRACE(JVMTI_EVENT_FIELD_ACCESS, ("[%s] Evt Field Access event sent %s.%s @ " INTX_FORMAT,
                     JvmtiTrace::safe_get_thread_name(thread),
                     (mh() == nullptr) ? "null" : mh()->klass_name()->as_C_string(),
                     (mh() == nullptr) ? "null" : mh()->name()->as_C_string(),
                     location - mh()->code_base() ));

      JvmtiEnv *env = ets->get_env();
      JvmtiLocationEventMark jem(thread, mh, location);
      jclass field_jclass = jem.to_jclass(field_klass);
      jobject field_jobject = jem.to_jobject(object());
      JvmtiJavaThreadEventTransition jet(thread);
      jvmtiEventFieldAccess callback = env->callbacks()->FieldAccess;
      if (callback != nullptr) {
        (*callback)(env->jvmti_external(), jem.jni_env(), jem.jni_thread(),
                    jem.jni_methodID(), jem.location(),
                    field_jclass, field_jobject, field);
      }
    }
  }
}

oop JvmtiExport::jni_SetField_probe(JavaThread *thread, jobject jobj, oop obj,
                                    Klass* klass, jfieldID fieldID, bool is_static,
                                    char sig_type, jvalue *value) {
  if (*((int *)get_field_modification_count_addr()) > 0 && thread->has_last_Java_frame()) {
    // At least one field modification watch is set so we have more work to do.
    post_field_modification_by_jni(thread, obj, klass, fieldID, is_static, sig_type, value);
    // event posting can block so refetch oop if we were passed a jobj
    if (jobj != nullptr) return JNIHandles::resolve_non_null(jobj);
  }
  return obj;
}

void JvmtiExport::post_field_modification_by_jni(JavaThread *thread, oop obj,
                                                 Klass* klass, jfieldID fieldID, bool is_static,
                                                 char sig_type, jvalue *value) {
  // We must be called with a Java context in order to provide reasonable
  // values for the klazz, method, and location fields. The callers of this
  // function don't make the call unless there is a Java context.
  assert(thread->has_last_Java_frame(), "must be called with Java context");

  if (thread->is_in_any_VTMS_transition()) {
    return; // no events should be posted if thread is in any VTMS transition
  }

  ResourceMark rm;
  fieldDescriptor fd;
  // if get_field_descriptor finds fieldID to be invalid, then we just bail
  bool valid_fieldID = JvmtiEnv::get_field_descriptor(klass, fieldID, &fd);
  assert(valid_fieldID == true,"post_field_modification_by_jni called with invalid fieldID");
  if (!valid_fieldID) return;
  // field modifications are not watched so bail
  if (!fd.is_field_modification_watched()) return;

  HandleMark hm(thread);

  Handle h_obj;
  if (!is_static) {
    // non-static field accessors have an object, but we need a handle
    assert(obj != nullptr, "non-static needs an object");
    h_obj = Handle(thread, obj);
  }
  post_field_modification(thread,
                          thread->last_frame().interpreter_frame_method(),
                          thread->last_frame().interpreter_frame_bcp(),
                          klass, h_obj, fieldID, sig_type, value);
}

void JvmtiExport::post_raw_field_modification(JavaThread *thread, Method* method,
  address location, Klass* field_klass, Handle object, jfieldID field,
  char sig_type, jvalue *value) {
  assert(!thread->system_java(), "JVM TI callback made while in system java");

  if (thread->is_in_any_VTMS_transition()) {
    return; // no events should be posted if thread is in any VTMS transition
  }

  if (sig_type == JVM_SIGNATURE_INT || sig_type == JVM_SIGNATURE_BOOLEAN ||
      sig_type == JVM_SIGNATURE_BYTE || sig_type == JVM_SIGNATURE_CHAR ||
      sig_type == JVM_SIGNATURE_SHORT) {
    // 'I' instructions are used for byte, char, short and int.
    // determine which it really is, and convert
    fieldDescriptor fd;
    bool found = JvmtiEnv::get_field_descriptor(field_klass, field, &fd);
    // should be found (if not, leave as is)
    if (found) {
      jint ival = value->i;
      // convert value from int to appropriate type
      switch (fd.field_type()) {
      case T_BOOLEAN:
        sig_type = JVM_SIGNATURE_BOOLEAN;
        value->i = 0; // clear it
        value->z = (jboolean)ival;
        break;
      case T_BYTE:
        sig_type = JVM_SIGNATURE_BYTE;
        value->i = 0; // clear it
        value->b = (jbyte)ival;
        break;
      case T_CHAR:
        sig_type = JVM_SIGNATURE_CHAR;
        value->i = 0; // clear it
        value->c = (jchar)ival;
        break;
      case T_SHORT:
        sig_type = JVM_SIGNATURE_SHORT;
        value->i = 0; // clear it
        value->s = (jshort)ival;
        break;
      case T_INT:
        // nothing to do
        break;
      default:
        // this is an integer instruction, should be one of above
        ShouldNotReachHere();
        break;
      }
    }
  }

  assert(sig_type != JVM_SIGNATURE_ARRAY, "array should have sig_type == 'L'");
  bool handle_created = false;

  // convert oop to JNI handle.
  if (sig_type == JVM_SIGNATURE_CLASS) {
    handle_created = true;
    value->l = (jobject)JNIHandles::make_local(thread, cast_to_oop(value->l));
  }

  post_field_modification(thread, method, location, field_klass, object, field, sig_type, value);

  // Destroy the JNI handle allocated above.
  if (handle_created) {
    JNIHandles::destroy_local(value->l);
  }
}

void JvmtiExport::post_field_modification(JavaThread *thread, Method* method,
  address location, Klass* field_klass, Handle object, jfieldID field,
  char sig_type, jvalue *value_ptr) {

  HandleMark hm(thread);
  methodHandle mh(thread, method);

  JvmtiThreadState *state = get_jvmti_thread_state(thread);
  if (state == nullptr) {
    return;
  }
  if (thread->is_in_any_VTMS_transition()) {
    return; // no events should be posted if thread is in any VTMS transition
  }

  EVT_TRIG_TRACE(JVMTI_EVENT_FIELD_MODIFICATION,
                     ("[%s] Trg Field Modification event triggered",
                      JvmtiTrace::safe_get_thread_name(thread)));
  JvmtiEnvThreadStateIterator it(state);
  for (JvmtiEnvThreadState* ets = it.first(); ets != nullptr; ets = it.next(ets)) {
    if (ets->is_enabled(JVMTI_EVENT_FIELD_MODIFICATION)) {
      EVT_TRACE(JVMTI_EVENT_FIELD_MODIFICATION,
                   ("[%s] Evt Field Modification event sent %s.%s @ " INTX_FORMAT,
                    JvmtiTrace::safe_get_thread_name(thread),
                    (mh() == nullptr) ? "null" : mh()->klass_name()->as_C_string(),
                    (mh() == nullptr) ? "null" : mh()->name()->as_C_string(),
                    location - mh()->code_base() ));

      JvmtiEnv *env = ets->get_env();
      JvmtiLocationEventMark jem(thread, mh, location);
      jclass field_jclass = jem.to_jclass(field_klass);
      jobject field_jobject = jem.to_jobject(object());
      JvmtiJavaThreadEventTransition jet(thread);
      jvmtiEventFieldModification callback = env->callbacks()->FieldModification;
      if (callback != nullptr) {
        (*callback)(env->jvmti_external(), jem.jni_env(), jem.jni_thread(),
                    jem.jni_methodID(), jem.location(),
                    field_jclass, field_jobject, field, sig_type, *value_ptr);
      }
    }
  }
}

void JvmtiExport::post_native_method_bind(Method* method, address* function_ptr) {
  JavaThread* thread = JavaThread::current();
  assert(thread->thread_state() == _thread_in_vm, "must be in vm state");

  HandleMark hm(thread);
  methodHandle mh(thread, method);

  if (thread->is_in_any_VTMS_transition()) {
    return; // no events should be posted if thread is in any VTMS transition
  }
  EVT_TRIG_TRACE(JVMTI_EVENT_NATIVE_METHOD_BIND, ("[%s] Trg Native Method Bind event triggered",
                      JvmtiTrace::safe_get_thread_name(thread)));

  if (JvmtiEventController::is_enabled(JVMTI_EVENT_NATIVE_METHOD_BIND)) {
    JvmtiEnvIterator it;
    for (JvmtiEnv* env = it.first(); env != nullptr; env = it.next(env)) {
      if (env->is_enabled(JVMTI_EVENT_NATIVE_METHOD_BIND)) {
        EVT_TRACE(JVMTI_EVENT_NATIVE_METHOD_BIND, ("[%s] Evt Native Method Bind event sent",
                     JvmtiTrace::safe_get_thread_name(thread) ));

        JvmtiMethodEventMark jem(thread, mh);
        JvmtiJavaThreadEventTransition jet(thread);
        JNIEnv* jni_env = (env->phase() == JVMTI_PHASE_PRIMORDIAL) ? nullptr : jem.jni_env();
        jvmtiEventNativeMethodBind callback = env->callbacks()->NativeMethodBind;
        if (callback != nullptr) {
          (*callback)(env->jvmti_external(), jni_env, jem.jni_thread(),
                      jem.jni_methodID(), (void*)(*function_ptr), (void**)function_ptr);
        }
      }
    }
  }
}

// Returns a record containing inlining information for the given nmethod
jvmtiCompiledMethodLoadInlineRecord* create_inline_record(nmethod* nm) {
  jint numstackframes = 0;
  jvmtiCompiledMethodLoadInlineRecord* record = (jvmtiCompiledMethodLoadInlineRecord*)NEW_RESOURCE_OBJ(jvmtiCompiledMethodLoadInlineRecord);
  record->header.kind = JVMTI_CMLR_INLINE_INFO;
  record->header.next = nullptr;
  record->header.majorinfoversion = JVMTI_CMLR_MAJOR_VERSION_1;
  record->header.minorinfoversion = JVMTI_CMLR_MINOR_VERSION_0;
  record->numpcs = 0;
  for(PcDesc* p = nm->scopes_pcs_begin(); p < nm->scopes_pcs_end(); p++) {
   if(p->scope_decode_offset() == DebugInformationRecorder::serialized_null) continue;
   record->numpcs++;
  }
  record->pcinfo = (PCStackInfo*)(NEW_RESOURCE_ARRAY(PCStackInfo, record->numpcs));
  int scope = 0;
  for(PcDesc* p = nm->scopes_pcs_begin(); p < nm->scopes_pcs_end(); p++) {
    if(p->scope_decode_offset() == DebugInformationRecorder::serialized_null) continue;
    void* pc_address = (void*)p->real_pc(nm);
    assert(pc_address != nullptr, "pc_address must be non-null");
    record->pcinfo[scope].pc = pc_address;
    numstackframes=0;
    for(ScopeDesc* sd = nm->scope_desc_at(p->real_pc(nm));sd != nullptr;sd = sd->sender()) {
      numstackframes++;
    }
    assert(numstackframes != 0, "numstackframes must be nonzero.");
    record->pcinfo[scope].methods = (jmethodID *)NEW_RESOURCE_ARRAY(jmethodID, numstackframes);
    record->pcinfo[scope].bcis = (jint *)NEW_RESOURCE_ARRAY(jint, numstackframes);
    record->pcinfo[scope].numstackframes = numstackframes;
    int stackframe = 0;
    for(ScopeDesc* sd = nm->scope_desc_at(p->real_pc(nm));sd != nullptr;sd = sd->sender()) {
      // sd->method() can be null for stubs but not for nmethods. To be completely robust, include an assert that we should never see a null sd->method()
      guarantee(sd->method() != nullptr, "sd->method() cannot be null.");
      record->pcinfo[scope].methods[stackframe] = sd->method()->jmethod_id();
      record->pcinfo[scope].bcis[stackframe] = sd->bci();
      stackframe++;
    }
    scope++;
  }
  return record;
}

void JvmtiExport::post_compiled_method_load(nmethod *nm) {
  guarantee(!nm->is_unloading(), "nmethod isn't unloaded or unloading");
  if (JvmtiEnv::get_phase() < JVMTI_PHASE_PRIMORDIAL) {
    return;
  }
  JavaThread* thread = JavaThread::current();

  assert(!thread->is_in_any_VTMS_transition(), "compiled method load events are not allowed in any VTMS transition");

  EVT_TRIG_TRACE(JVMTI_EVENT_COMPILED_METHOD_LOAD,
                 ("[%s] method compile load event triggered",
                 JvmtiTrace::safe_get_thread_name(thread)));

  JvmtiEnvIterator it;
  for (JvmtiEnv* env = it.first(); env != nullptr; env = it.next(env)) {
    post_compiled_method_load(env, nm);
  }
}

// post a COMPILED_METHOD_LOAD event for a given environment
void JvmtiExport::post_compiled_method_load(JvmtiEnv* env, nmethod *nm) {
  if (env->phase() == JVMTI_PHASE_PRIMORDIAL || !env->is_enabled(JVMTI_EVENT_COMPILED_METHOD_LOAD)) {
    return;
  }
  jvmtiEventCompiledMethodLoad callback = env->callbacks()->CompiledMethodLoad;
  if (callback == nullptr) {
    return;
  }
  JavaThread* thread = JavaThread::current();

  assert(!thread->is_in_any_VTMS_transition(), "compiled method load events are not allowed in any VTMS transition");

  EVT_TRACE(JVMTI_EVENT_COMPILED_METHOD_LOAD,
           ("[%s] method compile load event sent %s.%s  ",
            JvmtiTrace::safe_get_thread_name(thread),
            (nm->method() == nullptr) ? "null" : nm->method()->klass_name()->as_C_string(),
            (nm->method() == nullptr) ? "null" : nm->method()->name()->as_C_string()));
  ResourceMark rm(thread);
  HandleMark hm(thread);

  // Add inlining information
  jvmtiCompiledMethodLoadInlineRecord* inlinerecord = create_inline_record(nm);
  // Pass inlining information through the void pointer
  JvmtiCompiledMethodLoadEventMark jem(thread, nm, inlinerecord);
  JvmtiJavaThreadEventTransition jet(thread);
  (*callback)(env->jvmti_external(), jem.jni_methodID(),
              jem.code_size(), jem.code_data(), jem.map_length(),
              jem.map(), jem.compile_info());
}

void JvmtiExport::post_dynamic_code_generated_internal(const char *name, const void *code_begin, const void *code_end) {
  assert(name != nullptr && name[0] != '\0', "sanity check");

  JavaThread* thread = JavaThread::current();

  assert(!thread->is_in_any_VTMS_transition(), "dynamic code generated events are not allowed in any VTMS transition");

  // In theory everyone coming thru here is in_vm but we need to be certain
  // because a callee will do a vm->native transition
  ThreadInVMfromUnknown __tiv;

  EVT_TRIG_TRACE(JVMTI_EVENT_DYNAMIC_CODE_GENERATED,
                 ("[%s] method dynamic code generated event triggered",
                 JvmtiTrace::safe_get_thread_name(thread)));
  JvmtiEnvIterator it;
  for (JvmtiEnv* env = it.first(); env != nullptr; env = it.next(env)) {
    if (env->is_enabled(JVMTI_EVENT_DYNAMIC_CODE_GENERATED)) {
      EVT_TRACE(JVMTI_EVENT_DYNAMIC_CODE_GENERATED,
                ("[%s] dynamic code generated event sent for %s",
                JvmtiTrace::safe_get_thread_name(thread), name));
      JvmtiEventMark jem(thread);
      JvmtiJavaThreadEventTransition jet(thread);
      jint length = (jint)pointer_delta(code_end, code_begin, sizeof(char));
      jvmtiEventDynamicCodeGenerated callback = env->callbacks()->DynamicCodeGenerated;
      if (callback != nullptr) {
        (*callback)(env->jvmti_external(), name, (void*)code_begin, length);
      }
    }
  }
}

void JvmtiExport::post_dynamic_code_generated(const char *name, const void *code_begin, const void *code_end) {
  jvmtiPhase phase = JvmtiEnv::get_phase();
  if (phase == JVMTI_PHASE_PRIMORDIAL || phase == JVMTI_PHASE_START) {
    post_dynamic_code_generated_internal(name, code_begin, code_end);
  } else {
    // It may not be safe to post the event from this thread.  Defer all
    // postings to the service thread so that it can perform them in a safe
    // context and in-order.
    JvmtiDeferredEvent event = JvmtiDeferredEvent::dynamic_code_generated_event(
        name, code_begin, code_end);
    ServiceThread::enqueue_deferred_event(&event);
  }
}


// post a DYNAMIC_CODE_GENERATED event for a given environment
// used by GenerateEvents
void JvmtiExport::post_dynamic_code_generated(JvmtiEnv* env, const char *name,
                                              const void *code_begin, const void *code_end)
{
  JavaThread* thread = JavaThread::current();

  assert(!thread->is_in_any_VTMS_transition(), "dynamic code generated events are not allowed in any VTMS transition");

  EVT_TRIG_TRACE(JVMTI_EVENT_DYNAMIC_CODE_GENERATED,
                 ("[%s] dynamic code generated event triggered (by GenerateEvents)",
                  JvmtiTrace::safe_get_thread_name(thread)));
  if (env->is_enabled(JVMTI_EVENT_DYNAMIC_CODE_GENERATED)) {
    EVT_TRACE(JVMTI_EVENT_DYNAMIC_CODE_GENERATED,
              ("[%s] dynamic code generated event sent for %s",
               JvmtiTrace::safe_get_thread_name(thread), name));
    JvmtiEventMark jem(thread);
    JvmtiJavaThreadEventTransition jet(thread);
    jint length = (jint)pointer_delta(code_end, code_begin, sizeof(char));
    jvmtiEventDynamicCodeGenerated callback = env->callbacks()->DynamicCodeGenerated;
    if (callback != nullptr) {
      (*callback)(env->jvmti_external(), name, (void*)code_begin, length);
    }
  }
}

// post a DynamicCodeGenerated event while holding locks in the VM.
void JvmtiExport::post_dynamic_code_generated_while_holding_locks(const char* name,
                                                                  address code_begin, address code_end)
{
  JavaThread* thread = JavaThread::current();
  // register the stub with the current dynamic code event collector
  // Cannot take safepoint here so do not use state_for to get
  // jvmti thread state.
  // The collector and/or state might be null if JvmtiDynamicCodeEventCollector
  // has been initialized while JVMTI_EVENT_DYNAMIC_CODE_GENERATED was disabled.
  JvmtiThreadState *state = get_jvmti_thread_state(thread);
  if (state != nullptr) {
    JvmtiDynamicCodeEventCollector *collector = state->get_dynamic_code_event_collector();
    if (collector != nullptr) {
      collector->register_stub(name, code_begin, code_end);
    }
  }
}

// Collect all the vm internally allocated objects which are visible to java world
void JvmtiExport::record_vm_internal_object_allocation(oop obj) {
  Thread* thread = Thread::current_or_null();
  if (thread != nullptr && thread->is_Java_thread())  {
    // Can not take safepoint here.
    NoSafepointVerifier no_sfpt;
    // Cannot take safepoint here so do not use state_for to get
    // jvmti thread state.
    JvmtiThreadState *state = JavaThread::cast(thread)->jvmti_thread_state();
    if (state != nullptr) {
      // state is non null when VMObjectAllocEventCollector is enabled.
      JvmtiVMObjectAllocEventCollector *collector;
      collector = state->get_vm_object_alloc_event_collector();
      if (collector != nullptr && collector->is_enabled()) {
        // Don't record classes as these will be notified via the ClassLoad
        // event.
        if (obj->klass() != vmClasses::Class_klass()) {
          collector->record_allocation(obj);
        }
      }
    }
  }
}

// Collect all the sampled allocated objects.
void JvmtiExport::record_sampled_internal_object_allocation(oop obj) {
  Thread* thread = Thread::current_or_null();
  if (thread != nullptr && thread->is_Java_thread())  {
    // Can not take safepoint here.
    NoSafepointVerifier no_sfpt;
    // Cannot take safepoint here so do not use state_for to get
    // jvmti thread state.
    JvmtiThreadState *state = JavaThread::cast(thread)->jvmti_thread_state();
    if (state != nullptr) {
      // state is non null when SampledObjectAllocEventCollector is enabled.
      JvmtiSampledObjectAllocEventCollector *collector;
      collector = state->get_sampled_object_alloc_event_collector();

      if (collector != nullptr && collector->is_enabled()) {
        collector->record_allocation(obj);
      }
    }
  }
}

void JvmtiExport::post_garbage_collection_finish() {
  Thread *thread = Thread::current(); // this event is posted from VM-Thread.
  EVT_TRIG_TRACE(JVMTI_EVENT_GARBAGE_COLLECTION_FINISH,
                 ("[%s] garbage collection finish event triggered",
                  JvmtiTrace::safe_get_thread_name(thread)));
  JvmtiEnvIterator it;
  for (JvmtiEnv* env = it.first(); env != nullptr; env = it.next(env)) {
    if (env->is_enabled(JVMTI_EVENT_GARBAGE_COLLECTION_FINISH)) {
      EVT_TRACE(JVMTI_EVENT_GARBAGE_COLLECTION_FINISH,
                ("[%s] garbage collection finish event sent",
                 JvmtiTrace::safe_get_thread_name(thread)));
      JvmtiThreadEventTransition jet(thread);
      // JNIEnv is null here because this event is posted from VM Thread
      jvmtiEventGarbageCollectionFinish callback = env->callbacks()->GarbageCollectionFinish;
      if (callback != nullptr) {
        (*callback)(env->jvmti_external());
      }
    }
  }
}

void JvmtiExport::post_garbage_collection_start() {
  Thread* thread = Thread::current(); // this event is posted from vm-thread.
  EVT_TRIG_TRACE(JVMTI_EVENT_GARBAGE_COLLECTION_START,
                 ("[%s] garbage collection start event triggered",
                  JvmtiTrace::safe_get_thread_name(thread)));
  JvmtiEnvIterator it;
  for (JvmtiEnv* env = it.first(); env != nullptr; env = it.next(env)) {
    if (env->is_enabled(JVMTI_EVENT_GARBAGE_COLLECTION_START)) {
      EVT_TRACE(JVMTI_EVENT_GARBAGE_COLLECTION_START,
                ("[%s] garbage collection start event sent",
                 JvmtiTrace::safe_get_thread_name(thread)));
      JvmtiThreadEventTransition jet(thread);
      // JNIEnv is null here because this event is posted from VM Thread
      jvmtiEventGarbageCollectionStart callback = env->callbacks()->GarbageCollectionStart;
      if (callback != nullptr) {
        (*callback)(env->jvmti_external());
      }
    }
  }
}

void JvmtiExport::post_data_dump() {
  Thread *thread = Thread::current();
  EVT_TRIG_TRACE(JVMTI_EVENT_DATA_DUMP_REQUEST,
                 ("[%s] data dump request event triggered",
                  JvmtiTrace::safe_get_thread_name(thread)));
  JvmtiEnvIterator it;
  for (JvmtiEnv* env = it.first(); env != nullptr; env = it.next(env)) {
    if (env->is_enabled(JVMTI_EVENT_DATA_DUMP_REQUEST)) {
      EVT_TRACE(JVMTI_EVENT_DATA_DUMP_REQUEST,
                ("[%s] data dump request event sent",
                 JvmtiTrace::safe_get_thread_name(thread)));
     JvmtiThreadEventTransition jet(thread);
     // JNIEnv is null here because this event is posted from VM Thread
     jvmtiEventDataDumpRequest callback = env->callbacks()->DataDumpRequest;
     if (callback != nullptr) {
       (*callback)(env->jvmti_external());
     }
    }
  }
}

void JvmtiExport::post_monitor_contended_enter(JavaThread *thread, ObjectMonitor *obj_mntr) {
  oop object = obj_mntr->object();
<<<<<<< HEAD
  post_monitor_contended_enter(thread, object);
}

void JvmtiExport::post_monitor_contended_enter(JavaThread *thread, oop object) {
  JvmtiThreadState *state = thread->jvmti_thread_state();
=======
  HandleMark hm(thread);
  Handle h(thread, object);

  JvmtiThreadState *state = get_jvmti_thread_state(thread);
>>>>>>> 05745e3f
  if (state == nullptr) {
    return;
  }
  if (thread->is_in_any_VTMS_transition()) {
    return; // no events should be posted if thread is in any VTMS transition
  }

  EVT_TRIG_TRACE(JVMTI_EVENT_MONITOR_CONTENDED_ENTER,
                     ("[%s] monitor contended enter event triggered",
                      JvmtiTrace::safe_get_thread_name(thread)));
  JvmtiEnvThreadStateIterator it(state);
  for (JvmtiEnvThreadState* ets = it.first(); ets != nullptr; ets = it.next(ets)) {
    if (ets->is_enabled(JVMTI_EVENT_MONITOR_CONTENDED_ENTER)) {
      EVT_TRACE(JVMTI_EVENT_MONITOR_CONTENDED_ENTER,
                   ("[%s] monitor contended enter event sent",
                    JvmtiTrace::safe_get_thread_name(thread)));
      JvmtiMonitorEventMark  jem(thread, h());
      JvmtiEnv *env = ets->get_env();
      JvmtiThreadEventTransition jet(thread);
      jvmtiEventMonitorContendedEnter callback = env->callbacks()->MonitorContendedEnter;
      if (callback != nullptr) {
        (*callback)(env->jvmti_external(), jem.jni_env(), jem.jni_thread(), jem.jni_object());
      }
    }
  }
}

void JvmtiExport::post_monitor_contended_entered(JavaThread *thread, ObjectMonitor *obj_mntr) {
  oop object = obj_mntr->object();
<<<<<<< HEAD
  post_monitor_contended_entered(thread, object);
}

void JvmtiExport::post_monitor_contended_entered(JavaThread *thread, oop object) {

  JvmtiThreadState *state = thread->jvmti_thread_state();
=======
  HandleMark hm(thread);
  Handle h(thread, object);

  JvmtiThreadState *state = get_jvmti_thread_state(thread);
>>>>>>> 05745e3f
  if (state == nullptr) {
    return;
  }
  if (thread->is_in_any_VTMS_transition()) {
    return; // no events should be posted if thread is in any VTMS transition
  }

  EVT_TRIG_TRACE(JVMTI_EVENT_MONITOR_CONTENDED_ENTERED,
                     ("[%s] monitor contended entered event triggered",
                      JvmtiTrace::safe_get_thread_name(thread)));

  JvmtiEnvThreadStateIterator it(state);
  for (JvmtiEnvThreadState* ets = it.first(); ets != nullptr; ets = it.next(ets)) {
    if (ets->is_enabled(JVMTI_EVENT_MONITOR_CONTENDED_ENTERED)) {
      EVT_TRACE(JVMTI_EVENT_MONITOR_CONTENDED_ENTERED,
                   ("[%s] monitor contended enter event sent",
                    JvmtiTrace::safe_get_thread_name(thread)));
      JvmtiMonitorEventMark  jem(thread, h());
      JvmtiEnv *env = ets->get_env();
      JvmtiThreadEventTransition jet(thread);
      jvmtiEventMonitorContendedEntered callback = env->callbacks()->MonitorContendedEntered;
      if (callback != nullptr) {
        (*callback)(env->jvmti_external(), jem.jni_env(), jem.jni_thread(), jem.jni_object());
      }
    }
  }
}

void JvmtiExport::post_monitor_wait(JavaThread *thread, oop object,
                                          jlong timeout) {
  HandleMark hm(thread);
  Handle h(thread, object);

  JvmtiThreadState *state = get_jvmti_thread_state(thread);
  if (state == nullptr) {
    return;
  }
  if (thread->is_in_any_VTMS_transition()) {
    return; // no events should be posted if thread is in any VTMS transition
  }

  EVT_TRIG_TRACE(JVMTI_EVENT_MONITOR_WAIT,
                     ("[%s] monitor wait event triggered",
                      JvmtiTrace::safe_get_thread_name(thread)));
  JvmtiEnvThreadStateIterator it(state);
  for (JvmtiEnvThreadState* ets = it.first(); ets != nullptr; ets = it.next(ets)) {
    if (ets->is_enabled(JVMTI_EVENT_MONITOR_WAIT)) {
      EVT_TRACE(JVMTI_EVENT_MONITOR_WAIT,
                   ("[%s] monitor wait event sent",
                    JvmtiTrace::safe_get_thread_name(thread)));
      JvmtiMonitorEventMark  jem(thread, h());
      JvmtiEnv *env = ets->get_env();
      JvmtiThreadEventTransition jet(thread);
      jvmtiEventMonitorWait callback = env->callbacks()->MonitorWait;
      if (callback != nullptr) {
        (*callback)(env->jvmti_external(), jem.jni_env(), jem.jni_thread(),
                    jem.jni_object(), timeout);
      }
    }
  }
}

void JvmtiExport::post_monitor_waited(JavaThread *thread, ObjectMonitor *obj_mntr, jboolean timed_out) {
  oop object = obj_mntr->object();
<<<<<<< HEAD
  post_monitor_waited(thread, object, timed_out);
}

void JvmtiExport::post_monitor_waited(JavaThread *thread, oop object, jboolean timed_out) {
  JvmtiThreadState *state = thread->jvmti_thread_state();
=======
  HandleMark hm(thread);
  Handle h(thread, object);

  JvmtiThreadState *state = get_jvmti_thread_state(thread);
>>>>>>> 05745e3f
  if (state == nullptr) {
    return;
  }
  if (thread->is_in_any_VTMS_transition()) {
    return; // no events should be posted if thread is in any VTMS transition
  }

  EVT_TRIG_TRACE(JVMTI_EVENT_MONITOR_WAITED,
                     ("[%s] monitor waited event triggered",
                      JvmtiTrace::safe_get_thread_name(thread)));
  JvmtiEnvThreadStateIterator it(state);
  for (JvmtiEnvThreadState* ets = it.first(); ets != nullptr; ets = it.next(ets)) {
    if (ets->is_enabled(JVMTI_EVENT_MONITOR_WAITED)) {
      EVT_TRACE(JVMTI_EVENT_MONITOR_WAITED,
                   ("[%s] monitor waited event sent",
                    JvmtiTrace::safe_get_thread_name(thread)));
      JvmtiMonitorEventMark  jem(thread, h());
      JvmtiEnv *env = ets->get_env();
      JvmtiThreadEventTransition jet(thread);
      jvmtiEventMonitorWaited callback = env->callbacks()->MonitorWaited;
      if (callback != nullptr) {
        (*callback)(env->jvmti_external(), jem.jni_env(), jem.jni_thread(),
                    jem.jni_object(), timed_out);
      }
    }
  }
}

void JvmtiExport::post_vm_object_alloc(JavaThread *thread, oop object) {
  if (object == nullptr) {
    return;
  }
  if (thread->is_in_any_VTMS_transition()) {
    return; // no events should be posted if thread is in any VTMS transition
  }
  HandleMark hm(thread);
  Handle h(thread, object);

  EVT_TRIG_TRACE(JVMTI_EVENT_VM_OBJECT_ALLOC, ("[%s] Trg vm object alloc triggered",
                      JvmtiTrace::safe_get_thread_name(thread)));
  JvmtiEnvIterator it;
  for (JvmtiEnv* env = it.first(); env != nullptr; env = it.next(env)) {
    if (env->is_enabled(JVMTI_EVENT_VM_OBJECT_ALLOC)) {
      EVT_TRACE(JVMTI_EVENT_VM_OBJECT_ALLOC, ("[%s] Evt vmobject alloc sent %s",
                                         JvmtiTrace::safe_get_thread_name(thread),
                                         object==nullptr? "null" : object->klass()->external_name()));

      JvmtiObjectAllocEventMark jem(thread, h());
      JvmtiJavaThreadEventTransition jet(thread);
      jvmtiEventVMObjectAlloc callback = env->callbacks()->VMObjectAlloc;
      if (callback != nullptr) {
        (*callback)(env->jvmti_external(), jem.jni_env(), jem.jni_thread(),
                    jem.jni_jobject(), jem.jni_class(), jem.size());
      }
    }
  }
}

void JvmtiExport::post_sampled_object_alloc(JavaThread *thread, oop object) {
  HandleMark hm(thread);
  Handle h(thread, object);

  JvmtiThreadState *state = get_jvmti_thread_state(thread);
  if (state == nullptr) {
    return;
  }
  if (object == nullptr) {
    return;
  }
  if (thread->is_in_any_VTMS_transition()) {
    return; // no events should be posted if thread is in any VTMS transition
  }

  EVT_TRIG_TRACE(JVMTI_EVENT_SAMPLED_OBJECT_ALLOC,
                 ("[%s] Trg sampled object alloc triggered",
                  JvmtiTrace::safe_get_thread_name(thread)));
  JvmtiEnvThreadStateIterator it(state);
  for (JvmtiEnvThreadState* ets = it.first(); ets != nullptr; ets = it.next(ets)) {
    if (ets->is_enabled(JVMTI_EVENT_SAMPLED_OBJECT_ALLOC)) {
      EVT_TRACE(JVMTI_EVENT_SAMPLED_OBJECT_ALLOC,
                ("[%s] Evt sampled object alloc sent %s",
                 JvmtiTrace::safe_get_thread_name(thread),
                 object == nullptr ? "null" : object->klass()->external_name()));

      JvmtiEnv *env = ets->get_env();
      JvmtiObjectAllocEventMark jem(thread, h());
      JvmtiJavaThreadEventTransition jet(thread);
      jvmtiEventSampledObjectAlloc callback = env->callbacks()->SampledObjectAlloc;
      if (callback != nullptr) {
        (*callback)(env->jvmti_external(), jem.jni_env(), jem.jni_thread(),
                    jem.jni_jobject(), jem.jni_class(), jem.size());
      }
    }
  }
}

////////////////////////////////////////////////////////////////////////////////////////////////

void JvmtiExport::cleanup_thread(JavaThread* thread) {
  assert(JavaThread::current() == thread, "thread is not current");
  MutexLocker mu(thread, JvmtiThreadState_lock);

  if (thread->jvmti_thread_state() != nullptr) {
    // This has to happen after the thread state is removed, which is
    // why it is not in post_thread_end_event like its complement
    // Maybe both these functions should be rolled into the posts?
    JvmtiEventController::thread_ended(thread);
  }
}

void JvmtiExport::clear_detected_exception(JavaThread* thread) {
  assert(JavaThread::current() == thread, "thread is not current");

  JvmtiThreadState* state = thread->jvmti_thread_state();
  if (state != nullptr) {
    state->clear_exception_state();
  }
}

// Onload raw monitor transition.
void JvmtiExport::transition_pending_onload_raw_monitors() {
  JvmtiPendingMonitors::transition_raw_monitors();
}

// Setup current current thread for event collection.
void JvmtiEventCollector::setup_jvmti_thread_state() {
  // set this event collector to be the current one.
  JvmtiThreadState* state = JvmtiThreadState::state_for(JavaThread::current());
  // state can only be null if the current thread is exiting which
  // should not happen since we're trying to configure for event collection
  guarantee(state != nullptr, "exiting thread called setup_jvmti_thread_state");
  if (is_vm_object_alloc_event()) {
    JvmtiVMObjectAllocEventCollector *prev = state->get_vm_object_alloc_event_collector();

    // If we have a previous collector and it is disabled, it means this allocation came from a
    // callback induced VM Object allocation, do not register this collector then.
    if (prev && !prev->is_enabled()) {
      return;
    }
    _prev = prev;
    state->set_vm_object_alloc_event_collector((JvmtiVMObjectAllocEventCollector *)this);
  } else if (is_dynamic_code_event()) {
    _prev = state->get_dynamic_code_event_collector();
    state->set_dynamic_code_event_collector((JvmtiDynamicCodeEventCollector *)this);
  } else if (is_sampled_object_alloc_event()) {
    JvmtiSampledObjectAllocEventCollector *prev = state->get_sampled_object_alloc_event_collector();

    if (prev) {
      // JvmtiSampledObjectAllocEventCollector wants only one active collector
      // enabled. This allows to have a collector detect a user code requiring
      // a sample in the callback.
      return;
    }
    state->set_sampled_object_alloc_event_collector((JvmtiSampledObjectAllocEventCollector*) this);
  }

  _unset_jvmti_thread_state = true;
}

// Unset current event collection in this thread and reset it with previous
// collector.
void JvmtiEventCollector::unset_jvmti_thread_state() {
  if (!_unset_jvmti_thread_state) {
    return;
  }

  JvmtiThreadState* state = JavaThread::current()->jvmti_thread_state();
  if (state != nullptr) {
    // restore the previous event collector (if any)
    if (is_vm_object_alloc_event()) {
      if (state->get_vm_object_alloc_event_collector() == this) {
        state->set_vm_object_alloc_event_collector((JvmtiVMObjectAllocEventCollector *)_prev);
      } else {
        // this thread's jvmti state was created during the scope of
        // the event collector.
      }
    } else if (is_dynamic_code_event()) {
      if (state->get_dynamic_code_event_collector() == this) {
        state->set_dynamic_code_event_collector((JvmtiDynamicCodeEventCollector *)_prev);
      } else {
        // this thread's jvmti state was created during the scope of
        // the event collector.
      }
    } else if (is_sampled_object_alloc_event()) {
      if (state->get_sampled_object_alloc_event_collector() == this) {
        state->set_sampled_object_alloc_event_collector((JvmtiSampledObjectAllocEventCollector*)_prev);
      } else {
        // this thread's jvmti state was created during the scope of
        // the event collector.
      }
    }
  }
}

// create the dynamic code event collector
JvmtiDynamicCodeEventCollector::JvmtiDynamicCodeEventCollector() : _code_blobs(nullptr) {
  if (JvmtiExport::should_post_dynamic_code_generated()) {
    setup_jvmti_thread_state();
  }
}

// iterate over any code blob descriptors collected and post a
// DYNAMIC_CODE_GENERATED event to the profiler.
JvmtiDynamicCodeEventCollector::~JvmtiDynamicCodeEventCollector() {
  assert(!JavaThread::current()->owns_locks(), "all locks must be released to post deferred events");
 // iterate over any code blob descriptors that we collected
 if (_code_blobs != nullptr) {
   for (int i=0; i<_code_blobs->length(); i++) {
     JvmtiCodeBlobDesc* blob = _code_blobs->at(i);
     JvmtiExport::post_dynamic_code_generated(blob->name(), blob->code_begin(), blob->code_end());
     FreeHeap(blob);
   }
   delete _code_blobs;
 }
 unset_jvmti_thread_state();
}

// register a stub
void JvmtiDynamicCodeEventCollector::register_stub(const char* name, address start, address end) {
 if (_code_blobs == nullptr) {
   _code_blobs = new (mtServiceability) GrowableArray<JvmtiCodeBlobDesc*>(1, mtServiceability);
 }
 _code_blobs->append(new JvmtiCodeBlobDesc(name, start, end));
}

// Setup current thread to record vm allocated objects.
JvmtiObjectAllocEventCollector::JvmtiObjectAllocEventCollector() :
    _allocated(nullptr), _enable(false), _post_callback(nullptr) {
}

// Post vm_object_alloc event for vm allocated objects visible to java
// world.
void JvmtiObjectAllocEventCollector::generate_call_for_allocated() {
  if (_allocated) {
    set_enabled(false);
    for (int i = 0; i < _allocated->length(); i++) {
      oop obj = _allocated->at(i).resolve();
      _post_callback(JavaThread::current(), obj);
      // Release OopHandle
      _allocated->at(i).release(JvmtiExport::jvmti_oop_storage());

    }
    delete _allocated, _allocated = nullptr;
  }
}

void JvmtiObjectAllocEventCollector::record_allocation(oop obj) {
  assert(is_enabled(), "Object alloc event collector is not enabled");
  if (_allocated == nullptr) {
    _allocated = new (mtServiceability) GrowableArray<OopHandle>(1, mtServiceability);
  }
  _allocated->push(OopHandle(JvmtiExport::jvmti_oop_storage(), obj));
}

// Disable collection of VMObjectAlloc events
NoJvmtiVMObjectAllocMark::NoJvmtiVMObjectAllocMark() : _collector(nullptr) {
  // a no-op if VMObjectAlloc event is not enabled
  if (!JvmtiExport::should_post_vm_object_alloc()) {
    return;
  }
  Thread* thread = Thread::current_or_null();
  if (thread != nullptr && thread->is_Java_thread())  {
    JavaThread* current_thread = JavaThread::cast(thread);
    JvmtiThreadState *state = current_thread->jvmti_thread_state();
    if (state != nullptr) {
      JvmtiVMObjectAllocEventCollector *collector;
      collector = state->get_vm_object_alloc_event_collector();
      if (collector != nullptr && collector->is_enabled()) {
        _collector = collector;
        _collector->set_enabled(false);
      }
    }
  }
}

// Re-Enable collection of VMObjectAlloc events (if previously enabled)
NoJvmtiVMObjectAllocMark::~NoJvmtiVMObjectAllocMark() {
  if (was_enabled()) {
    _collector->set_enabled(true);
  }
};

// Setup current thread to record vm allocated objects.
JvmtiVMObjectAllocEventCollector::JvmtiVMObjectAllocEventCollector() {
  if (JvmtiExport::should_post_vm_object_alloc()) {
    _enable = true;
    setup_jvmti_thread_state();
    _post_callback = JvmtiExport::post_vm_object_alloc;
  }
}

JvmtiVMObjectAllocEventCollector::~JvmtiVMObjectAllocEventCollector() {
  if (_enable) {
    generate_call_for_allocated();
  }
  unset_jvmti_thread_state();
}

bool JvmtiSampledObjectAllocEventCollector::object_alloc_is_safe_to_sample() {
  Thread* thread = Thread::current();
  // Really only sample allocations if this is a JavaThread and not the compiler
  // thread.
  if (!thread->is_Java_thread() || thread->is_Compiler_thread()) {
    return false;
  }

  // If the current thread is attaching from native and its Java thread object
  // is being allocated, things are not ready for allocation sampling.
  JavaThread* jt = JavaThread::cast(thread);
  if (jt->is_attaching_via_jni() && jt->threadObj() == nullptr) {
    return false;
  }

  if (MultiArray_lock->owner() == thread) {
    return false;
  }
  return true;
}

// Setup current thread to record sampled allocated objects.
void JvmtiSampledObjectAllocEventCollector::start() {
  if (JvmtiExport::should_post_sampled_object_alloc()) {
    if (!object_alloc_is_safe_to_sample()) {
      return;
    }

    _enable = true;
    setup_jvmti_thread_state();
    _post_callback = JvmtiExport::post_sampled_object_alloc;
  }
}

JvmtiSampledObjectAllocEventCollector::~JvmtiSampledObjectAllocEventCollector() {
  if (!_enable) {
    return;
  }

  generate_call_for_allocated();
  unset_jvmti_thread_state();

  // Unset the sampling collector as present in assertion mode only.
  assert(Thread::current()->is_Java_thread(),
         "Should always be in a Java thread");
}

JvmtiGCMarker::JvmtiGCMarker() {
  // if there aren't any JVMTI environments then nothing to do
  if (!JvmtiEnv::environments_might_exist()) {
    return;
  }

  if (JvmtiExport::should_post_garbage_collection_start()) {
    JvmtiExport::post_garbage_collection_start();
  }

  if (SafepointSynchronize::is_at_safepoint()) {
    // Do clean up tasks that need to be done at a safepoint
    JvmtiEnvBase::check_for_periodic_clean_up();
  }
}

JvmtiGCMarker::~JvmtiGCMarker() {
  // if there aren't any JVMTI environments then nothing to do
  if (!JvmtiEnv::environments_might_exist()) {
    return;
  }

  // JVMTI notify gc finish
  if (JvmtiExport::should_post_garbage_collection_finish()) {
    JvmtiExport::post_garbage_collection_finish();
  }
}<|MERGE_RESOLUTION|>--- conflicted
+++ resolved
@@ -2735,18 +2735,13 @@
 
 void JvmtiExport::post_monitor_contended_enter(JavaThread *thread, ObjectMonitor *obj_mntr) {
   oop object = obj_mntr->object();
-<<<<<<< HEAD
   post_monitor_contended_enter(thread, object);
 }
 
 void JvmtiExport::post_monitor_contended_enter(JavaThread *thread, oop object) {
-  JvmtiThreadState *state = thread->jvmti_thread_state();
-=======
   HandleMark hm(thread);
   Handle h(thread, object);
-
   JvmtiThreadState *state = get_jvmti_thread_state(thread);
->>>>>>> 05745e3f
   if (state == nullptr) {
     return;
   }
@@ -2776,19 +2771,14 @@
 
 void JvmtiExport::post_monitor_contended_entered(JavaThread *thread, ObjectMonitor *obj_mntr) {
   oop object = obj_mntr->object();
-<<<<<<< HEAD
   post_monitor_contended_entered(thread, object);
 }
 
 void JvmtiExport::post_monitor_contended_entered(JavaThread *thread, oop object) {
-
-  JvmtiThreadState *state = thread->jvmti_thread_state();
-=======
   HandleMark hm(thread);
   Handle h(thread, object);
-
   JvmtiThreadState *state = get_jvmti_thread_state(thread);
->>>>>>> 05745e3f
+
   if (state == nullptr) {
     return;
   }
@@ -2853,18 +2843,13 @@
 
 void JvmtiExport::post_monitor_waited(JavaThread *thread, ObjectMonitor *obj_mntr, jboolean timed_out) {
   oop object = obj_mntr->object();
-<<<<<<< HEAD
   post_monitor_waited(thread, object, timed_out);
 }
 
 void JvmtiExport::post_monitor_waited(JavaThread *thread, oop object, jboolean timed_out) {
-  JvmtiThreadState *state = thread->jvmti_thread_state();
-=======
   HandleMark hm(thread);
   Handle h(thread, object);
-
   JvmtiThreadState *state = get_jvmti_thread_state(thread);
->>>>>>> 05745e3f
   if (state == nullptr) {
     return;
   }
