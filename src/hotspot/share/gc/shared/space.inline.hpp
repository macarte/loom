--- conflicted
+++ resolved
@@ -164,15 +164,9 @@
 
   while (cur_obj < scan_limit) {
     assert(!space->scanned_block_is_obj(cur_obj) ||
-<<<<<<< HEAD
-           oop(cur_obj)->mark_raw()->is_marked() || oop(cur_obj)->mark_raw()->is_unlocked() ||
-           oop(cur_obj)->mark_raw()->has_bias_pattern(),
-           "these are the only valid states during a mark sweep (" INTPTR_FORMAT ")", p2i(cur_obj));
-=======
            oop(cur_obj)->mark_raw().is_marked() || oop(cur_obj)->mark_raw().is_unlocked() ||
            oop(cur_obj)->mark_raw().has_bias_pattern(),
-           "these are the only valid states during a mark sweep");
->>>>>>> 5c25e2a6
+           "these are the only valid states during a mark sweep (" INTPTR_FORMAT ")", p2i(cur_obj));
     if (space->scanned_block_is_obj(cur_obj) && oop(cur_obj)->is_gc_marked()) {
       // prefetch beyond cur_obj
       Prefetch::write(cur_obj, interval);
