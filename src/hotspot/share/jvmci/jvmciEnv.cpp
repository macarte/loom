--- conflicted
+++ resolved
@@ -713,88 +713,6 @@
   }
 }
 
-<<<<<<< HEAD
-// ------------------------------------------------------------------
-methodHandle JVMCIEnv::get_method_by_index(const constantPoolHandle& cpool,
-                                     int index, Bytecodes::Code bc,
-                                     InstanceKlass* accessor) {
-  ResourceMark rm;
-  return get_method_by_index_impl(cpool, index, bc, accessor);
-}
-
-// ------------------------------------------------------------------
-// Check for changes to the system dictionary during compilation
-// class loads, evolution, breakpoints
-JVMCIEnv::CodeInstallResult JVMCIEnv::validate_compile_task_dependencies(Dependencies* dependencies, Handle compiled_code,
-                                                                         JVMCIEnv* env, char** failure_detail) {
-  // If JVMTI capabilities were enabled during compile, the compilation is invalidated.
-  if (env != NULL && env->jvmti_state_changed()) {
-    *failure_detail = (char*) "Jvmti state change during compilation invalidated dependencies";
-    return JVMCIEnv::dependencies_failed;
-  }
-
-  // Dependencies must be checked when the system dictionary changes
-  // or if we don't know whether it has changed (i.e., env == NULL).
-  bool counter_changed = env == NULL || env->_system_dictionary_modification_counter != SystemDictionary::number_of_modifications();
-  CompileTask* task = env == NULL ? NULL : env->task();
-  Dependencies::DepType result = dependencies->validate_dependencies(task, counter_changed, failure_detail);
-  if (result == Dependencies::end_marker) {
-    return JVMCIEnv::ok;
-  }
-
-  if (!Dependencies::is_klass_type(result) || counter_changed) {
-    return JVMCIEnv::dependencies_failed;
-  }
-  // The dependencies were invalid at the time of installation
-  // without any intervening modification of the system
-  // dictionary.  That means they were invalidly constructed.
-  return JVMCIEnv::dependencies_invalid;
-}
-
-// ------------------------------------------------------------------
-JVMCIEnv::CodeInstallResult JVMCIEnv::register_method(
-                                const methodHandle& method,
-                                nmethod*& nm,
-                                int entry_bci,
-                                CodeOffsets* offsets,
-                                int orig_pc_offset,
-                                CodeBuffer* code_buffer,
-                                int frame_words,
-                                OopMapSet* oop_map_set,
-                                ExceptionHandlerTable* handler_table,
-                                AbstractCompiler* compiler,
-                                DebugInformationRecorder* debug_info,
-                                Dependencies* dependencies,
-                                JVMCIEnv* env,
-                                int compile_id,
-                                bool has_monitors,
-                                bool has_unsafe_access,
-                                bool has_wide_vector,
-                                Handle installed_code,
-                                Handle compiled_code,
-                                Handle speculation_log) {
-  JVMCI_EXCEPTION_CONTEXT;
-  nm = NULL;
-  int comp_level = CompLevel_full_optimization;
-  char* failure_detail = NULL;
-  JVMCIEnv::CodeInstallResult result;
-  {
-    // To prevent compile queue updates.
-    MutexLocker locker(MethodCompileQueue_lock, THREAD);
-
-    // Prevent SystemDictionary::add_to_hierarchy from running
-    // and invalidating our dependencies until we install this method.
-    MutexLocker ml(Compile_lock);
-
-    // Encode the dependencies now, so we can check them right away.
-    dependencies->encode_content_bytes();
-
-    // Record the dependencies for the current compile in the log
-    if (LogCompilation) {
-      for (Dependencies::DepStream deps(dependencies); deps.next(); ) {
-        deps.log_dependency();
-      }
-=======
 JVMCIObject JVMCIEnv::call_JVMCI_getRuntime (JVMCIEnv* JVMCIENV) {
   JavaThread* THREAD = JavaThread::current();
   if (is_hotspot()) {
@@ -807,7 +725,6 @@
     jobject result = jni()->CallStaticObjectMethod(JNIJVMCI::JVMCI::clazz(), JNIJVMCI::JVMCI::getRuntime_method());
     if (jni()->ExceptionCheck()) {
       return JVMCIObject();
->>>>>>> 05a9f354
     }
     return wrap(result);
   }
@@ -1123,41 +1040,6 @@
     if (HAS_PENDING_EXCEPTION) {
       exception = true;
     } else {
-<<<<<<< HEAD
-      ImplicitExceptionTable implicit_tbl;
-      nm =  nmethod::new_nmethod(method,
-                                 compile_id,
-                                 entry_bci,
-                                 offsets,
-                                 orig_pc_offset,
-                                 debug_info, dependencies, code_buffer,
-                                 frame_words, oop_map_set,
-                                 handler_table, &implicit_tbl,
-                                 compiler, comp_level,
-                                 JNIHandles::make_weak_global(installed_code),
-                                 JNIHandles::make_weak_global(speculation_log));
-
-      // Free codeBlobs
-      //code_buffer->free_blob();
-      if (nm == NULL) {
-        // The CodeCache is full.  Print out warning and disable compilation.
-        {
-          MutexUnlocker ml(Compile_lock);
-          MutexUnlocker locker(MethodCompileQueue_lock);
-          CompileBroker::handle_full_code_cache(CodeCache::get_code_blob_type(comp_level));
-        }
-      } else {
-        nm->set_has_unsafe_access(has_unsafe_access);
-        nm->set_has_wide_vectors(has_wide_vector);
-        nm->set_has_monitors(has_monitors);
-
-        // Record successful registration.
-        // (Put nm into the task handle *before* publishing to the Java heap.)
-        CompileTask* task = env == NULL ? NULL : env->task();
-        if (task != NULL) {
-          task->set_code(nm);
-        }
-=======
       method_object = wrap((oop)result.get_jobject());
     }
   } else {
@@ -1255,7 +1137,6 @@
                                                              (jlong) handle));
     exception = jni()->ExceptionCheck();
   }
->>>>>>> 05a9f354
 
   if (exception) {
     JVMCI::release_handle(handle);
