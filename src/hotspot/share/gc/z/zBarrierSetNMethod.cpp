--- conflicted
+++ resolved
@@ -52,17 +52,11 @@
     return false;
   }
 
-<<<<<<< HEAD
-  // Heal oops and disarm
-  ZNMethodOopClosure cl;
-  ZNMethod::nmethod_oops_do_inner(nm, &cl, true /* keepalive_is_strong */);
-  nm->mark_as_maybe_on_continuation();
-=======
   // Heal oops
-  ZNMethod::nmethod_oops_barrier(nm);
+    ZNMethod::nmethod_oops_barrier(nm, true /* keepalive_is_strong */);
+    nm->mark_as_maybe_on_continuation();
 
   // Disarm
->>>>>>> 93b6ab56
   disarm(nm);
 
   return true;
