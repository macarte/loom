--- conflicted
+++ resolved
@@ -873,52 +873,6 @@
   return _free_set->allocate(req, in_new_region);
 }
 
-<<<<<<< HEAD
-class ShenandoahMemAllocator : public MemAllocator {
-private:
-  MemAllocator& _initializer;
-public:
-  ShenandoahMemAllocator(MemAllocator& initializer, Klass* klass, size_t word_size, Thread* thread) :
-  MemAllocator(klass, word_size + ShenandoahForwarding::word_size(), thread),
-    _initializer(initializer) {}
-
-protected:
-  virtual HeapWord* mem_allocate(Allocation& allocation, bool try_tlab) const {
-    HeapWord* result = MemAllocator::mem_allocate(allocation, try_tlab);
-    // Initialize brooks-pointer
-    if (result != NULL) {
-      result += ShenandoahForwarding::word_size();
-      ShenandoahForwarding::initialize(oop(result));
-      assert(! ShenandoahHeap::heap()->in_collection_set(result), "never allocate in targetted region");
-    }
-    return result;
-  }
-
-  virtual oop initialize(HeapWord* mem) const {
-     return _initializer.initialize(mem);
-  }
-};
-
-oop ShenandoahHeap::obj_allocate(Klass* klass, int size, TRAPS) {
-  ObjAllocator initializer(klass, size, THREAD);
-  ShenandoahMemAllocator allocator(initializer, klass, size, THREAD);
-  return allocator.allocate();
-}
-
-oop ShenandoahHeap::array_allocate(Klass* klass, int size, int length, bool do_zero, TRAPS) {
-  ObjArrayAllocator initializer(klass, size, length, do_zero, THREAD);
-  ShenandoahMemAllocator allocator(initializer, klass, size, THREAD);
-  return allocator.allocate();
-}
-
-oop ShenandoahHeap::class_allocate(Klass* klass, int size, TRAPS) {
-  ClassAllocator initializer(klass, size, THREAD);
-  ShenandoahMemAllocator allocator(initializer, klass, size, THREAD);
-  return allocator.allocate();
-}
-
-=======
->>>>>>> e3020339
 HeapWord* ShenandoahHeap::mem_allocate(size_t size,
                                         bool*  gc_overhead_limit_was_exceeded) {
   ShenandoahAllocRequest req = ShenandoahAllocRequest::for_shared(size);
