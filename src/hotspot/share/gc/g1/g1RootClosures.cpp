/*
 * Copyright (c) 2015, 2018, Oracle and/or its affiliates. All rights reserved.
 * DO NOT ALTER OR REMOVE COPYRIGHT NOTICES OR THIS FILE HEADER.
 *
 * This code is free software; you can redistribute it and/or modify it
 * under the terms of the GNU General Public License version 2 only, as
 * published by the Free Software Foundation.
 *
 * This code is distributed in the hope that it will be useful, but WITHOUT
 * ANY WARRANTY; without even the implied warranty of MERCHANTABILITY or
 * FITNESS FOR A PARTICULAR PURPOSE.  See the GNU General Public License
 * version 2 for more details (a copy is included in the LICENSE file that
 * accompanied this code).
 *
 * You should have received a copy of the GNU General Public License version
 * 2 along with this work; if not, write to the Free Software Foundation,
 * Inc., 51 Franklin St, Fifth Floor, Boston, MA 02110-1301 USA.
 *
 * Please contact Oracle, 500 Oracle Parkway, Redwood Shores, CA 94065 USA
 * or visit www.oracle.com if you need additional information or have any
 * questions.
 *
 */

#include "precompiled.hpp"
#include "gc/g1/g1OopClosures.inline.hpp"
#include "gc/g1/g1RootClosures.hpp"
#include "gc/g1/g1SharedClosures.hpp"

// Closures used for standard G1 evacuation.
class G1EvacuationClosures : public G1EvacuationRootClosures {
  G1SharedClosures<G1MarkNone> _closures;

public:
  G1EvacuationClosures(G1CollectedHeap* g1h,
                       G1ParScanThreadState* pss,
                       bool in_young_gc) :
      _closures(g1h, pss, in_young_gc) {}

  OopClosure* weak_oops()   { return &_closures._oops; }
  OopClosure* strong_oops() { return &_closures._oops; }

  CLDClosure* weak_clds()             { return &_closures._clds; }
  CLDClosure* strong_clds()           { return &_closures._clds; }

  CodeBlobClosure* strong_codeblobs()      { return &_closures._strong_codeblobs; }
  CodeBlobClosure* weak_codeblobs()        { return &_closures._weak_codeblobs; }

  bool trace_metadata()         { return false; }
};

// Closures used during initial mark.
// The treatment of "weak" roots is selectable through the template parameter,
// this is usually used to control unloading of classes and interned strings.
template <G1Mark MarkWeak>
class G1InitialMarkClosures : public G1EvacuationRootClosures {
  G1SharedClosures<G1MarkFromRoot> _strong;
  G1SharedClosures<MarkWeak>       _weak;

public:
  G1InitialMarkClosures(G1CollectedHeap* g1h,
                        G1ParScanThreadState* pss) :
      _strong(g1h, pss, /* process_only_dirty_klasses */ false),
      _weak(g1h, pss,   /* process_only_dirty_klasses */ false) {}

  OopClosure* weak_oops()   { return &_weak._oops; }
  OopClosure* strong_oops() { return &_strong._oops; }

  CLDClosure* weak_clds()             { return &_weak._clds; }
  CLDClosure* strong_clds()           { return &_strong._clds; }

<<<<<<< HEAD
  // If MarkWeak is G1MarkFromRoot then all CLDs are processed by the weak and strong variants
  // return a NULL closure for the following specialized versions in that case.
  CLDClosure* second_pass_weak_clds() { return null_if<G1MarkFromRoot>(&_weak._clds); }

  CodeBlobClosure* strong_codeblobs()      { return &_strong._strong_codeblobs; }
  CodeBlobClosure* weak_codeblobs()        { return &_weak._weak_codeblobs; }
=======
  CodeBlobClosure* strong_codeblobs()      { return &_strong._codeblobs; }
  CodeBlobClosure* weak_codeblobs()        { return &_weak._codeblobs; }
>>>>>>> a36b2af5

  // If we are not marking all weak roots then we are tracing
  // which metadata is alive.
  bool trace_metadata()         { return MarkWeak == G1MarkPromotedFromRoot; }
};

G1EvacuationRootClosures* G1EvacuationRootClosures::create_root_closures(G1ParScanThreadState* pss, G1CollectedHeap* g1h) {
  G1EvacuationRootClosures* res = NULL;
  if (g1h->collector_state()->in_initial_mark_gc()) {
    if (ClassUnloadingWithConcurrentMark) {
      res = new G1InitialMarkClosures<G1MarkPromotedFromRoot>(g1h, pss);
    } else {
      res = new G1InitialMarkClosures<G1MarkFromRoot>(g1h, pss);
    }
  } else {
    res = new G1EvacuationClosures(g1h, pss, g1h->collector_state()->in_young_only_phase());
  }
  return res;
}<|MERGE_RESOLUTION|>--- conflicted
+++ resolved
@@ -68,18 +68,9 @@
 
   CLDClosure* weak_clds()             { return &_weak._clds; }
   CLDClosure* strong_clds()           { return &_strong._clds; }
-
-<<<<<<< HEAD
-  // If MarkWeak is G1MarkFromRoot then all CLDs are processed by the weak and strong variants
-  // return a NULL closure for the following specialized versions in that case.
-  CLDClosure* second_pass_weak_clds() { return null_if<G1MarkFromRoot>(&_weak._clds); }
-
+  
   CodeBlobClosure* strong_codeblobs()      { return &_strong._strong_codeblobs; }
   CodeBlobClosure* weak_codeblobs()        { return &_weak._weak_codeblobs; }
-=======
-  CodeBlobClosure* strong_codeblobs()      { return &_strong._codeblobs; }
-  CodeBlobClosure* weak_codeblobs()        { return &_weak._codeblobs; }
->>>>>>> a36b2af5
 
   // If we are not marking all weak roots then we are tracing
   // which metadata is alive.
