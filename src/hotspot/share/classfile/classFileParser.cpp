/*
 * Copyright (c) 1997, 2020, Oracle and/or its affiliates. All rights reserved.
 * DO NOT ALTER OR REMOVE COPYRIGHT NOTICES OR THIS FILE HEADER.
 *
 * This code is free software; you can redistribute it and/or modify it
 * under the terms of the GNU General Public License version 2 only, as
 * published by the Free Software Foundation.
 *
 * This code is distributed in the hope that it will be useful, but WITHOUT
 * ANY WARRANTY; without even the implied warranty of MERCHANTABILITY or
 * FITNESS FOR A PARTICULAR PURPOSE.  See the GNU General Public License
 * version 2 for more details (a copy is included in the LICENSE file that
 * accompanied this code).
 *
 * You should have received a copy of the GNU General Public License version
 * 2 along with this work; if not, write to the Free Software Foundation,
 * Inc., 51 Franklin St, Fifth Floor, Boston, MA 02110-1301 USA.
 *
 * Please contact Oracle, 500 Oracle Parkway, Redwood Shores, CA 94065 USA
 * or visit www.oracle.com if you need additional information or have any
 * questions.
 *
 */
#include "precompiled.hpp"
#include "jvm.h"
#include "aot/aotLoader.hpp"
#include "classfile/classFileParser.hpp"
#include "classfile/classFileStream.hpp"
#include "classfile/classLoader.hpp"
#include "classfile/classLoaderData.inline.hpp"
#include "classfile/classLoadInfo.hpp"
#include "classfile/defaultMethods.hpp"
#include "classfile/dictionary.hpp"
#include "classfile/fieldLayoutBuilder.hpp"
#include "classfile/javaClasses.inline.hpp"
#include "classfile/moduleEntry.hpp"
#include "classfile/packageEntry.hpp"
#include "classfile/symbolTable.hpp"
#include "classfile/systemDictionary.hpp"
#include "classfile/verificationType.hpp"
#include "classfile/verifier.hpp"
#include "classfile/vmSymbols.hpp"
#include "logging/log.hpp"
#include "logging/logStream.hpp"
#include "memory/allocation.hpp"
#include "memory/metadataFactory.hpp"
#include "memory/oopFactory.hpp"
#include "memory/resourceArea.hpp"
#include "memory/universe.hpp"
#include "oops/annotations.hpp"
#include "oops/constantPool.inline.hpp"
#include "oops/fieldStreams.inline.hpp"
#include "oops/instanceKlass.hpp"
#include "oops/instanceMirrorKlass.hpp"
#include "oops/klass.inline.hpp"
#include "oops/klassVtable.hpp"
#include "oops/metadata.hpp"
#include "oops/method.inline.hpp"
#include "oops/oop.inline.hpp"
#include "oops/recordComponent.hpp"
#include "oops/symbol.hpp"
#include "prims/jvmtiExport.hpp"
#include "prims/jvmtiThreadState.hpp"
#include "runtime/arguments.hpp"
#include "runtime/fieldDescriptor.inline.hpp"
#include "runtime/handles.inline.hpp"
#include "runtime/javaCalls.hpp"
#include "runtime/os.hpp"
#include "runtime/perfData.hpp"
#include "runtime/reflection.hpp"
#include "runtime/safepointVerifiers.hpp"
#include "runtime/signature.hpp"
#include "runtime/timer.hpp"
#include "services/classLoadingService.hpp"
#include "services/threadService.hpp"
#include "utilities/align.hpp"
#include "utilities/bitMap.inline.hpp"
#include "utilities/copy.hpp"
#include "utilities/exceptions.hpp"
#include "utilities/globalDefinitions.hpp"
#include "utilities/growableArray.hpp"
#include "utilities/macros.hpp"
#include "utilities/ostream.hpp"
#include "utilities/resourceHash.hpp"
#include "utilities/utf8.hpp"

#if INCLUDE_CDS
#include "classfile/systemDictionaryShared.hpp"
#endif
#if INCLUDE_JFR
#include "jfr/support/jfrTraceIdExtension.hpp"
#endif

// We generally try to create the oops directly when parsing, rather than
// allocating temporary data structures and copying the bytes twice. A
// temporary area is only needed when parsing utf8 entries in the constant
// pool and when parsing line number tables.

// We add assert in debug mode when class format is not checked.

#define JAVA_CLASSFILE_MAGIC              0xCAFEBABE
#define JAVA_MIN_SUPPORTED_VERSION        45
#define JAVA_PREVIEW_MINOR_VERSION        65535

// Used for two backward compatibility reasons:
// - to check for new additions to the class file format in JDK1.5
// - to check for bug fixes in the format checker in JDK1.5
#define JAVA_1_5_VERSION                  49

// Used for backward compatibility reasons:
// - to check for javac bug fixes that happened after 1.5
// - also used as the max version when running in jdk6
#define JAVA_6_VERSION                    50

// Used for backward compatibility reasons:
// - to disallow argument and require ACC_STATIC for <clinit> methods
#define JAVA_7_VERSION                    51

// Extension method support.
#define JAVA_8_VERSION                    52

#define JAVA_9_VERSION                    53

#define JAVA_10_VERSION                   54

#define JAVA_11_VERSION                   55

#define JAVA_12_VERSION                   56

#define JAVA_13_VERSION                   57

#define JAVA_14_VERSION                   58

#define JAVA_15_VERSION                   59

#define JAVA_16_VERSION                   60

void ClassFileParser::set_class_bad_constant_seen(short bad_constant) {
  assert((bad_constant == JVM_CONSTANT_Module ||
          bad_constant == JVM_CONSTANT_Package) && _major_version >= JAVA_9_VERSION,
         "Unexpected bad constant pool entry");
  if (_bad_constant_seen == 0) _bad_constant_seen = bad_constant;
}

void ClassFileParser::parse_constant_pool_entries(const ClassFileStream* const stream,
                                                  ConstantPool* cp,
                                                  const int length,
                                                  TRAPS) {
  assert(stream != NULL, "invariant");
  assert(cp != NULL, "invariant");

  // Use a local copy of ClassFileStream. It helps the C++ compiler to optimize
  // this function (_current can be allocated in a register, with scalar
  // replacement of aggregates). The _current pointer is copied back to
  // stream() when this function returns. DON'T call another method within
  // this method that uses stream().
  const ClassFileStream cfs1 = *stream;
  const ClassFileStream* const cfs = &cfs1;

  assert(cfs->allocated_on_stack(), "should be local");
  debug_only(const u1* const old_current = stream->current();)

  // Used for batching symbol allocations.
  const char* names[SymbolTable::symbol_alloc_batch_size];
  int lengths[SymbolTable::symbol_alloc_batch_size];
  int indices[SymbolTable::symbol_alloc_batch_size];
  unsigned int hashValues[SymbolTable::symbol_alloc_batch_size];
  int names_count = 0;

  // parsing  Index 0 is unused
  for (int index = 1; index < length; index++) {
    // Each of the following case guarantees one more byte in the stream
    // for the following tag or the access_flags following constant pool,
    // so we don't need bounds-check for reading tag.
    const u1 tag = cfs->get_u1_fast();
    switch (tag) {
      case JVM_CONSTANT_Class : {
        cfs->guarantee_more(3, CHECK);  // name_index, tag/access_flags
        const u2 name_index = cfs->get_u2_fast();
        cp->klass_index_at_put(index, name_index);
        break;
      }
      case JVM_CONSTANT_Fieldref: {
        cfs->guarantee_more(5, CHECK);  // class_index, name_and_type_index, tag/access_flags
        const u2 class_index = cfs->get_u2_fast();
        const u2 name_and_type_index = cfs->get_u2_fast();
        cp->field_at_put(index, class_index, name_and_type_index);
        break;
      }
      case JVM_CONSTANT_Methodref: {
        cfs->guarantee_more(5, CHECK);  // class_index, name_and_type_index, tag/access_flags
        const u2 class_index = cfs->get_u2_fast();
        const u2 name_and_type_index = cfs->get_u2_fast();
        cp->method_at_put(index, class_index, name_and_type_index);
        break;
      }
      case JVM_CONSTANT_InterfaceMethodref: {
        cfs->guarantee_more(5, CHECK);  // class_index, name_and_type_index, tag/access_flags
        const u2 class_index = cfs->get_u2_fast();
        const u2 name_and_type_index = cfs->get_u2_fast();
        cp->interface_method_at_put(index, class_index, name_and_type_index);
        break;
      }
      case JVM_CONSTANT_String : {
        cfs->guarantee_more(3, CHECK);  // string_index, tag/access_flags
        const u2 string_index = cfs->get_u2_fast();
        cp->string_index_at_put(index, string_index);
        break;
      }
      case JVM_CONSTANT_MethodHandle :
      case JVM_CONSTANT_MethodType: {
        if (_major_version < Verifier::INVOKEDYNAMIC_MAJOR_VERSION) {
          classfile_parse_error(
            "Class file version does not support constant tag %u in class file %s",
            tag, THREAD);
          return;
        }
        if (tag == JVM_CONSTANT_MethodHandle) {
          cfs->guarantee_more(4, CHECK);  // ref_kind, method_index, tag/access_flags
          const u1 ref_kind = cfs->get_u1_fast();
          const u2 method_index = cfs->get_u2_fast();
          cp->method_handle_index_at_put(index, ref_kind, method_index);
        }
        else if (tag == JVM_CONSTANT_MethodType) {
          cfs->guarantee_more(3, CHECK);  // signature_index, tag/access_flags
          const u2 signature_index = cfs->get_u2_fast();
          cp->method_type_index_at_put(index, signature_index);
        }
        else {
          ShouldNotReachHere();
        }
        break;
      }
      case JVM_CONSTANT_Dynamic : {
        if (_major_version < Verifier::DYNAMICCONSTANT_MAJOR_VERSION) {
          classfile_parse_error(
              "Class file version does not support constant tag %u in class file %s",
              tag, THREAD);
          return;
        }
        cfs->guarantee_more(5, CHECK);  // bsm_index, nt, tag/access_flags
        const u2 bootstrap_specifier_index = cfs->get_u2_fast();
        const u2 name_and_type_index = cfs->get_u2_fast();
        if (_max_bootstrap_specifier_index < (int) bootstrap_specifier_index) {
          _max_bootstrap_specifier_index = (int) bootstrap_specifier_index;  // collect for later
        }
        cp->dynamic_constant_at_put(index, bootstrap_specifier_index, name_and_type_index);
        break;
      }
      case JVM_CONSTANT_InvokeDynamic : {
        if (_major_version < Verifier::INVOKEDYNAMIC_MAJOR_VERSION) {
          classfile_parse_error(
              "Class file version does not support constant tag %u in class file %s",
              tag, THREAD);
          return;
        }
        cfs->guarantee_more(5, CHECK);  // bsm_index, nt, tag/access_flags
        const u2 bootstrap_specifier_index = cfs->get_u2_fast();
        const u2 name_and_type_index = cfs->get_u2_fast();
        if (_max_bootstrap_specifier_index < (int) bootstrap_specifier_index) {
          _max_bootstrap_specifier_index = (int) bootstrap_specifier_index;  // collect for later
        }
        cp->invoke_dynamic_at_put(index, bootstrap_specifier_index, name_and_type_index);
        break;
      }
      case JVM_CONSTANT_Integer: {
        cfs->guarantee_more(5, CHECK);  // bytes, tag/access_flags
        const u4 bytes = cfs->get_u4_fast();
        cp->int_at_put(index, (jint)bytes);
        break;
      }
      case JVM_CONSTANT_Float: {
        cfs->guarantee_more(5, CHECK);  // bytes, tag/access_flags
        const u4 bytes = cfs->get_u4_fast();
        cp->float_at_put(index, *(jfloat*)&bytes);
        break;
      }
      case JVM_CONSTANT_Long: {
        // A mangled type might cause you to overrun allocated memory
        guarantee_property(index + 1 < length,
                           "Invalid constant pool entry %u in class file %s",
                           index,
                           CHECK);
        cfs->guarantee_more(9, CHECK);  // bytes, tag/access_flags
        const u8 bytes = cfs->get_u8_fast();
        cp->long_at_put(index, bytes);
        index++;   // Skip entry following eigth-byte constant, see JVM book p. 98
        break;
      }
      case JVM_CONSTANT_Double: {
        // A mangled type might cause you to overrun allocated memory
        guarantee_property(index+1 < length,
                           "Invalid constant pool entry %u in class file %s",
                           index,
                           CHECK);
        cfs->guarantee_more(9, CHECK);  // bytes, tag/access_flags
        const u8 bytes = cfs->get_u8_fast();
        cp->double_at_put(index, *(jdouble*)&bytes);
        index++;   // Skip entry following eigth-byte constant, see JVM book p. 98
        break;
      }
      case JVM_CONSTANT_NameAndType: {
        cfs->guarantee_more(5, CHECK);  // name_index, signature_index, tag/access_flags
        const u2 name_index = cfs->get_u2_fast();
        const u2 signature_index = cfs->get_u2_fast();
        cp->name_and_type_at_put(index, name_index, signature_index);
        break;
      }
      case JVM_CONSTANT_Utf8 : {
        cfs->guarantee_more(2, CHECK);  // utf8_length
        u2  utf8_length = cfs->get_u2_fast();
        const u1* utf8_buffer = cfs->current();
        assert(utf8_buffer != NULL, "null utf8 buffer");
        // Got utf8 string, guarantee utf8_length+1 bytes, set stream position forward.
        cfs->guarantee_more(utf8_length+1, CHECK);  // utf8 string, tag/access_flags
        cfs->skip_u1_fast(utf8_length);

        // Before storing the symbol, make sure it's legal
        if (_need_verify) {
          verify_legal_utf8(utf8_buffer, utf8_length, CHECK);
        }

        if (has_cp_patch_at(index)) {
          Handle patch = clear_cp_patch_at(index);
          guarantee_property(java_lang_String::is_instance(patch()),
                             "Illegal utf8 patch at %d in class file %s",
                             index,
                             CHECK);
          const char* const str = java_lang_String::as_utf8_string(patch());
          // (could use java_lang_String::as_symbol instead, but might as well batch them)
          utf8_buffer = (const u1*) str;
          utf8_length = (u2) strlen(str);
        }

        unsigned int hash;
        Symbol* const result = SymbolTable::lookup_only((const char*)utf8_buffer,
                                                        utf8_length,
                                                        hash);
        if (result == NULL) {
          names[names_count] = (const char*)utf8_buffer;
          lengths[names_count] = utf8_length;
          indices[names_count] = index;
          hashValues[names_count++] = hash;
          if (names_count == SymbolTable::symbol_alloc_batch_size) {
            SymbolTable::new_symbols(_loader_data,
                                     constantPoolHandle(THREAD, cp),
                                     names_count,
                                     names,
                                     lengths,
                                     indices,
                                     hashValues);
            names_count = 0;
          }
        } else {
          cp->symbol_at_put(index, result);
        }
        break;
      }
      case JVM_CONSTANT_Module:
      case JVM_CONSTANT_Package: {
        // Record that an error occurred in these two cases but keep parsing so
        // that ACC_Module can be checked for in the access_flags.  Need to
        // throw NoClassDefFoundError in that case.
        if (_major_version >= JAVA_9_VERSION) {
          cfs->guarantee_more(3, CHECK);
          cfs->get_u2_fast();
          set_class_bad_constant_seen(tag);
          break;
        }
      }
      default: {
        classfile_parse_error("Unknown constant tag %u in class file %s",
                              tag,
                              THREAD);
        return;
      }
    } // end of switch(tag)
  } // end of for

  // Allocate the remaining symbols
  if (names_count > 0) {
    SymbolTable::new_symbols(_loader_data,
                             constantPoolHandle(THREAD, cp),
                             names_count,
                             names,
                             lengths,
                             indices,
                             hashValues);
  }

  // Copy _current pointer of local copy back to stream.
  assert(stream->current() == old_current, "non-exclusive use of stream");
  stream->set_current(cfs1.current());

}

static inline bool valid_cp_range(int index, int length) {
  return (index > 0 && index < length);
}

static inline Symbol* check_symbol_at(const ConstantPool* cp, int index) {
  assert(cp != NULL, "invariant");
  if (valid_cp_range(index, cp->length()) && cp->tag_at(index).is_utf8()) {
    return cp->symbol_at(index);
  }
  return NULL;
}

#ifdef ASSERT
PRAGMA_DIAG_PUSH
PRAGMA_FORMAT_NONLITERAL_IGNORED
void ClassFileParser::report_assert_property_failure(const char* msg, TRAPS) const {
  ResourceMark rm(THREAD);
  fatal(msg, _class_name->as_C_string());
}

void ClassFileParser::report_assert_property_failure(const char* msg,
                                                     int index,
                                                     TRAPS) const {
  ResourceMark rm(THREAD);
  fatal(msg, index, _class_name->as_C_string());
}
PRAGMA_DIAG_POP
#endif

void ClassFileParser::parse_constant_pool(const ClassFileStream* const stream,
                                         ConstantPool* const cp,
                                         const int length,
                                         TRAPS) {
  assert(cp != NULL, "invariant");
  assert(stream != NULL, "invariant");

  // parsing constant pool entries
  parse_constant_pool_entries(stream, cp, length, CHECK);
  if (class_bad_constant_seen() != 0) {
    // a bad CP entry has been detected previously so stop parsing and just return.
    return;
  }

  int index = 1;  // declared outside of loops for portability
  int num_klasses = 0;

  // first verification pass - validate cross references
  // and fixup class and string constants
  for (index = 1; index < length; index++) {          // Index 0 is unused
    const jbyte tag = cp->tag_at(index).value();
    switch (tag) {
      case JVM_CONSTANT_Class: {
        ShouldNotReachHere();     // Only JVM_CONSTANT_ClassIndex should be present
        break;
      }
      case JVM_CONSTANT_Fieldref:
        // fall through
      case JVM_CONSTANT_Methodref:
        // fall through
      case JVM_CONSTANT_InterfaceMethodref: {
        if (!_need_verify) break;
        const int klass_ref_index = cp->klass_ref_index_at(index);
        const int name_and_type_ref_index = cp->name_and_type_ref_index_at(index);
        check_property(valid_klass_reference_at(klass_ref_index),
                       "Invalid constant pool index %u in class file %s",
                       klass_ref_index, CHECK);
        check_property(valid_cp_range(name_and_type_ref_index, length) &&
          cp->tag_at(name_and_type_ref_index).is_name_and_type(),
          "Invalid constant pool index %u in class file %s",
          name_and_type_ref_index, CHECK);
        break;
      }
      case JVM_CONSTANT_String: {
        ShouldNotReachHere();     // Only JVM_CONSTANT_StringIndex should be present
        break;
      }
      case JVM_CONSTANT_Integer:
        break;
      case JVM_CONSTANT_Float:
        break;
      case JVM_CONSTANT_Long:
      case JVM_CONSTANT_Double: {
        index++;
        check_property(
          (index < length && cp->tag_at(index).is_invalid()),
          "Improper constant pool long/double index %u in class file %s",
          index, CHECK);
        break;
      }
      case JVM_CONSTANT_NameAndType: {
        if (!_need_verify) break;
        const int name_ref_index = cp->name_ref_index_at(index);
        const int signature_ref_index = cp->signature_ref_index_at(index);
        check_property(valid_symbol_at(name_ref_index),
          "Invalid constant pool index %u in class file %s",
          name_ref_index, CHECK);
        check_property(valid_symbol_at(signature_ref_index),
          "Invalid constant pool index %u in class file %s",
          signature_ref_index, CHECK);
        break;
      }
      case JVM_CONSTANT_Utf8:
        break;
      case JVM_CONSTANT_UnresolvedClass:         // fall-through
      case JVM_CONSTANT_UnresolvedClassInError: {
        ShouldNotReachHere();     // Only JVM_CONSTANT_ClassIndex should be present
        break;
      }
      case JVM_CONSTANT_ClassIndex: {
        const int class_index = cp->klass_index_at(index);
        check_property(valid_symbol_at(class_index),
          "Invalid constant pool index %u in class file %s",
          class_index, CHECK);
        cp->unresolved_klass_at_put(index, class_index, num_klasses++);
        break;
      }
      case JVM_CONSTANT_StringIndex: {
        const int string_index = cp->string_index_at(index);
        check_property(valid_symbol_at(string_index),
          "Invalid constant pool index %u in class file %s",
          string_index, CHECK);
        Symbol* const sym = cp->symbol_at(string_index);
        cp->unresolved_string_at_put(index, sym);
        break;
      }
      case JVM_CONSTANT_MethodHandle: {
        const int ref_index = cp->method_handle_index_at(index);
        check_property(valid_cp_range(ref_index, length),
          "Invalid constant pool index %u in class file %s",
          ref_index, CHECK);
        const constantTag tag = cp->tag_at(ref_index);
        const int ref_kind = cp->method_handle_ref_kind_at(index);

        switch (ref_kind) {
          case JVM_REF_getField:
          case JVM_REF_getStatic:
          case JVM_REF_putField:
          case JVM_REF_putStatic: {
            check_property(
              tag.is_field(),
              "Invalid constant pool index %u in class file %s (not a field)",
              ref_index, CHECK);
            break;
          }
          case JVM_REF_invokeVirtual:
          case JVM_REF_newInvokeSpecial: {
            check_property(
              tag.is_method(),
              "Invalid constant pool index %u in class file %s (not a method)",
              ref_index, CHECK);
            break;
          }
          case JVM_REF_invokeStatic:
          case JVM_REF_invokeSpecial: {
            check_property(
              tag.is_method() ||
              ((_major_version >= JAVA_8_VERSION) && tag.is_interface_method()),
              "Invalid constant pool index %u in class file %s (not a method)",
              ref_index, CHECK);
            break;
          }
          case JVM_REF_invokeInterface: {
            check_property(
              tag.is_interface_method(),
              "Invalid constant pool index %u in class file %s (not an interface method)",
              ref_index, CHECK);
            break;
          }
          default: {
            classfile_parse_error(
              "Bad method handle kind at constant pool index %u in class file %s",
              index, THREAD);
            return;
          }
        } // switch(refkind)
        // Keep the ref_index unchanged.  It will be indirected at link-time.
        break;
      } // case MethodHandle
      case JVM_CONSTANT_MethodType: {
        const int ref_index = cp->method_type_index_at(index);
        check_property(valid_symbol_at(ref_index),
          "Invalid constant pool index %u in class file %s",
          ref_index, CHECK);
        break;
      }
      case JVM_CONSTANT_Dynamic: {
        const int name_and_type_ref_index =
          cp->bootstrap_name_and_type_ref_index_at(index);

        check_property(valid_cp_range(name_and_type_ref_index, length) &&
          cp->tag_at(name_and_type_ref_index).is_name_and_type(),
          "Invalid constant pool index %u in class file %s",
          name_and_type_ref_index, CHECK);
        // bootstrap specifier index must be checked later,
        // when BootstrapMethods attr is available

        // Mark the constant pool as having a CONSTANT_Dynamic_info structure
        cp->set_has_dynamic_constant();
        break;
      }
      case JVM_CONSTANT_InvokeDynamic: {
        const int name_and_type_ref_index =
          cp->bootstrap_name_and_type_ref_index_at(index);

        check_property(valid_cp_range(name_and_type_ref_index, length) &&
          cp->tag_at(name_and_type_ref_index).is_name_and_type(),
          "Invalid constant pool index %u in class file %s",
          name_and_type_ref_index, CHECK);
        // bootstrap specifier index must be checked later,
        // when BootstrapMethods attr is available
        break;
      }
      default: {
        fatal("bad constant pool tag value %u", cp->tag_at(index).value());
        ShouldNotReachHere();
        break;
      }
    } // switch(tag)
  } // end of for

  _first_patched_klass_resolved_index = num_klasses;
  cp->allocate_resolved_klasses(_loader_data, num_klasses + _max_num_patched_klasses, CHECK);

  if (_cp_patches != NULL) {
    // need to treat this_class specially...

    // Add dummy utf8 entries in the space reserved for names of patched classes. We'll use "*"
    // for now. These will be replaced with actual names of the patched classes in patch_class().
    Symbol* s = vmSymbols::star_name();
    for (int n=_orig_cp_size; n<cp->length(); n++) {
      cp->symbol_at_put(n, s);
    }

    int this_class_index;
    {
      stream->guarantee_more(8, CHECK);  // flags, this_class, super_class, infs_len
      const u1* const mark = stream->current();
      stream->skip_u2_fast(1); // skip flags
      this_class_index = stream->get_u2_fast();
      stream->set_current(mark);  // revert to mark
    }

    for (index = 1; index < length; index++) {          // Index 0 is unused
      if (has_cp_patch_at(index)) {
        guarantee_property(index != this_class_index,
          "Illegal constant pool patch to self at %d in class file %s",
          index, CHECK);
        patch_constant_pool(cp, index, cp_patch_at(index), CHECK);
      }
    }
  }

  if (!_need_verify) {
    return;
  }

  // second verification pass - checks the strings are of the right format.
  // but not yet to the other entries
  for (index = 1; index < length; index++) {
    const jbyte tag = cp->tag_at(index).value();
    switch (tag) {
      case JVM_CONSTANT_UnresolvedClass: {
        const Symbol* const class_name = cp->klass_name_at(index);
        // check the name, even if _cp_patches will overwrite it
        verify_legal_class_name(class_name, CHECK);
        break;
      }
      case JVM_CONSTANT_NameAndType: {
        if (_need_verify) {
          const int sig_index = cp->signature_ref_index_at(index);
          const int name_index = cp->name_ref_index_at(index);
          const Symbol* const name = cp->symbol_at(name_index);
          const Symbol* const sig = cp->symbol_at(sig_index);
          guarantee_property(sig->utf8_length() != 0,
            "Illegal zero length constant pool entry at %d in class %s",
            sig_index, CHECK);
          guarantee_property(name->utf8_length() != 0,
            "Illegal zero length constant pool entry at %d in class %s",
            name_index, CHECK);

          if (Signature::is_method(sig)) {
            // Format check method name and signature
            verify_legal_method_name(name, CHECK);
            verify_legal_method_signature(name, sig, CHECK);
          } else {
            // Format check field name and signature
            verify_legal_field_name(name, CHECK);
            verify_legal_field_signature(name, sig, CHECK);
          }
        }
        break;
      }
      case JVM_CONSTANT_Dynamic: {
        const int name_and_type_ref_index =
          cp->name_and_type_ref_index_at(index);
        // already verified to be utf8
        const int name_ref_index =
          cp->name_ref_index_at(name_and_type_ref_index);
        // already verified to be utf8
        const int signature_ref_index =
          cp->signature_ref_index_at(name_and_type_ref_index);
        const Symbol* const name = cp->symbol_at(name_ref_index);
        const Symbol* const signature = cp->symbol_at(signature_ref_index);
        if (_need_verify) {
          // CONSTANT_Dynamic's name and signature are verified above, when iterating NameAndType_info.
          // Need only to be sure signature is the right type.
          if (Signature::is_method(signature)) {
            throwIllegalSignature("CONSTANT_Dynamic", name, signature, CHECK);
          }
        }
        break;
      }
      case JVM_CONSTANT_InvokeDynamic:
      case JVM_CONSTANT_Fieldref:
      case JVM_CONSTANT_Methodref:
      case JVM_CONSTANT_InterfaceMethodref: {
        const int name_and_type_ref_index =
          cp->name_and_type_ref_index_at(index);
        // already verified to be utf8
        const int name_ref_index =
          cp->name_ref_index_at(name_and_type_ref_index);
        // already verified to be utf8
        const int signature_ref_index =
          cp->signature_ref_index_at(name_and_type_ref_index);
        const Symbol* const name = cp->symbol_at(name_ref_index);
        const Symbol* const signature = cp->symbol_at(signature_ref_index);
        if (tag == JVM_CONSTANT_Fieldref) {
          if (_need_verify) {
            // Field name and signature are verified above, when iterating NameAndType_info.
            // Need only to be sure signature is non-zero length and the right type.
            if (Signature::is_method(signature)) {
              throwIllegalSignature("Field", name, signature, CHECK);
            }
          }
        } else {
          if (_need_verify) {
            // Method name and signature are verified above, when iterating NameAndType_info.
            // Need only to be sure signature is non-zero length and the right type.
            if (!Signature::is_method(signature)) {
              throwIllegalSignature("Method", name, signature, CHECK);
            }
          }
          // 4509014: If a class method name begins with '<', it must be "<init>"
          const unsigned int name_len = name->utf8_length();
          if (tag == JVM_CONSTANT_Methodref &&
              name_len != 0 &&
              name->char_at(0) == JVM_SIGNATURE_SPECIAL &&
              name != vmSymbols::object_initializer_name()) {
            classfile_parse_error(
              "Bad method name at constant pool index %u in class file %s",
              name_ref_index, THREAD);
            return;
          }
        }
        break;
      }
      case JVM_CONSTANT_MethodHandle: {
        const int ref_index = cp->method_handle_index_at(index);
        const int ref_kind = cp->method_handle_ref_kind_at(index);
        switch (ref_kind) {
          case JVM_REF_invokeVirtual:
          case JVM_REF_invokeStatic:
          case JVM_REF_invokeSpecial:
          case JVM_REF_newInvokeSpecial: {
            const int name_and_type_ref_index =
              cp->name_and_type_ref_index_at(ref_index);
            const int name_ref_index =
              cp->name_ref_index_at(name_and_type_ref_index);
            const Symbol* const name = cp->symbol_at(name_ref_index);
            if (ref_kind == JVM_REF_newInvokeSpecial) {
              if (name != vmSymbols::object_initializer_name()) {
                classfile_parse_error(
                  "Bad constructor name at constant pool index %u in class file %s",
                    name_ref_index, THREAD);
                return;
              }
            } else {
              if (name == vmSymbols::object_initializer_name()) {
                classfile_parse_error(
                  "Bad method name at constant pool index %u in class file %s",
                  name_ref_index, THREAD);
                return;
              }
            }
            break;
          }
          // Other ref_kinds are already fully checked in previous pass.
        } // switch(ref_kind)
        break;
      }
      case JVM_CONSTANT_MethodType: {
        const Symbol* const no_name = vmSymbols::type_name(); // place holder
        const Symbol* const signature = cp->method_type_signature_at(index);
        verify_legal_method_signature(no_name, signature, CHECK);
        break;
      }
      case JVM_CONSTANT_Utf8: {
        assert(cp->symbol_at(index)->refcount() != 0, "count corrupted");
      }
    }  // switch(tag)
  }  // end of for
}

Handle ClassFileParser::clear_cp_patch_at(int index) {
  Handle patch = cp_patch_at(index);
  _cp_patches->at_put(index, Handle());
  assert(!has_cp_patch_at(index), "");
  return patch;
}

void ClassFileParser::patch_class(ConstantPool* cp, int class_index, Klass* k, Symbol* name) {
  int name_index = _orig_cp_size + _num_patched_klasses;
  int resolved_klass_index = _first_patched_klass_resolved_index + _num_patched_klasses;

  cp->klass_at_put(class_index, name_index, resolved_klass_index, k, name);
  _num_patched_klasses ++;
}

void ClassFileParser::patch_constant_pool(ConstantPool* cp,
                                          int index,
                                          Handle patch,
                                          TRAPS) {
  assert(cp != NULL, "invariant");

  BasicType patch_type = T_VOID;

  switch (cp->tag_at(index).value()) {

    case JVM_CONSTANT_UnresolvedClass: {
      // Patching a class means pre-resolving it.
      // The name in the constant pool is ignored.
      if (java_lang_Class::is_instance(patch())) {
        guarantee_property(!java_lang_Class::is_primitive(patch()),
                           "Illegal class patch at %d in class file %s",
                           index, CHECK);
        Klass* k = java_lang_Class::as_Klass(patch());
        patch_class(cp, index, k, k->name());
      } else {
        guarantee_property(java_lang_String::is_instance(patch()),
                           "Illegal class patch at %d in class file %s",
                           index, CHECK);
        Symbol* const name = java_lang_String::as_symbol(patch());
        patch_class(cp, index, NULL, name);
      }
      break;
    }

    case JVM_CONSTANT_String: {
      // skip this patch and don't clear it.  Needs the oop array for resolved
      // references to be created first.
      return;
    }
    case JVM_CONSTANT_Integer: patch_type = T_INT;    goto patch_prim;
    case JVM_CONSTANT_Float:   patch_type = T_FLOAT;  goto patch_prim;
    case JVM_CONSTANT_Long:    patch_type = T_LONG;   goto patch_prim;
    case JVM_CONSTANT_Double:  patch_type = T_DOUBLE; goto patch_prim;
    patch_prim:
    {
      jvalue value;
      BasicType value_type = java_lang_boxing_object::get_value(patch(), &value);
      guarantee_property(value_type == patch_type,
                         "Illegal primitive patch at %d in class file %s",
                         index, CHECK);
      switch (value_type) {
        case T_INT:    cp->int_at_put(index,   value.i); break;
        case T_FLOAT:  cp->float_at_put(index, value.f); break;
        case T_LONG:   cp->long_at_put(index,  value.j); break;
        case T_DOUBLE: cp->double_at_put(index, value.d); break;
        default:       assert(false, "");
      }
    } // end patch_prim label
    break;

    default: {
      // %%% TODO: put method handles into CONSTANT_InterfaceMethodref, etc.
      guarantee_property(!has_cp_patch_at(index),
                         "Illegal unexpected patch at %d in class file %s",
                         index, CHECK);
      return;
    }
  } // end of switch(tag)

  // On fall-through, mark the patch as used.
  clear_cp_patch_at(index);
}
class NameSigHash: public ResourceObj {
 public:
  const Symbol*       _name;       // name
  const Symbol*       _sig;        // signature
  NameSigHash*  _next;             // Next entry in hash table
};

static const int HASH_ROW_SIZE = 256;

static unsigned int hash(const Symbol* name, const Symbol* sig) {
  unsigned int raw_hash = 0;
  raw_hash += ((unsigned int)(uintptr_t)name) >> (LogHeapWordSize + 2);
  raw_hash += ((unsigned int)(uintptr_t)sig) >> LogHeapWordSize;

  return (raw_hash + (unsigned int)(uintptr_t)name) % HASH_ROW_SIZE;
}


static void initialize_hashtable(NameSigHash** table) {
  memset((void*)table, 0, sizeof(NameSigHash*) * HASH_ROW_SIZE);
}
// Return false if the name/sig combination is found in table.
// Return true if no duplicate is found. And name/sig is added as a new entry in table.
// The old format checker uses heap sort to find duplicates.
// NOTE: caller should guarantee that GC doesn't happen during the life cycle
// of table since we don't expect Symbol*'s to move.
static bool put_after_lookup(const Symbol* name, const Symbol* sig, NameSigHash** table) {
  assert(name != NULL, "name in constant pool is NULL");

  // First lookup for duplicates
  int index = hash(name, sig);
  NameSigHash* entry = table[index];
  while (entry != NULL) {
    if (entry->_name == name && entry->_sig == sig) {
      return false;
    }
    entry = entry->_next;
  }

  // No duplicate is found, allocate a new entry and fill it.
  entry = new NameSigHash();
  entry->_name = name;
  entry->_sig = sig;

  // Insert into hash table
  entry->_next = table[index];
  table[index] = entry;

  return true;
}

// Side-effects: populates the _local_interfaces field
void ClassFileParser::parse_interfaces(const ClassFileStream* const stream,
                                       const int itfs_len,
                                       ConstantPool* const cp,
                                       bool* const has_nonstatic_concrete_methods,
                                       TRAPS) {
  assert(stream != NULL, "invariant");
  assert(cp != NULL, "invariant");
  assert(has_nonstatic_concrete_methods != NULL, "invariant");

  if (itfs_len == 0) {
    _local_interfaces = Universe::the_empty_instance_klass_array();
  } else {
    assert(itfs_len > 0, "only called for len>0");
    _local_interfaces = MetadataFactory::new_array<InstanceKlass*>(_loader_data, itfs_len, NULL, CHECK);

    int index;
    for (index = 0; index < itfs_len; index++) {
      const u2 interface_index = stream->get_u2(CHECK);
      Klass* interf;
      check_property(
        valid_klass_reference_at(interface_index),
        "Interface name has bad constant pool index %u in class file %s",
        interface_index, CHECK);
      if (cp->tag_at(interface_index).is_klass()) {
        interf = cp->resolved_klass_at(interface_index);
      } else {
        Symbol* const unresolved_klass  = cp->klass_name_at(interface_index);

        // Don't need to check legal name because it's checked when parsing constant pool.
        // But need to make sure it's not an array type.
        guarantee_property(unresolved_klass->char_at(0) != JVM_SIGNATURE_ARRAY,
                           "Bad interface name in class file %s", CHECK);

        // Call resolve_super so classcircularity is checked
        interf = SystemDictionary::resolve_super_or_fail(
                                                  _class_name,
                                                  unresolved_klass,
                                                  Handle(THREAD, _loader_data->class_loader()),
                                                  _protection_domain,
                                                  false,
                                                  CHECK);
      }

      if (!interf->is_interface()) {
        THROW_MSG(vmSymbols::java_lang_IncompatibleClassChangeError(),
                  err_msg("class %s can not implement %s, because it is not an interface (%s)",
                          _class_name->as_klass_external_name(),
                          interf->external_name(),
                          interf->class_in_module_of_loader()));
      }

      if (InstanceKlass::cast(interf)->has_nonstatic_concrete_methods()) {
        *has_nonstatic_concrete_methods = true;
      }
      _local_interfaces->at_put(index, InstanceKlass::cast(interf));
    }

    if (!_need_verify || itfs_len <= 1) {
      return;
    }

    // Check if there's any duplicates in interfaces
    ResourceMark rm(THREAD);
    NameSigHash** interface_names = NEW_RESOURCE_ARRAY_IN_THREAD(THREAD,
                                                                 NameSigHash*,
                                                                 HASH_ROW_SIZE);
    initialize_hashtable(interface_names);
    bool dup = false;
    const Symbol* name = NULL;
    {
      debug_only(NoSafepointVerifier nsv;)
      for (index = 0; index < itfs_len; index++) {
        const InstanceKlass* const k = _local_interfaces->at(index);
        name = k->name();
        // If no duplicates, add (name, NULL) in hashtable interface_names.
        if (!put_after_lookup(name, NULL, interface_names)) {
          dup = true;
          break;
        }
      }
    }
    if (dup) {
      classfile_parse_error("Duplicate interface name \"%s\" in class file %s",
                             name->as_C_string(), THREAD);
    }
  }
}

void ClassFileParser::verify_constantvalue(const ConstantPool* const cp,
                                           int constantvalue_index,
                                           int signature_index,
                                           TRAPS) const {
  // Make sure the constant pool entry is of a type appropriate to this field
  guarantee_property(
    (constantvalue_index > 0 &&
      constantvalue_index < cp->length()),
    "Bad initial value index %u in ConstantValue attribute in class file %s",
    constantvalue_index, CHECK);

  const constantTag value_type = cp->tag_at(constantvalue_index);
  switch(cp->basic_type_for_signature_at(signature_index)) {
    case T_LONG: {
      guarantee_property(value_type.is_long(),
                         "Inconsistent constant value type in class file %s",
                         CHECK);
      break;
    }
    case T_FLOAT: {
      guarantee_property(value_type.is_float(),
                         "Inconsistent constant value type in class file %s",
                         CHECK);
      break;
    }
    case T_DOUBLE: {
      guarantee_property(value_type.is_double(),
                         "Inconsistent constant value type in class file %s",
                         CHECK);
      break;
    }
    case T_BYTE:
    case T_CHAR:
    case T_SHORT:
    case T_BOOLEAN:
    case T_INT: {
      guarantee_property(value_type.is_int(),
                         "Inconsistent constant value type in class file %s",
                         CHECK);
      break;
    }
    case T_OBJECT: {
      guarantee_property((cp->symbol_at(signature_index)->equals("Ljava/lang/String;")
                         && value_type.is_string()),
                         "Bad string initial value in class file %s",
                         CHECK);
      break;
    }
    default: {
      classfile_parse_error("Unable to set initial value %u in class file %s",
                             constantvalue_index,
                             THREAD);
    }
  }
}

class AnnotationCollector : public ResourceObj{
public:
  enum Location { _in_field, _in_method, _in_class };
  enum ID {
    _unknown = 0,
    _method_CallerSensitive,
    _method_ForceInline,
    _method_DontInline,
    _method_ChangesCurrentThread,
    _method_InjectedProfile,
    _method_LambdaForm_Compiled,
    _method_Hidden,
    _method_IntrinsicCandidate,
    _jdk_internal_vm_annotation_Contended,
    _field_Stable,
    _jdk_internal_vm_annotation_ReservedStackAccess,
    _annotation_LIMIT
  };
  const Location _location;
  int _annotations_present;
  u2 _contended_group;

  AnnotationCollector(Location location)
    : _location(location), _annotations_present(0)
  {
    assert((int)_annotation_LIMIT <= (int)sizeof(_annotations_present) * BitsPerByte, "");
  }
  // If this annotation name has an ID, report it (or _none).
  ID annotation_index(const ClassLoaderData* loader_data, const Symbol* name, bool can_access_vm_annotations);
  // Set the annotation name:
  void set_annotation(ID id) {
    assert((int)id >= 0 && (int)id < (int)_annotation_LIMIT, "oob");
    _annotations_present |= nth_bit((int)id);
  }

  void remove_annotation(ID id) {
    assert((int)id >= 0 && (int)id < (int)_annotation_LIMIT, "oob");
    _annotations_present &= ~nth_bit((int)id);
  }

  // Report if the annotation is present.
  bool has_any_annotations() const { return _annotations_present != 0; }
  bool has_annotation(ID id) const { return (nth_bit((int)id) & _annotations_present) != 0; }

  void set_contended_group(u2 group) { _contended_group = group; }
  u2 contended_group() const { return _contended_group; }

  bool is_contended() const { return has_annotation(_jdk_internal_vm_annotation_Contended); }

  void set_stable(bool stable) { set_annotation(_field_Stable); }
  bool is_stable() const { return has_annotation(_field_Stable); }
};

// This class also doubles as a holder for metadata cleanup.
class ClassFileParser::FieldAnnotationCollector : public AnnotationCollector {
private:
  ClassLoaderData* _loader_data;
  AnnotationArray* _field_annotations;
  AnnotationArray* _field_type_annotations;
public:
  FieldAnnotationCollector(ClassLoaderData* loader_data) :
    AnnotationCollector(_in_field),
    _loader_data(loader_data),
    _field_annotations(NULL),
    _field_type_annotations(NULL) {}
  ~FieldAnnotationCollector();
  void apply_to(FieldInfo* f);
  AnnotationArray* field_annotations()      { return _field_annotations; }
  AnnotationArray* field_type_annotations() { return _field_type_annotations; }

  void set_field_annotations(AnnotationArray* a)      { _field_annotations = a; }
  void set_field_type_annotations(AnnotationArray* a) { _field_type_annotations = a; }
};

class MethodAnnotationCollector : public AnnotationCollector{
public:
  MethodAnnotationCollector() : AnnotationCollector(_in_method) { }
  void apply_to(const methodHandle& m);
};

class ClassFileParser::ClassAnnotationCollector : public AnnotationCollector{
public:
  ClassAnnotationCollector() : AnnotationCollector(_in_class) { }
  void apply_to(InstanceKlass* ik);
};


static int skip_annotation_value(const u1*, int, int); // fwd decl

// Safely increment index by val if does not pass limit
#define SAFE_ADD(index, limit, val) \
if (index >= limit - val) return limit; \
index += val;

// Skip an annotation.  Return >=limit if there is any problem.
static int skip_annotation(const u1* buffer, int limit, int index) {
  assert(buffer != NULL, "invariant");
  // annotation := atype:u2 do(nmem:u2) {member:u2 value}
  // value := switch (tag:u1) { ... }
  SAFE_ADD(index, limit, 4); // skip atype and read nmem
  int nmem = Bytes::get_Java_u2((address)buffer + index - 2);
  while (--nmem >= 0 && index < limit) {
    SAFE_ADD(index, limit, 2); // skip member
    index = skip_annotation_value(buffer, limit, index);
  }
  return index;
}

// Skip an annotation value.  Return >=limit if there is any problem.
static int skip_annotation_value(const u1* buffer, int limit, int index) {
  assert(buffer != NULL, "invariant");

  // value := switch (tag:u1) {
  //   case B, C, I, S, Z, D, F, J, c: con:u2;
  //   case e: e_class:u2 e_name:u2;
  //   case s: s_con:u2;
  //   case [: do(nval:u2) {value};
  //   case @: annotation;
  //   case s: s_con:u2;
  // }
  SAFE_ADD(index, limit, 1); // read tag
  const u1 tag = buffer[index - 1];
  switch (tag) {
    case 'B':
    case 'C':
    case 'I':
    case 'S':
    case 'Z':
    case 'D':
    case 'F':
    case 'J':
    case 'c':
    case 's':
      SAFE_ADD(index, limit, 2);  // skip con or s_con
      break;
    case 'e':
      SAFE_ADD(index, limit, 4);  // skip e_class, e_name
      break;
    case '[':
    {
      SAFE_ADD(index, limit, 2); // read nval
      int nval = Bytes::get_Java_u2((address)buffer + index - 2);
      while (--nval >= 0 && index < limit) {
        index = skip_annotation_value(buffer, limit, index);
      }
    }
    break;
    case '@':
      index = skip_annotation(buffer, limit, index);
      break;
    default:
      return limit;  //  bad tag byte
  }
  return index;
}

// Sift through annotations, looking for those significant to the VM:
static void parse_annotations(const ConstantPool* const cp,
                              const u1* buffer, int limit,
                              AnnotationCollector* coll,
                              ClassLoaderData* loader_data,
                              const bool can_access_vm_annotations,
                              TRAPS) {

  assert(cp != NULL, "invariant");
  assert(buffer != NULL, "invariant");
  assert(coll != NULL, "invariant");
  assert(loader_data != NULL, "invariant");

  // annotations := do(nann:u2) {annotation}
  int index = 2; // read nann
  if (index >= limit)  return;
  int nann = Bytes::get_Java_u2((address)buffer + index - 2);
  enum {  // initial annotation layout
    atype_off = 0,      // utf8 such as 'Ljava/lang/annotation/Retention;'
    count_off = 2,      // u2   such as 1 (one value)
    member_off = 4,     // utf8 such as 'value'
    tag_off = 6,        // u1   such as 'c' (type) or 'e' (enum)
    e_tag_val = 'e',
    e_type_off = 7,   // utf8 such as 'Ljava/lang/annotation/RetentionPolicy;'
    e_con_off = 9,    // utf8 payload, such as 'SOURCE', 'CLASS', 'RUNTIME'
    e_size = 11,     // end of 'e' annotation
    c_tag_val = 'c',    // payload is type
    c_con_off = 7,    // utf8 payload, such as 'I'
    c_size = 9,       // end of 'c' annotation
    s_tag_val = 's',    // payload is String
    s_con_off = 7,    // utf8 payload, such as 'Ljava/lang/String;'
    s_size = 9,
    min_size = 6        // smallest possible size (zero members)
  };
  // Cannot add min_size to index in case of overflow MAX_INT
  while ((--nann) >= 0 && (index - 2 <= limit - min_size)) {
    int index0 = index;
    index = skip_annotation(buffer, limit, index);
    const u1* const abase = buffer + index0;
    const int atype = Bytes::get_Java_u2((address)abase + atype_off);
    const int count = Bytes::get_Java_u2((address)abase + count_off);
    const Symbol* const aname = check_symbol_at(cp, atype);
    if (aname == NULL)  break;  // invalid annotation name
    const Symbol* member = NULL;
    if (count >= 1) {
      const int member_index = Bytes::get_Java_u2((address)abase + member_off);
      member = check_symbol_at(cp, member_index);
      if (member == NULL)  break;  // invalid member name
    }

    // Here is where parsing particular annotations will take place.
    AnnotationCollector::ID id = coll->annotation_index(loader_data, aname, can_access_vm_annotations);
    if (AnnotationCollector::_unknown == id)  continue;
    coll->set_annotation(id);

    if (AnnotationCollector::_jdk_internal_vm_annotation_Contended == id) {
      // @Contended can optionally specify the contention group.
      //
      // Contended group defines the equivalence class over the fields:
      // the fields within the same contended group are not treated distinct.
      // The only exception is default group, which does not incur the
      // equivalence. Naturally, contention group for classes is meaningless.
      //
      // While the contention group is specified as String, annotation
      // values are already interned, and we might as well use the constant
      // pool index as the group tag.
      //
      u2 group_index = 0; // default contended group
      if (count == 1
        && s_size == (index - index0)  // match size
        && s_tag_val == *(abase + tag_off)
        && member == vmSymbols::value_name()) {
        group_index = Bytes::get_Java_u2((address)abase + s_con_off);
        if (cp->symbol_at(group_index)->utf8_length() == 0) {
          group_index = 0; // default contended group
        }
      }
      coll->set_contended_group(group_index);
    }
  }
}


// Parse attributes for a field.
void ClassFileParser::parse_field_attributes(const ClassFileStream* const cfs,
                                             u2 attributes_count,
                                             bool is_static, u2 signature_index,
                                             u2* const constantvalue_index_addr,
                                             bool* const is_synthetic_addr,
                                             u2* const generic_signature_index_addr,
                                             ClassFileParser::FieldAnnotationCollector* parsed_annotations,
                                             TRAPS) {
  assert(cfs != NULL, "invariant");
  assert(constantvalue_index_addr != NULL, "invariant");
  assert(is_synthetic_addr != NULL, "invariant");
  assert(generic_signature_index_addr != NULL, "invariant");
  assert(parsed_annotations != NULL, "invariant");
  assert(attributes_count > 0, "attributes_count should be greater than 0");

  u2 constantvalue_index = 0;
  u2 generic_signature_index = 0;
  bool is_synthetic = false;
  const u1* runtime_visible_annotations = NULL;
  int runtime_visible_annotations_length = 0;
  const u1* runtime_invisible_annotations = NULL;
  int runtime_invisible_annotations_length = 0;
  const u1* runtime_visible_type_annotations = NULL;
  int runtime_visible_type_annotations_length = 0;
  const u1* runtime_invisible_type_annotations = NULL;
  int runtime_invisible_type_annotations_length = 0;
  bool runtime_invisible_annotations_exists = false;
  bool runtime_invisible_type_annotations_exists = false;
  const ConstantPool* const cp = _cp;

  while (attributes_count--) {
    cfs->guarantee_more(6, CHECK);  // attribute_name_index, attribute_length
    const u2 attribute_name_index = cfs->get_u2_fast();
    const u4 attribute_length = cfs->get_u4_fast();
    check_property(valid_symbol_at(attribute_name_index),
                   "Invalid field attribute index %u in class file %s",
                   attribute_name_index,
                   CHECK);

    const Symbol* const attribute_name = cp->symbol_at(attribute_name_index);
    if (is_static && attribute_name == vmSymbols::tag_constant_value()) {
      // ignore if non-static
      if (constantvalue_index != 0) {
        classfile_parse_error("Duplicate ConstantValue attribute in class file %s", THREAD);
        return;
      }
      check_property(
        attribute_length == 2,
        "Invalid ConstantValue field attribute length %u in class file %s",
        attribute_length, CHECK);

      constantvalue_index = cfs->get_u2(CHECK);
      if (_need_verify) {
        verify_constantvalue(cp, constantvalue_index, signature_index, CHECK);
      }
    } else if (attribute_name == vmSymbols::tag_synthetic()) {
      if (attribute_length != 0) {
        classfile_parse_error(
          "Invalid Synthetic field attribute length %u in class file %s",
          attribute_length, THREAD);
        return;
      }
      is_synthetic = true;
    } else if (attribute_name == vmSymbols::tag_deprecated()) { // 4276120
      if (attribute_length != 0) {
        classfile_parse_error(
          "Invalid Deprecated field attribute length %u in class file %s",
          attribute_length, THREAD);
        return;
      }
    } else if (_major_version >= JAVA_1_5_VERSION) {
      if (attribute_name == vmSymbols::tag_signature()) {
        if (generic_signature_index != 0) {
          classfile_parse_error(
            "Multiple Signature attributes for field in class file %s", THREAD);
          return;
        }
        if (attribute_length != 2) {
          classfile_parse_error(
            "Wrong size %u for field's Signature attribute in class file %s",
            attribute_length, THREAD);
          return;
        }
        generic_signature_index = parse_generic_signature_attribute(cfs, CHECK);
      } else if (attribute_name == vmSymbols::tag_runtime_visible_annotations()) {
        if (runtime_visible_annotations != NULL) {
          classfile_parse_error(
            "Multiple RuntimeVisibleAnnotations attributes for field in class file %s", THREAD);
          return;
        }
        runtime_visible_annotations_length = attribute_length;
        runtime_visible_annotations = cfs->current();
        assert(runtime_visible_annotations != NULL, "null visible annotations");
        cfs->guarantee_more(runtime_visible_annotations_length, CHECK);
        parse_annotations(cp,
                          runtime_visible_annotations,
                          runtime_visible_annotations_length,
                          parsed_annotations,
                          _loader_data,
                          _can_access_vm_annotations,
                          CHECK);
        cfs->skip_u1_fast(runtime_visible_annotations_length);
      } else if (attribute_name == vmSymbols::tag_runtime_invisible_annotations()) {
        if (runtime_invisible_annotations_exists) {
          classfile_parse_error(
            "Multiple RuntimeInvisibleAnnotations attributes for field in class file %s", THREAD);
          return;
        }
        runtime_invisible_annotations_exists = true;
        if (PreserveAllAnnotations) {
          runtime_invisible_annotations_length = attribute_length;
          runtime_invisible_annotations = cfs->current();
          assert(runtime_invisible_annotations != NULL, "null invisible annotations");
        }
        cfs->skip_u1(attribute_length, CHECK);
      } else if (attribute_name == vmSymbols::tag_runtime_visible_type_annotations()) {
        if (runtime_visible_type_annotations != NULL) {
          classfile_parse_error(
            "Multiple RuntimeVisibleTypeAnnotations attributes for field in class file %s", THREAD);
          return;
        }
        runtime_visible_type_annotations_length = attribute_length;
        runtime_visible_type_annotations = cfs->current();
        assert(runtime_visible_type_annotations != NULL, "null visible type annotations");
        cfs->skip_u1(runtime_visible_type_annotations_length, CHECK);
      } else if (attribute_name == vmSymbols::tag_runtime_invisible_type_annotations()) {
        if (runtime_invisible_type_annotations_exists) {
          classfile_parse_error(
            "Multiple RuntimeInvisibleTypeAnnotations attributes for field in class file %s", THREAD);
          return;
        } else {
          runtime_invisible_type_annotations_exists = true;
        }
        if (PreserveAllAnnotations) {
          runtime_invisible_type_annotations_length = attribute_length;
          runtime_invisible_type_annotations = cfs->current();
          assert(runtime_invisible_type_annotations != NULL, "null invisible type annotations");
        }
        cfs->skip_u1(attribute_length, CHECK);
      } else {
        cfs->skip_u1(attribute_length, CHECK);  // Skip unknown attributes
      }
    } else {
      cfs->skip_u1(attribute_length, CHECK);  // Skip unknown attributes
    }
  }

  *constantvalue_index_addr = constantvalue_index;
  *is_synthetic_addr = is_synthetic;
  *generic_signature_index_addr = generic_signature_index;
  AnnotationArray* a = assemble_annotations(runtime_visible_annotations,
                                            runtime_visible_annotations_length,
                                            runtime_invisible_annotations,
                                            runtime_invisible_annotations_length,
                                            CHECK);
  parsed_annotations->set_field_annotations(a);
  a = assemble_annotations(runtime_visible_type_annotations,
                           runtime_visible_type_annotations_length,
                           runtime_invisible_type_annotations,
                           runtime_invisible_type_annotations_length,
                           CHECK);
  parsed_annotations->set_field_type_annotations(a);
  return;
}


// Field allocation types. Used for computing field offsets.

enum FieldAllocationType {
  STATIC_OOP,           // Oops
  STATIC_BYTE,          // Boolean, Byte, char
  STATIC_SHORT,         // shorts
  STATIC_WORD,          // ints
  STATIC_DOUBLE,        // aligned long or double
  NONSTATIC_OOP,
  NONSTATIC_BYTE,
  NONSTATIC_SHORT,
  NONSTATIC_WORD,
  NONSTATIC_DOUBLE,
  MAX_FIELD_ALLOCATION_TYPE,
  BAD_ALLOCATION_TYPE = -1
};

static FieldAllocationType _basic_type_to_atype[2 * (T_CONFLICT + 1)] = {
  BAD_ALLOCATION_TYPE, // 0
  BAD_ALLOCATION_TYPE, // 1
  BAD_ALLOCATION_TYPE, // 2
  BAD_ALLOCATION_TYPE, // 3
  NONSTATIC_BYTE ,     // T_BOOLEAN     =  4,
  NONSTATIC_SHORT,     // T_CHAR        =  5,
  NONSTATIC_WORD,      // T_FLOAT       =  6,
  NONSTATIC_DOUBLE,    // T_DOUBLE      =  7,
  NONSTATIC_BYTE,      // T_BYTE        =  8,
  NONSTATIC_SHORT,     // T_SHORT       =  9,
  NONSTATIC_WORD,      // T_INT         = 10,
  NONSTATIC_DOUBLE,    // T_LONG        = 11,
  NONSTATIC_OOP,       // T_OBJECT      = 12,
  NONSTATIC_OOP,       // T_ARRAY       = 13,
  BAD_ALLOCATION_TYPE, // T_VOID        = 14,
  BAD_ALLOCATION_TYPE, // T_ADDRESS     = 15,
  BAD_ALLOCATION_TYPE, // T_NARROWOOP   = 16,
  BAD_ALLOCATION_TYPE, // T_METADATA    = 17,
  BAD_ALLOCATION_TYPE, // T_NARROWKLASS = 18,
  BAD_ALLOCATION_TYPE, // T_CONFLICT    = 19,
  BAD_ALLOCATION_TYPE, // 0
  BAD_ALLOCATION_TYPE, // 1
  BAD_ALLOCATION_TYPE, // 2
  BAD_ALLOCATION_TYPE, // 3
  STATIC_BYTE ,        // T_BOOLEAN     =  4,
  STATIC_SHORT,        // T_CHAR        =  5,
  STATIC_WORD,         // T_FLOAT       =  6,
  STATIC_DOUBLE,       // T_DOUBLE      =  7,
  STATIC_BYTE,         // T_BYTE        =  8,
  STATIC_SHORT,        // T_SHORT       =  9,
  STATIC_WORD,         // T_INT         = 10,
  STATIC_DOUBLE,       // T_LONG        = 11,
  STATIC_OOP,          // T_OBJECT      = 12,
  STATIC_OOP,          // T_ARRAY       = 13,
  BAD_ALLOCATION_TYPE, // T_VOID        = 14,
  BAD_ALLOCATION_TYPE, // T_ADDRESS     = 15,
  BAD_ALLOCATION_TYPE, // T_NARROWOOP   = 16,
  BAD_ALLOCATION_TYPE, // T_METADATA    = 17,
  BAD_ALLOCATION_TYPE, // T_NARROWKLASS = 18,
  BAD_ALLOCATION_TYPE, // T_CONFLICT    = 19,
};

static FieldAllocationType basic_type_to_atype(bool is_static, BasicType type) {
  assert(type >= T_BOOLEAN && type < T_VOID, "only allowable values");
  FieldAllocationType result = _basic_type_to_atype[type + (is_static ? (T_CONFLICT + 1) : 0)];
  assert(result != BAD_ALLOCATION_TYPE, "bad type");
  return result;
}

class ClassFileParser::FieldAllocationCount : public ResourceObj {
 public:
  u2 count[MAX_FIELD_ALLOCATION_TYPE];

  FieldAllocationCount() {
    for (int i = 0; i < MAX_FIELD_ALLOCATION_TYPE; i++) {
      count[i] = 0;
    }
  }

  FieldAllocationType update(bool is_static, BasicType type) {
    FieldAllocationType atype = basic_type_to_atype(is_static, type);
    if (atype != BAD_ALLOCATION_TYPE) {
      // Make sure there is no overflow with injected fields.
      assert(count[atype] < 0xFFFF, "More than 65535 fields");
      count[atype]++;
    }
    return atype;
  }
};

// Side-effects: populates the _fields, _fields_annotations,
// _fields_type_annotations fields
void ClassFileParser::parse_fields(const ClassFileStream* const cfs,
                                   bool is_interface,
                                   FieldAllocationCount* const fac,
                                   ConstantPool* cp,
                                   const int cp_size,
                                   u2* const java_fields_count_ptr,
                                   TRAPS) {

  assert(cfs != NULL, "invariant");
  assert(fac != NULL, "invariant");
  assert(cp != NULL, "invariant");
  assert(java_fields_count_ptr != NULL, "invariant");

  assert(NULL == _fields, "invariant");
  assert(NULL == _fields_annotations, "invariant");
  assert(NULL == _fields_type_annotations, "invariant");

  cfs->guarantee_more(2, CHECK);  // length
  const u2 length = cfs->get_u2_fast();
  *java_fields_count_ptr = length;

  int num_injected = 0;
  const InjectedField* const injected = JavaClasses::get_injected(_class_name,
                                                                  &num_injected);
  const int total_fields = length + num_injected;

  // The field array starts with tuples of shorts
  // [access, name index, sig index, initial value index, byte offset].
  // A generic signature slot only exists for field with generic
  // signature attribute. And the access flag is set with
  // JVM_ACC_FIELD_HAS_GENERIC_SIGNATURE for that field. The generic
  // signature slots are at the end of the field array and after all
  // other fields data.
  //
  //   f1: [access, name index, sig index, initial value index, low_offset, high_offset]
  //   f2: [access, name index, sig index, initial value index, low_offset, high_offset]
  //       ...
  //   fn: [access, name index, sig index, initial value index, low_offset, high_offset]
  //       [generic signature index]
  //       [generic signature index]
  //       ...
  //
  // Allocate a temporary resource array for field data. For each field,
  // a slot is reserved in the temporary array for the generic signature
  // index. After parsing all fields, the data are copied to a permanent
  // array and any unused slots will be discarded.
  ResourceMark rm(THREAD);
  u2* const fa = NEW_RESOURCE_ARRAY_IN_THREAD(THREAD,
                                              u2,
                                              total_fields * (FieldInfo::field_slots + 1));

  // The generic signature slots start after all other fields' data.
  int generic_signature_slot = total_fields * FieldInfo::field_slots;
  int num_generic_signature = 0;
  for (int n = 0; n < length; n++) {
    // access_flags, name_index, descriptor_index, attributes_count
    cfs->guarantee_more(8, CHECK);

    AccessFlags access_flags;
    const jint flags = cfs->get_u2_fast() & JVM_RECOGNIZED_FIELD_MODIFIERS;
    verify_legal_field_modifiers(flags, is_interface, CHECK);
    access_flags.set_flags(flags);

    const u2 name_index = cfs->get_u2_fast();
    check_property(valid_symbol_at(name_index),
      "Invalid constant pool index %u for field name in class file %s",
      name_index, CHECK);
    const Symbol* const name = cp->symbol_at(name_index);
    verify_legal_field_name(name, CHECK);

    const u2 signature_index = cfs->get_u2_fast();
    check_property(valid_symbol_at(signature_index),
      "Invalid constant pool index %u for field signature in class file %s",
      signature_index, CHECK);
    const Symbol* const sig = cp->symbol_at(signature_index);
    verify_legal_field_signature(name, sig, CHECK);

    u2 constantvalue_index = 0;
    bool is_synthetic = false;
    u2 generic_signature_index = 0;
    const bool is_static = access_flags.is_static();
    FieldAnnotationCollector parsed_annotations(_loader_data);

    const u2 attributes_count = cfs->get_u2_fast();
    if (attributes_count > 0) {
      parse_field_attributes(cfs,
                             attributes_count,
                             is_static,
                             signature_index,
                             &constantvalue_index,
                             &is_synthetic,
                             &generic_signature_index,
                             &parsed_annotations,
                             CHECK);

      if (parsed_annotations.field_annotations() != NULL) {
        if (_fields_annotations == NULL) {
          _fields_annotations = MetadataFactory::new_array<AnnotationArray*>(
                                             _loader_data, length, NULL,
                                             CHECK);
        }
        _fields_annotations->at_put(n, parsed_annotations.field_annotations());
        parsed_annotations.set_field_annotations(NULL);
      }
      if (parsed_annotations.field_type_annotations() != NULL) {
        if (_fields_type_annotations == NULL) {
          _fields_type_annotations =
            MetadataFactory::new_array<AnnotationArray*>(_loader_data,
                                                         length,
                                                         NULL,
                                                         CHECK);
        }
        _fields_type_annotations->at_put(n, parsed_annotations.field_type_annotations());
        parsed_annotations.set_field_type_annotations(NULL);
      }

      if (is_synthetic) {
        access_flags.set_is_synthetic();
      }
      if (generic_signature_index != 0) {
        access_flags.set_field_has_generic_signature();
        fa[generic_signature_slot] = generic_signature_index;
        generic_signature_slot ++;
        num_generic_signature ++;
      }
    }

    FieldInfo* const field = FieldInfo::from_field_array(fa, n);
    field->initialize(access_flags.as_short(),
                      name_index,
                      signature_index,
                      constantvalue_index);
    const BasicType type = cp->basic_type_for_signature_at(signature_index);

    // Remember how many oops we encountered and compute allocation type
    const FieldAllocationType atype = fac->update(is_static, type);
    field->set_allocation_type(atype);

    // After field is initialized with type, we can augment it with aux info
    if (parsed_annotations.has_any_annotations()) {
      parsed_annotations.apply_to(field);
      if (field->is_contended()) {
        _has_contended_fields = true;
      }
    }
  }

  int index = length;
  if (num_injected != 0) {
    for (int n = 0; n < num_injected; n++) {
      // Check for duplicates
      if (injected[n].may_be_java) {
        const Symbol* const name      = injected[n].name();
        const Symbol* const signature = injected[n].signature();
        bool duplicate = false;
        for (int i = 0; i < length; i++) {
          const FieldInfo* const f = FieldInfo::from_field_array(fa, i);
          if (name      == cp->symbol_at(f->name_index()) &&
              signature == cp->symbol_at(f->signature_index())) {
            // Symbol is desclared in Java so skip this one
            duplicate = true;
            break;
          }
        }
        if (duplicate) {
          // These will be removed from the field array at the end
          continue;
        }
      }

      // Injected field
      FieldInfo* const field = FieldInfo::from_field_array(fa, index);
      field->initialize((u2)JVM_ACC_FIELD_INTERNAL,
                        (u2)(injected[n].name_index),
                        (u2)(injected[n].signature_index),
                        0);

      const BasicType type = Signature::basic_type(injected[n].signature());

      // Remember how many oops we encountered and compute allocation type
      const FieldAllocationType atype = fac->update(false, type);
      field->set_allocation_type(atype);
      index++;
    }
  }

  assert(NULL == _fields, "invariant");

  _fields =
    MetadataFactory::new_array<u2>(_loader_data,
                                   index * FieldInfo::field_slots + num_generic_signature,
                                   CHECK);
  // Sometimes injected fields already exist in the Java source so
  // the fields array could be too long.  In that case the
  // fields array is trimed. Also unused slots that were reserved
  // for generic signature indexes are discarded.
  {
    int i = 0;
    for (; i < index * FieldInfo::field_slots; i++) {
      _fields->at_put(i, fa[i]);
    }
    for (int j = total_fields * FieldInfo::field_slots;
         j < generic_signature_slot; j++) {
      _fields->at_put(i++, fa[j]);
    }
    assert(_fields->length() == i, "");
  }

  if (_need_verify && length > 1) {
    // Check duplicated fields
    ResourceMark rm(THREAD);
    NameSigHash** names_and_sigs = NEW_RESOURCE_ARRAY_IN_THREAD(
      THREAD, NameSigHash*, HASH_ROW_SIZE);
    initialize_hashtable(names_and_sigs);
    bool dup = false;
    const Symbol* name = NULL;
    const Symbol* sig = NULL;
    {
      debug_only(NoSafepointVerifier nsv;)
      for (AllFieldStream fs(_fields, cp); !fs.done(); fs.next()) {
        name = fs.name();
        sig = fs.signature();
        // If no duplicates, add name/signature in hashtable names_and_sigs.
        if (!put_after_lookup(name, sig, names_and_sigs)) {
          dup = true;
          break;
        }
      }
    }
    if (dup) {
      classfile_parse_error("Duplicate field name \"%s\" with signature \"%s\" in class file %s",
                             name->as_C_string(), sig->as_klass_external_name(), THREAD);
    }
  }
}


const ClassFileParser::unsafe_u2* ClassFileParser::parse_exception_table(const ClassFileStream* const cfs,
                                                                         u4 code_length,
                                                                         u4 exception_table_length,
                                                                         TRAPS) {
  assert(cfs != NULL, "invariant");

  const unsafe_u2* const exception_table_start = cfs->current();
  assert(exception_table_start != NULL, "null exception table");

  cfs->guarantee_more(8 * exception_table_length, CHECK_NULL); // start_pc,
                                                               // end_pc,
                                                               // handler_pc,
                                                               // catch_type_index

  // Will check legal target after parsing code array in verifier.
  if (_need_verify) {
    for (unsigned int i = 0; i < exception_table_length; i++) {
      const u2 start_pc = cfs->get_u2_fast();
      const u2 end_pc = cfs->get_u2_fast();
      const u2 handler_pc = cfs->get_u2_fast();
      const u2 catch_type_index = cfs->get_u2_fast();
      guarantee_property((start_pc < end_pc) && (end_pc <= code_length),
                         "Illegal exception table range in class file %s",
                         CHECK_NULL);
      guarantee_property(handler_pc < code_length,
                         "Illegal exception table handler in class file %s",
                         CHECK_NULL);
      if (catch_type_index != 0) {
        guarantee_property(valid_klass_reference_at(catch_type_index),
                           "Catch type in exception table has bad constant type in class file %s", CHECK_NULL);
      }
    }
  } else {
    cfs->skip_u2_fast(exception_table_length * 4);
  }
  return exception_table_start;
}

void ClassFileParser::parse_linenumber_table(u4 code_attribute_length,
                                             u4 code_length,
                                             CompressedLineNumberWriteStream**const write_stream,
                                             TRAPS) {

  const ClassFileStream* const cfs = _stream;
  unsigned int num_entries = cfs->get_u2(CHECK);

  // Each entry is a u2 start_pc, and a u2 line_number
  const unsigned int length_in_bytes = num_entries * (sizeof(u2) * 2);

  // Verify line number attribute and table length
  check_property(
    code_attribute_length == sizeof(u2) + length_in_bytes,
    "LineNumberTable attribute has wrong length in class file %s", CHECK);

  cfs->guarantee_more(length_in_bytes, CHECK);

  if ((*write_stream) == NULL) {
    if (length_in_bytes > fixed_buffer_size) {
      (*write_stream) = new CompressedLineNumberWriteStream(length_in_bytes);
    } else {
      (*write_stream) = new CompressedLineNumberWriteStream(
        _linenumbertable_buffer, fixed_buffer_size);
    }
  }

  while (num_entries-- > 0) {
    const u2 bci  = cfs->get_u2_fast(); // start_pc
    const u2 line = cfs->get_u2_fast(); // line_number
    guarantee_property(bci < code_length,
        "Invalid pc in LineNumberTable in class file %s", CHECK);
    (*write_stream)->write_pair(bci, line);
  }
}


class LVT_Hash : public AllStatic {
 public:

  static bool equals(LocalVariableTableElement const& e0, LocalVariableTableElement const& e1) {
  /*
   * 3-tuple start_bci/length/slot has to be unique key,
   * so the following comparison seems to be redundant:
   *       && elem->name_cp_index == entry->_elem->name_cp_index
   */
    return (e0.start_bci     == e1.start_bci &&
            e0.length        == e1.length &&
            e0.name_cp_index == e1.name_cp_index &&
            e0.slot          == e1.slot);
  }

  static unsigned int hash(LocalVariableTableElement const& e0) {
    unsigned int raw_hash = e0.start_bci;

    raw_hash = e0.length        + raw_hash * 37;
    raw_hash = e0.name_cp_index + raw_hash * 37;
    raw_hash = e0.slot          + raw_hash * 37;

    return raw_hash;
  }
};


// Class file LocalVariableTable elements.
class Classfile_LVT_Element {
 public:
  u2 start_bci;
  u2 length;
  u2 name_cp_index;
  u2 descriptor_cp_index;
  u2 slot;
};

static void copy_lvt_element(const Classfile_LVT_Element* const src,
                             LocalVariableTableElement* const lvt) {
  lvt->start_bci           = Bytes::get_Java_u2((u1*) &src->start_bci);
  lvt->length              = Bytes::get_Java_u2((u1*) &src->length);
  lvt->name_cp_index       = Bytes::get_Java_u2((u1*) &src->name_cp_index);
  lvt->descriptor_cp_index = Bytes::get_Java_u2((u1*) &src->descriptor_cp_index);
  lvt->signature_cp_index  = 0;
  lvt->slot                = Bytes::get_Java_u2((u1*) &src->slot);
}

// Function is used to parse both attributes:
// LocalVariableTable (LVT) and LocalVariableTypeTable (LVTT)
const ClassFileParser::unsafe_u2* ClassFileParser::parse_localvariable_table(const ClassFileStream* cfs,
                                                                             u4 code_length,
                                                                             u2 max_locals,
                                                                             u4 code_attribute_length,
                                                                             u2* const localvariable_table_length,
                                                                             bool isLVTT,
                                                                             TRAPS) {
  const char* const tbl_name = (isLVTT) ? "LocalVariableTypeTable" : "LocalVariableTable";
  *localvariable_table_length = cfs->get_u2(CHECK_NULL);
  const unsigned int size =
    (*localvariable_table_length) * sizeof(Classfile_LVT_Element) / sizeof(u2);

  const ConstantPool* const cp = _cp;

  // Verify local variable table attribute has right length
  if (_need_verify) {
    guarantee_property(code_attribute_length == (sizeof(*localvariable_table_length) + size * sizeof(u2)),
                       "%s has wrong length in class file %s", tbl_name, CHECK_NULL);
  }

  const unsafe_u2* const localvariable_table_start = cfs->current();
  assert(localvariable_table_start != NULL, "null local variable table");
  if (!_need_verify) {
    cfs->skip_u2_fast(size);
  } else {
    cfs->guarantee_more(size * 2, CHECK_NULL);
    for(int i = 0; i < (*localvariable_table_length); i++) {
      const u2 start_pc = cfs->get_u2_fast();
      const u2 length = cfs->get_u2_fast();
      const u2 name_index = cfs->get_u2_fast();
      const u2 descriptor_index = cfs->get_u2_fast();
      const u2 index = cfs->get_u2_fast();
      // Assign to a u4 to avoid overflow
      const u4 end_pc = (u4)start_pc + (u4)length;

      if (start_pc >= code_length) {
        classfile_parse_error(
          "Invalid start_pc %u in %s in class file %s",
          start_pc, tbl_name, THREAD);
        return NULL;
      }
      if (end_pc > code_length) {
        classfile_parse_error(
          "Invalid length %u in %s in class file %s",
          length, tbl_name, THREAD);
        return NULL;
      }
      const int cp_size = cp->length();
      guarantee_property(valid_symbol_at(name_index),
        "Name index %u in %s has bad constant type in class file %s",
        name_index, tbl_name, CHECK_NULL);
      guarantee_property(valid_symbol_at(descriptor_index),
        "Signature index %u in %s has bad constant type in class file %s",
        descriptor_index, tbl_name, CHECK_NULL);

      const Symbol* const name = cp->symbol_at(name_index);
      const Symbol* const sig = cp->symbol_at(descriptor_index);
      verify_legal_field_name(name, CHECK_NULL);
      u2 extra_slot = 0;
      if (!isLVTT) {
        verify_legal_field_signature(name, sig, CHECK_NULL);

        // 4894874: check special cases for double and long local variables
        if (sig == vmSymbols::type_signature(T_DOUBLE) ||
            sig == vmSymbols::type_signature(T_LONG)) {
          extra_slot = 1;
        }
      }
      guarantee_property((index + extra_slot) < max_locals,
                          "Invalid index %u in %s in class file %s",
                          index, tbl_name, CHECK_NULL);
    }
  }
  return localvariable_table_start;
}

static const u1* parse_stackmap_table(const ClassFileStream* const cfs,
                                      u4 code_attribute_length,
                                      bool need_verify,
                                      TRAPS) {
  assert(cfs != NULL, "invariant");

  if (0 == code_attribute_length) {
    return NULL;
  }

  const u1* const stackmap_table_start = cfs->current();
  assert(stackmap_table_start != NULL, "null stackmap table");

  // check code_attribute_length first
  cfs->skip_u1(code_attribute_length, CHECK_NULL);

  if (!need_verify && !DumpSharedSpaces) {
    return NULL;
  }
  return stackmap_table_start;
}

const ClassFileParser::unsafe_u2* ClassFileParser::parse_checked_exceptions(const ClassFileStream* const cfs,
                                                                            u2* const checked_exceptions_length,
                                                                            u4 method_attribute_length,
                                                                            TRAPS) {
  assert(cfs != NULL, "invariant");
  assert(checked_exceptions_length != NULL, "invariant");

  cfs->guarantee_more(2, CHECK_NULL);  // checked_exceptions_length
  *checked_exceptions_length = cfs->get_u2_fast();
  const unsigned int size =
    (*checked_exceptions_length) * sizeof(CheckedExceptionElement) / sizeof(u2);
  const unsafe_u2* const checked_exceptions_start = cfs->current();
  assert(checked_exceptions_start != NULL, "null checked exceptions");
  if (!_need_verify) {
    cfs->skip_u2_fast(size);
  } else {
    // Verify each value in the checked exception table
    u2 checked_exception;
    const u2 len = *checked_exceptions_length;
    cfs->guarantee_more(2 * len, CHECK_NULL);
    for (int i = 0; i < len; i++) {
      checked_exception = cfs->get_u2_fast();
      check_property(
        valid_klass_reference_at(checked_exception),
        "Exception name has bad type at constant pool %u in class file %s",
        checked_exception, CHECK_NULL);
    }
  }
  // check exceptions attribute length
  if (_need_verify) {
    guarantee_property(method_attribute_length == (sizeof(*checked_exceptions_length) +
                                                   sizeof(u2) * size),
                      "Exceptions attribute has wrong length in class file %s", CHECK_NULL);
  }
  return checked_exceptions_start;
}

void ClassFileParser::throwIllegalSignature(const char* type,
                                            const Symbol* name,
                                            const Symbol* sig,
                                            TRAPS) const {
  assert(name != NULL, "invariant");
  assert(sig != NULL, "invariant");

  ResourceMark rm(THREAD);
  Exceptions::fthrow(THREAD_AND_LOCATION,
      vmSymbols::java_lang_ClassFormatError(),
      "%s \"%s\" in class %s has illegal signature \"%s\"", type,
      name->as_C_string(), _class_name->as_C_string(), sig->as_C_string());
}

AnnotationCollector::ID
AnnotationCollector::annotation_index(const ClassLoaderData* loader_data,
                                      const Symbol* name,
                                      const bool can_access_vm_annotations) {
  const vmSymbolID sid = vmSymbols::find_sid(name);
  // Privileged code can use all annotations.  Other code silently drops some.
  const bool privileged = loader_data->is_boot_class_loader_data() ||
                          loader_data->is_platform_class_loader_data() ||
                          can_access_vm_annotations;
  switch (sid) {
    case VM_SYMBOL_ENUM_NAME(reflect_CallerSensitive_signature): {
      if (_location != _in_method)  break;  // only allow for methods
      if (!privileged)              break;  // only allow in privileged code
      return _method_CallerSensitive;
    }
    case VM_SYMBOL_ENUM_NAME(jdk_internal_vm_annotation_ForceInline_signature): {
      if (_location != _in_method)  break;  // only allow for methods
      if (!privileged)              break;  // only allow in privileged code
      return _method_ForceInline;
    }
    case VM_SYMBOL_ENUM_NAME(jdk_internal_vm_annotation_DontInline_signature): {
      if (_location != _in_method)  break;  // only allow for methods
      if (!privileged)              break;  // only allow in privileged code
      return _method_DontInline;
    }
<<<<<<< HEAD
    case vmSymbols::VM_SYMBOL_ENUM_NAME(jdk_internal_vm_annotation_ChangesCurrentThread_signature): {
      if (_location != _in_method)  break;  // only allow for methods
      if (!privileged)              break;  // only allow in privileged code
      return _method_ChangesCurrentThread;
    }
    case vmSymbols::VM_SYMBOL_ENUM_NAME(java_lang_invoke_InjectedProfile_signature): {
=======
    case VM_SYMBOL_ENUM_NAME(java_lang_invoke_InjectedProfile_signature): {
>>>>>>> a0ade220
      if (_location != _in_method)  break;  // only allow for methods
      if (!privileged)              break;  // only allow in privileged code
      return _method_InjectedProfile;
    }
    case VM_SYMBOL_ENUM_NAME(java_lang_invoke_LambdaForm_Compiled_signature): {
      if (_location != _in_method)  break;  // only allow for methods
      if (!privileged)              break;  // only allow in privileged code
      return _method_LambdaForm_Compiled;
    }
    case VM_SYMBOL_ENUM_NAME(jdk_internal_vm_annotation_Hidden_signature): {
      if (_location != _in_method)  break;  // only allow for methods
      if (!privileged)              break;  // only allow in privileged code
      return _method_Hidden;
    }
    case VM_SYMBOL_ENUM_NAME(jdk_internal_vm_annotation_IntrinsicCandidate_signature): {
      if (_location != _in_method)  break;  // only allow for methods
      if (!privileged)              break;  // only allow in privileged code
      return _method_IntrinsicCandidate;
    }
    case VM_SYMBOL_ENUM_NAME(jdk_internal_vm_annotation_Stable_signature): {
      if (_location != _in_field)   break;  // only allow for fields
      if (!privileged)              break;  // only allow in privileged code
      return _field_Stable;
    }
    case VM_SYMBOL_ENUM_NAME(jdk_internal_vm_annotation_Contended_signature): {
      if (_location != _in_field && _location != _in_class) {
        break;  // only allow for fields and classes
      }
      if (!EnableContended || (RestrictContended && !privileged)) {
        break;  // honor privileges
      }
      return _jdk_internal_vm_annotation_Contended;
    }
    case VM_SYMBOL_ENUM_NAME(jdk_internal_vm_annotation_ReservedStackAccess_signature): {
      if (_location != _in_method)  break;  // only allow for methods
      if (RestrictReservedStack && !privileged) break; // honor privileges
      return _jdk_internal_vm_annotation_ReservedStackAccess;
    }
    default: {
      break;
    }
  }
  return AnnotationCollector::_unknown;
}

void ClassFileParser::FieldAnnotationCollector::apply_to(FieldInfo* f) {
  if (is_contended())
    f->set_contended_group(contended_group());
  if (is_stable())
    f->set_stable(true);
}

ClassFileParser::FieldAnnotationCollector::~FieldAnnotationCollector() {
  // If there's an error deallocate metadata for field annotations
  MetadataFactory::free_array<u1>(_loader_data, _field_annotations);
  MetadataFactory::free_array<u1>(_loader_data, _field_type_annotations);
}

void MethodAnnotationCollector::apply_to(const methodHandle& m) {
  if (has_annotation(_method_CallerSensitive))
    m->set_caller_sensitive(true);
  if (has_annotation(_method_ForceInline))
    m->set_force_inline(true);
  if (has_annotation(_method_DontInline))
    m->set_dont_inline(true);
  if (has_annotation(_method_ChangesCurrentThread))
    m->set_changes_current_thread(true);
  if (has_annotation(_method_InjectedProfile))
    m->set_has_injected_profile(true);
  if (has_annotation(_method_LambdaForm_Compiled) && m->intrinsic_id() == vmIntrinsics::_none)
    m->set_intrinsic_id(vmIntrinsics::_compiledLambdaForm);
  if (has_annotation(_method_Hidden))
    m->set_hidden(true);
  if (has_annotation(_method_IntrinsicCandidate) && !m->is_synthetic())
    m->set_intrinsic_candidate(true);
  if (has_annotation(_jdk_internal_vm_annotation_ReservedStackAccess))
    m->set_has_reserved_stack_access(true);
}

void ClassFileParser::ClassAnnotationCollector::apply_to(InstanceKlass* ik) {
  assert(ik != NULL, "invariant");
  ik->set_is_contended(is_contended());
}

#define MAX_ARGS_SIZE 255
#define MAX_CODE_SIZE 65535
#define INITIAL_MAX_LVT_NUMBER 256

/* Copy class file LVT's/LVTT's into the HotSpot internal LVT.
 *
 * Rules for LVT's and LVTT's are:
 *   - There can be any number of LVT's and LVTT's.
 *   - If there are n LVT's, it is the same as if there was just
 *     one LVT containing all the entries from the n LVT's.
 *   - There may be no more than one LVT entry per local variable.
 *     Two LVT entries are 'equal' if these fields are the same:
 *        start_pc, length, name, slot
 *   - There may be no more than one LVTT entry per each LVT entry.
 *     Each LVTT entry has to match some LVT entry.
 *   - HotSpot internal LVT keeps natural ordering of class file LVT entries.
 */
void ClassFileParser::copy_localvariable_table(const ConstMethod* cm,
                                               int lvt_cnt,
                                               u2* const localvariable_table_length,
                                               const unsafe_u2** const localvariable_table_start,
                                               int lvtt_cnt,
                                               u2* const localvariable_type_table_length,
                                               const unsafe_u2** const localvariable_type_table_start,
                                               TRAPS) {

  ResourceMark rm(THREAD);

  typedef ResourceHashtable<LocalVariableTableElement, LocalVariableTableElement*,
                            &LVT_Hash::hash, &LVT_Hash::equals> LVT_HashTable;

  LVT_HashTable* const table = new LVT_HashTable();

  // To fill LocalVariableTable in
  const Classfile_LVT_Element* cf_lvt;
  LocalVariableTableElement* lvt = cm->localvariable_table_start();

  for (int tbl_no = 0; tbl_no < lvt_cnt; tbl_no++) {
    cf_lvt = (Classfile_LVT_Element *) localvariable_table_start[tbl_no];
    for (int idx = 0; idx < localvariable_table_length[tbl_no]; idx++, lvt++) {
      copy_lvt_element(&cf_lvt[idx], lvt);
      // If no duplicates, add LVT elem in hashtable.
      if (table->put(*lvt, lvt) == false
          && _need_verify
          && _major_version >= JAVA_1_5_VERSION) {
        classfile_parse_error("Duplicated LocalVariableTable attribute "
                              "entry for '%s' in class file %s",
                               _cp->symbol_at(lvt->name_cp_index)->as_utf8(),
                               THREAD);
        return;
      }
    }
  }

  // To merge LocalVariableTable and LocalVariableTypeTable
  const Classfile_LVT_Element* cf_lvtt;
  LocalVariableTableElement lvtt_elem;

  for (int tbl_no = 0; tbl_no < lvtt_cnt; tbl_no++) {
    cf_lvtt = (Classfile_LVT_Element *) localvariable_type_table_start[tbl_no];
    for (int idx = 0; idx < localvariable_type_table_length[tbl_no]; idx++) {
      copy_lvt_element(&cf_lvtt[idx], &lvtt_elem);
      LocalVariableTableElement** entry = table->get(lvtt_elem);
      if (entry == NULL) {
        if (_need_verify) {
          classfile_parse_error("LVTT entry for '%s' in class file %s "
                                "does not match any LVT entry",
                                 _cp->symbol_at(lvtt_elem.name_cp_index)->as_utf8(),
                                 THREAD);
          return;
        }
      } else if ((*entry)->signature_cp_index != 0 && _need_verify) {
        classfile_parse_error("Duplicated LocalVariableTypeTable attribute "
                              "entry for '%s' in class file %s",
                               _cp->symbol_at(lvtt_elem.name_cp_index)->as_utf8(),
                               THREAD);
        return;
      } else {
        // to add generic signatures into LocalVariableTable
        (*entry)->signature_cp_index = lvtt_elem.descriptor_cp_index;
      }
    }
  }
}


void ClassFileParser::copy_method_annotations(ConstMethod* cm,
                                       const u1* runtime_visible_annotations,
                                       int runtime_visible_annotations_length,
                                       const u1* runtime_invisible_annotations,
                                       int runtime_invisible_annotations_length,
                                       const u1* runtime_visible_parameter_annotations,
                                       int runtime_visible_parameter_annotations_length,
                                       const u1* runtime_invisible_parameter_annotations,
                                       int runtime_invisible_parameter_annotations_length,
                                       const u1* runtime_visible_type_annotations,
                                       int runtime_visible_type_annotations_length,
                                       const u1* runtime_invisible_type_annotations,
                                       int runtime_invisible_type_annotations_length,
                                       const u1* annotation_default,
                                       int annotation_default_length,
                                       TRAPS) {

  AnnotationArray* a;

  if (runtime_visible_annotations_length +
      runtime_invisible_annotations_length > 0) {
     a = assemble_annotations(runtime_visible_annotations,
                              runtime_visible_annotations_length,
                              runtime_invisible_annotations,
                              runtime_invisible_annotations_length,
                              CHECK);
     cm->set_method_annotations(a);
  }

  if (runtime_visible_parameter_annotations_length +
      runtime_invisible_parameter_annotations_length > 0) {
    a = assemble_annotations(runtime_visible_parameter_annotations,
                             runtime_visible_parameter_annotations_length,
                             runtime_invisible_parameter_annotations,
                             runtime_invisible_parameter_annotations_length,
                             CHECK);
    cm->set_parameter_annotations(a);
  }

  if (annotation_default_length > 0) {
    a = assemble_annotations(annotation_default,
                             annotation_default_length,
                             NULL,
                             0,
                             CHECK);
    cm->set_default_annotations(a);
  }

  if (runtime_visible_type_annotations_length +
      runtime_invisible_type_annotations_length > 0) {
    a = assemble_annotations(runtime_visible_type_annotations,
                             runtime_visible_type_annotations_length,
                             runtime_invisible_type_annotations,
                             runtime_invisible_type_annotations_length,
                             CHECK);
    cm->set_type_annotations(a);
  }
}


// Note: the parse_method below is big and clunky because all parsing of the code and exceptions
// attribute is inlined. This is cumbersome to avoid since we inline most of the parts in the
// Method* to save footprint, so we only know the size of the resulting Method* when the
// entire method attribute is parsed.
//
// The promoted_flags parameter is used to pass relevant access_flags
// from the method back up to the containing klass. These flag values
// are added to klass's access_flags.

Method* ClassFileParser::parse_method(const ClassFileStream* const cfs,
                                      bool is_interface,
                                      const ConstantPool* cp,
                                      AccessFlags* const promoted_flags,
                                      TRAPS) {
  assert(cfs != NULL, "invariant");
  assert(cp != NULL, "invariant");
  assert(promoted_flags != NULL, "invariant");

  ResourceMark rm(THREAD);
  // Parse fixed parts:
  // access_flags, name_index, descriptor_index, attributes_count
  cfs->guarantee_more(8, CHECK_NULL);

  int flags = cfs->get_u2_fast();
  const u2 name_index = cfs->get_u2_fast();
  const int cp_size = cp->length();
  check_property(
    valid_symbol_at(name_index),
    "Illegal constant pool index %u for method name in class file %s",
    name_index, CHECK_NULL);
  const Symbol* const name = cp->symbol_at(name_index);
  verify_legal_method_name(name, CHECK_NULL);

  const u2 signature_index = cfs->get_u2_fast();
  guarantee_property(
    valid_symbol_at(signature_index),
    "Illegal constant pool index %u for method signature in class file %s",
    signature_index, CHECK_NULL);
  const Symbol* const signature = cp->symbol_at(signature_index);

  if (name == vmSymbols::class_initializer_name()) {
    // We ignore the other access flags for a valid class initializer.
    // (JVM Spec 2nd ed., chapter 4.6)
    if (_major_version < 51) { // backward compatibility
      flags = JVM_ACC_STATIC;
    } else if ((flags & JVM_ACC_STATIC) == JVM_ACC_STATIC) {
      flags &= JVM_ACC_STATIC | JVM_ACC_STRICT;
    } else {
      classfile_parse_error("Method <clinit> is not static in class file %s", THREAD);
      return NULL;
    }
  } else {
    verify_legal_method_modifiers(flags, is_interface, name, CHECK_NULL);
  }

  if (name == vmSymbols::object_initializer_name() && is_interface) {
    classfile_parse_error("Interface cannot have a method named <init>, class file %s", THREAD);
    return NULL;
  }

  int args_size = -1;  // only used when _need_verify is true
  if (_need_verify) {
    args_size = ((flags & JVM_ACC_STATIC) ? 0 : 1) +
                 verify_legal_method_signature(name, signature, CHECK_NULL);
    if (args_size > MAX_ARGS_SIZE) {
      classfile_parse_error("Too many arguments in method signature in class file %s", THREAD);
      return NULL;
    }
  }

  AccessFlags access_flags(flags & JVM_RECOGNIZED_METHOD_MODIFIERS);

  // Default values for code and exceptions attribute elements
  u2 max_stack = 0;
  u2 max_locals = 0;
  u4 code_length = 0;
  const u1* code_start = 0;
  u2 exception_table_length = 0;
  const unsafe_u2* exception_table_start = NULL; // (potentially unaligned) pointer to array of u2 elements
  Array<int>* exception_handlers = Universe::the_empty_int_array();
  u2 checked_exceptions_length = 0;
  const unsafe_u2* checked_exceptions_start = NULL; // (potentially unaligned) pointer to array of u2 elements
  CompressedLineNumberWriteStream* linenumber_table = NULL;
  int linenumber_table_length = 0;
  int total_lvt_length = 0;
  u2 lvt_cnt = 0;
  u2 lvtt_cnt = 0;
  bool lvt_allocated = false;
  u2 max_lvt_cnt = INITIAL_MAX_LVT_NUMBER;
  u2 max_lvtt_cnt = INITIAL_MAX_LVT_NUMBER;
  u2* localvariable_table_length = NULL;
  const unsafe_u2** localvariable_table_start = NULL; // (potentially unaligned) pointer to array of LVT attributes
  u2* localvariable_type_table_length = NULL;
  const unsafe_u2** localvariable_type_table_start = NULL; // (potentially unaligned) pointer to LVTT attributes
  int method_parameters_length = -1;
  const u1* method_parameters_data = NULL;
  bool method_parameters_seen = false;
  bool parsed_code_attribute = false;
  bool parsed_checked_exceptions_attribute = false;
  bool parsed_stackmap_attribute = false;
  // stackmap attribute - JDK1.5
  const u1* stackmap_data = NULL;
  int stackmap_data_length = 0;
  u2 generic_signature_index = 0;
  MethodAnnotationCollector parsed_annotations;
  const u1* runtime_visible_annotations = NULL;
  int runtime_visible_annotations_length = 0;
  const u1* runtime_invisible_annotations = NULL;
  int runtime_invisible_annotations_length = 0;
  const u1* runtime_visible_parameter_annotations = NULL;
  int runtime_visible_parameter_annotations_length = 0;
  const u1* runtime_invisible_parameter_annotations = NULL;
  int runtime_invisible_parameter_annotations_length = 0;
  const u1* runtime_visible_type_annotations = NULL;
  int runtime_visible_type_annotations_length = 0;
  const u1* runtime_invisible_type_annotations = NULL;
  int runtime_invisible_type_annotations_length = 0;
  bool runtime_invisible_annotations_exists = false;
  bool runtime_invisible_type_annotations_exists = false;
  bool runtime_invisible_parameter_annotations_exists = false;
  const u1* annotation_default = NULL;
  int annotation_default_length = 0;

  // Parse code and exceptions attribute
  u2 method_attributes_count = cfs->get_u2_fast();
  while (method_attributes_count--) {
    cfs->guarantee_more(6, CHECK_NULL);  // method_attribute_name_index, method_attribute_length
    const u2 method_attribute_name_index = cfs->get_u2_fast();
    const u4 method_attribute_length = cfs->get_u4_fast();
    check_property(
      valid_symbol_at(method_attribute_name_index),
      "Invalid method attribute name index %u in class file %s",
      method_attribute_name_index, CHECK_NULL);

    const Symbol* const method_attribute_name = cp->symbol_at(method_attribute_name_index);
    if (method_attribute_name == vmSymbols::tag_code()) {
      // Parse Code attribute
      if (_need_verify) {
        guarantee_property(
            !access_flags.is_native() && !access_flags.is_abstract(),
                        "Code attribute in native or abstract methods in class file %s",
                         CHECK_NULL);
      }
      if (parsed_code_attribute) {
        classfile_parse_error("Multiple Code attributes in class file %s",
                              THREAD);
        return NULL;
      }
      parsed_code_attribute = true;

      // Stack size, locals size, and code size
      cfs->guarantee_more(8, CHECK_NULL);
      max_stack = cfs->get_u2_fast();
      max_locals = cfs->get_u2_fast();
      code_length = cfs->get_u4_fast();
      if (_need_verify) {
        guarantee_property(args_size <= max_locals,
                           "Arguments can't fit into locals in class file %s",
                           CHECK_NULL);
        guarantee_property(code_length > 0 && code_length <= MAX_CODE_SIZE,
                           "Invalid method Code length %u in class file %s",
                           code_length, CHECK_NULL);
      }
      // Code pointer
      code_start = cfs->current();
      assert(code_start != NULL, "null code start");
      cfs->guarantee_more(code_length, CHECK_NULL);
      cfs->skip_u1_fast(code_length);

      // Exception handler table
      cfs->guarantee_more(2, CHECK_NULL);  // exception_table_length
      exception_table_length = cfs->get_u2_fast();
      if (exception_table_length > 0) {
        exception_table_start = parse_exception_table(cfs,
                                                      code_length,
                                                      exception_table_length,
                                                      CHECK_NULL);
      }

      // Parse additional attributes in code attribute
      cfs->guarantee_more(2, CHECK_NULL);  // code_attributes_count
      u2 code_attributes_count = cfs->get_u2_fast();

      unsigned int calculated_attribute_length = 0;

      calculated_attribute_length =
          sizeof(max_stack) + sizeof(max_locals) + sizeof(code_length);
      calculated_attribute_length +=
        code_length +
        sizeof(exception_table_length) +
        sizeof(code_attributes_count) +
        exception_table_length *
            ( sizeof(u2) +   // start_pc
              sizeof(u2) +   // end_pc
              sizeof(u2) +   // handler_pc
              sizeof(u2) );  // catch_type_index

      while (code_attributes_count--) {
        cfs->guarantee_more(6, CHECK_NULL);  // code_attribute_name_index, code_attribute_length
        const u2 code_attribute_name_index = cfs->get_u2_fast();
        const u4 code_attribute_length = cfs->get_u4_fast();
        calculated_attribute_length += code_attribute_length +
                                       sizeof(code_attribute_name_index) +
                                       sizeof(code_attribute_length);
        check_property(valid_symbol_at(code_attribute_name_index),
                       "Invalid code attribute name index %u in class file %s",
                       code_attribute_name_index,
                       CHECK_NULL);
        if (LoadLineNumberTables &&
            cp->symbol_at(code_attribute_name_index) == vmSymbols::tag_line_number_table()) {
          // Parse and compress line number table
          parse_linenumber_table(code_attribute_length,
                                 code_length,
                                 &linenumber_table,
                                 CHECK_NULL);

        } else if (LoadLocalVariableTables &&
                   cp->symbol_at(code_attribute_name_index) == vmSymbols::tag_local_variable_table()) {
          // Parse local variable table
          if (!lvt_allocated) {
            localvariable_table_length = NEW_RESOURCE_ARRAY_IN_THREAD(
              THREAD, u2,  INITIAL_MAX_LVT_NUMBER);
            localvariable_table_start = NEW_RESOURCE_ARRAY_IN_THREAD(
              THREAD, const unsafe_u2*, INITIAL_MAX_LVT_NUMBER);
            localvariable_type_table_length = NEW_RESOURCE_ARRAY_IN_THREAD(
              THREAD, u2,  INITIAL_MAX_LVT_NUMBER);
            localvariable_type_table_start = NEW_RESOURCE_ARRAY_IN_THREAD(
              THREAD, const unsafe_u2*, INITIAL_MAX_LVT_NUMBER);
            lvt_allocated = true;
          }
          if (lvt_cnt == max_lvt_cnt) {
            max_lvt_cnt <<= 1;
            localvariable_table_length = REALLOC_RESOURCE_ARRAY(u2, localvariable_table_length, lvt_cnt, max_lvt_cnt);
            localvariable_table_start  = REALLOC_RESOURCE_ARRAY(const unsafe_u2*, localvariable_table_start, lvt_cnt, max_lvt_cnt);
          }
          localvariable_table_start[lvt_cnt] =
            parse_localvariable_table(cfs,
                                      code_length,
                                      max_locals,
                                      code_attribute_length,
                                      &localvariable_table_length[lvt_cnt],
                                      false,    // is not LVTT
                                      CHECK_NULL);
          total_lvt_length += localvariable_table_length[lvt_cnt];
          lvt_cnt++;
        } else if (LoadLocalVariableTypeTables &&
                   _major_version >= JAVA_1_5_VERSION &&
                   cp->symbol_at(code_attribute_name_index) == vmSymbols::tag_local_variable_type_table()) {
          if (!lvt_allocated) {
            localvariable_table_length = NEW_RESOURCE_ARRAY_IN_THREAD(
              THREAD, u2,  INITIAL_MAX_LVT_NUMBER);
            localvariable_table_start = NEW_RESOURCE_ARRAY_IN_THREAD(
              THREAD, const unsafe_u2*, INITIAL_MAX_LVT_NUMBER);
            localvariable_type_table_length = NEW_RESOURCE_ARRAY_IN_THREAD(
              THREAD, u2,  INITIAL_MAX_LVT_NUMBER);
            localvariable_type_table_start = NEW_RESOURCE_ARRAY_IN_THREAD(
              THREAD, const unsafe_u2*, INITIAL_MAX_LVT_NUMBER);
            lvt_allocated = true;
          }
          // Parse local variable type table
          if (lvtt_cnt == max_lvtt_cnt) {
            max_lvtt_cnt <<= 1;
            localvariable_type_table_length = REALLOC_RESOURCE_ARRAY(u2, localvariable_type_table_length, lvtt_cnt, max_lvtt_cnt);
            localvariable_type_table_start  = REALLOC_RESOURCE_ARRAY(const unsafe_u2*, localvariable_type_table_start, lvtt_cnt, max_lvtt_cnt);
          }
          localvariable_type_table_start[lvtt_cnt] =
            parse_localvariable_table(cfs,
                                      code_length,
                                      max_locals,
                                      code_attribute_length,
                                      &localvariable_type_table_length[lvtt_cnt],
                                      true,     // is LVTT
                                      CHECK_NULL);
          lvtt_cnt++;
        } else if (_major_version >= Verifier::STACKMAP_ATTRIBUTE_MAJOR_VERSION &&
                   cp->symbol_at(code_attribute_name_index) == vmSymbols::tag_stack_map_table()) {
          // Stack map is only needed by the new verifier in JDK1.5.
          if (parsed_stackmap_attribute) {
            classfile_parse_error("Multiple StackMapTable attributes in class file %s", THREAD);
            return NULL;
          }
          stackmap_data = parse_stackmap_table(cfs, code_attribute_length, _need_verify, CHECK_NULL);
          stackmap_data_length = code_attribute_length;
          parsed_stackmap_attribute = true;
        } else {
          // Skip unknown attributes
          cfs->skip_u1(code_attribute_length, CHECK_NULL);
        }
      }
      // check method attribute length
      if (_need_verify) {
        guarantee_property(method_attribute_length == calculated_attribute_length,
                           "Code segment has wrong length in class file %s",
                           CHECK_NULL);
      }
    } else if (method_attribute_name == vmSymbols::tag_exceptions()) {
      // Parse Exceptions attribute
      if (parsed_checked_exceptions_attribute) {
        classfile_parse_error("Multiple Exceptions attributes in class file %s",
                              THREAD);
        return NULL;
      }
      parsed_checked_exceptions_attribute = true;
      checked_exceptions_start =
            parse_checked_exceptions(cfs,
                                     &checked_exceptions_length,
                                     method_attribute_length,
                                     CHECK_NULL);
    } else if (method_attribute_name == vmSymbols::tag_method_parameters()) {
      // reject multiple method parameters
      if (method_parameters_seen) {
        classfile_parse_error("Multiple MethodParameters attributes in class file %s",
                              THREAD);
        return NULL;
      }
      method_parameters_seen = true;
      method_parameters_length = cfs->get_u1_fast();
      const u2 real_length = (method_parameters_length * 4u) + 1u;
      if (method_attribute_length != real_length) {
        classfile_parse_error(
          "Invalid MethodParameters method attribute length %u in class file",
          method_attribute_length, THREAD);
        return NULL;
      }
      method_parameters_data = cfs->current();
      cfs->skip_u2_fast(method_parameters_length);
      cfs->skip_u2_fast(method_parameters_length);
      // ignore this attribute if it cannot be reflected
      if (!SystemDictionary::Parameter_klass_loaded())
        method_parameters_length = -1;
    } else if (method_attribute_name == vmSymbols::tag_synthetic()) {
      if (method_attribute_length != 0) {
        classfile_parse_error(
          "Invalid Synthetic method attribute length %u in class file %s",
          method_attribute_length, THREAD);
        return NULL;
      }
      // Should we check that there hasn't already been a synthetic attribute?
      access_flags.set_is_synthetic();
    } else if (method_attribute_name == vmSymbols::tag_deprecated()) { // 4276120
      if (method_attribute_length != 0) {
        classfile_parse_error(
          "Invalid Deprecated method attribute length %u in class file %s",
          method_attribute_length, THREAD);
        return NULL;
      }
    } else if (_major_version >= JAVA_1_5_VERSION) {
      if (method_attribute_name == vmSymbols::tag_signature()) {
        if (generic_signature_index != 0) {
          classfile_parse_error(
            "Multiple Signature attributes for method in class file %s",
            THREAD);
          return NULL;
        }
        if (method_attribute_length != 2) {
          classfile_parse_error(
            "Invalid Signature attribute length %u in class file %s",
            method_attribute_length, THREAD);
          return NULL;
        }
        generic_signature_index = parse_generic_signature_attribute(cfs, CHECK_NULL);
      } else if (method_attribute_name == vmSymbols::tag_runtime_visible_annotations()) {
        if (runtime_visible_annotations != NULL) {
          classfile_parse_error(
            "Multiple RuntimeVisibleAnnotations attributes for method in class file %s",
            THREAD);
          return NULL;
        }
        runtime_visible_annotations_length = method_attribute_length;
        runtime_visible_annotations = cfs->current();
        assert(runtime_visible_annotations != NULL, "null visible annotations");
        cfs->guarantee_more(runtime_visible_annotations_length, CHECK_NULL);
        parse_annotations(cp,
                          runtime_visible_annotations,
                          runtime_visible_annotations_length,
                          &parsed_annotations,
                          _loader_data,
                          _can_access_vm_annotations,
                          CHECK_NULL);
        cfs->skip_u1_fast(runtime_visible_annotations_length);
      } else if (method_attribute_name == vmSymbols::tag_runtime_invisible_annotations()) {
        if (runtime_invisible_annotations_exists) {
          classfile_parse_error(
            "Multiple RuntimeInvisibleAnnotations attributes for method in class file %s",
            THREAD);
          return NULL;
        }
        runtime_invisible_annotations_exists = true;
        if (PreserveAllAnnotations) {
          runtime_invisible_annotations_length = method_attribute_length;
          runtime_invisible_annotations = cfs->current();
          assert(runtime_invisible_annotations != NULL, "null invisible annotations");
        }
        cfs->skip_u1(method_attribute_length, CHECK_NULL);
      } else if (method_attribute_name == vmSymbols::tag_runtime_visible_parameter_annotations()) {
        if (runtime_visible_parameter_annotations != NULL) {
          classfile_parse_error(
            "Multiple RuntimeVisibleParameterAnnotations attributes for method in class file %s",
            THREAD);
          return NULL;
        }
        runtime_visible_parameter_annotations_length = method_attribute_length;
        runtime_visible_parameter_annotations = cfs->current();
        assert(runtime_visible_parameter_annotations != NULL, "null visible parameter annotations");
        cfs->skip_u1(runtime_visible_parameter_annotations_length, CHECK_NULL);
      } else if (method_attribute_name == vmSymbols::tag_runtime_invisible_parameter_annotations()) {
        if (runtime_invisible_parameter_annotations_exists) {
          classfile_parse_error(
            "Multiple RuntimeInvisibleParameterAnnotations attributes for method in class file %s",
            THREAD);
          return NULL;
        }
        runtime_invisible_parameter_annotations_exists = true;
        if (PreserveAllAnnotations) {
          runtime_invisible_parameter_annotations_length = method_attribute_length;
          runtime_invisible_parameter_annotations = cfs->current();
          assert(runtime_invisible_parameter_annotations != NULL,
            "null invisible parameter annotations");
        }
        cfs->skip_u1(method_attribute_length, CHECK_NULL);
      } else if (method_attribute_name == vmSymbols::tag_annotation_default()) {
        if (annotation_default != NULL) {
          classfile_parse_error(
            "Multiple AnnotationDefault attributes for method in class file %s",
            THREAD);
          return NULL;
        }
        annotation_default_length = method_attribute_length;
        annotation_default = cfs->current();
        assert(annotation_default != NULL, "null annotation default");
        cfs->skip_u1(annotation_default_length, CHECK_NULL);
      } else if (method_attribute_name == vmSymbols::tag_runtime_visible_type_annotations()) {
        if (runtime_visible_type_annotations != NULL) {
          classfile_parse_error(
            "Multiple RuntimeVisibleTypeAnnotations attributes for method in class file %s",
            THREAD);
          return NULL;
        }
        runtime_visible_type_annotations_length = method_attribute_length;
        runtime_visible_type_annotations = cfs->current();
        assert(runtime_visible_type_annotations != NULL, "null visible type annotations");
        // No need for the VM to parse Type annotations
        cfs->skip_u1(runtime_visible_type_annotations_length, CHECK_NULL);
      } else if (method_attribute_name == vmSymbols::tag_runtime_invisible_type_annotations()) {
        if (runtime_invisible_type_annotations_exists) {
          classfile_parse_error(
            "Multiple RuntimeInvisibleTypeAnnotations attributes for method in class file %s",
            THREAD);
          return NULL;
        } else {
          runtime_invisible_type_annotations_exists = true;
        }
        if (PreserveAllAnnotations) {
          runtime_invisible_type_annotations_length = method_attribute_length;
          runtime_invisible_type_annotations = cfs->current();
          assert(runtime_invisible_type_annotations != NULL, "null invisible type annotations");
        }
        cfs->skip_u1(method_attribute_length, CHECK_NULL);
      } else {
        // Skip unknown attributes
        cfs->skip_u1(method_attribute_length, CHECK_NULL);
      }
    } else {
      // Skip unknown attributes
      cfs->skip_u1(method_attribute_length, CHECK_NULL);
    }
  }

  if (linenumber_table != NULL) {
    linenumber_table->write_terminator();
    linenumber_table_length = linenumber_table->position();
  }

  // Make sure there's at least one Code attribute in non-native/non-abstract method
  if (_need_verify) {
    guarantee_property(access_flags.is_native() ||
                       access_flags.is_abstract() ||
                       parsed_code_attribute,
                       "Absent Code attribute in method that is not native or abstract in class file %s",
                       CHECK_NULL);
  }

  // All sizing information for a Method* is finally available, now create it
  InlineTableSizes sizes(
      total_lvt_length,
      linenumber_table_length,
      exception_table_length,
      checked_exceptions_length,
      method_parameters_length,
      generic_signature_index,
      runtime_visible_annotations_length +
           runtime_invisible_annotations_length,
      runtime_visible_parameter_annotations_length +
           runtime_invisible_parameter_annotations_length,
      runtime_visible_type_annotations_length +
           runtime_invisible_type_annotations_length,
      annotation_default_length,
      0);

  Method* const m = Method::allocate(_loader_data,
                                     code_length,
                                     access_flags,
                                     &sizes,
                                     ConstMethod::NORMAL,
                                     CHECK_NULL);

  ClassLoadingService::add_class_method_size(m->size()*wordSize);

  // Fill in information from fixed part (access_flags already set)
  m->set_constants(_cp);
  m->set_name_index(name_index);
  m->set_signature_index(signature_index);
  m->compute_from_signature(cp->symbol_at(signature_index));
  assert(args_size < 0 || args_size == m->size_of_parameters(), "");

  // Fill in code attribute information
  m->set_max_stack(max_stack);
  m->set_max_locals(max_locals);
  if (stackmap_data != NULL) {
    m->constMethod()->copy_stackmap_data(_loader_data,
                                         (u1*)stackmap_data,
                                         stackmap_data_length,
                                         CHECK_NULL);
  }

  // Copy byte codes
  m->set_code((u1*)code_start);

  // Copy line number table
  if (linenumber_table != NULL) {
    memcpy(m->compressed_linenumber_table(),
           linenumber_table->buffer(),
           linenumber_table_length);
  }

  // Copy exception table
  if (exception_table_length > 0) {
    Copy::conjoint_swap_if_needed<Endian::JAVA>(exception_table_start,
                                                m->exception_table_start(),
                                                exception_table_length * sizeof(ExceptionTableElement),
                                                sizeof(u2));
  }

  // Copy method parameters
  if (method_parameters_length > 0) {
    MethodParametersElement* elem = m->constMethod()->method_parameters_start();
    for (int i = 0; i < method_parameters_length; i++) {
      elem[i].name_cp_index = Bytes::get_Java_u2((address)method_parameters_data);
      method_parameters_data += 2;
      elem[i].flags = Bytes::get_Java_u2((address)method_parameters_data);
      method_parameters_data += 2;
    }
  }

  // Copy checked exceptions
  if (checked_exceptions_length > 0) {
    Copy::conjoint_swap_if_needed<Endian::JAVA>(checked_exceptions_start,
                                                m->checked_exceptions_start(),
                                                checked_exceptions_length * sizeof(CheckedExceptionElement),
                                                sizeof(u2));
  }

  // Copy class file LVT's/LVTT's into the HotSpot internal LVT.
  if (total_lvt_length > 0) {
    promoted_flags->set_has_localvariable_table();
    copy_localvariable_table(m->constMethod(),
                             lvt_cnt,
                             localvariable_table_length,
                             localvariable_table_start,
                             lvtt_cnt,
                             localvariable_type_table_length,
                             localvariable_type_table_start,
                             CHECK_NULL);
  }

  if (parsed_annotations.has_any_annotations())
    parsed_annotations.apply_to(methodHandle(THREAD, m));

  if (is_hidden()) { // Mark methods in hidden classes as 'hidden'.
    m->set_hidden(true);
  }

  // Copy annotations
  copy_method_annotations(m->constMethod(),
                          runtime_visible_annotations,
                          runtime_visible_annotations_length,
                          runtime_invisible_annotations,
                          runtime_invisible_annotations_length,
                          runtime_visible_parameter_annotations,
                          runtime_visible_parameter_annotations_length,
                          runtime_invisible_parameter_annotations,
                          runtime_invisible_parameter_annotations_length,
                          runtime_visible_type_annotations,
                          runtime_visible_type_annotations_length,
                          runtime_invisible_type_annotations,
                          runtime_invisible_type_annotations_length,
                          annotation_default,
                          annotation_default_length,
                          CHECK_NULL);

  if (name == vmSymbols::finalize_method_name() &&
      signature == vmSymbols::void_method_signature()) {
    if (m->is_empty_method()) {
      _has_empty_finalizer = true;
    } else {
      _has_finalizer = true;
    }
  }
  if (name == vmSymbols::object_initializer_name() &&
      signature == vmSymbols::void_method_signature() &&
      m->is_vanilla_constructor()) {
    _has_vanilla_constructor = true;
  }

  NOT_PRODUCT(m->verify());
  return m;
}


// The promoted_flags parameter is used to pass relevant access_flags
// from the methods back up to the containing klass. These flag values
// are added to klass's access_flags.
// Side-effects: populates the _methods field in the parser
void ClassFileParser::parse_methods(const ClassFileStream* const cfs,
                                    bool is_interface,
                                    AccessFlags* promoted_flags,
                                    bool* has_final_method,
                                    bool* declares_nonstatic_concrete_methods,
                                    TRAPS) {
  assert(cfs != NULL, "invariant");
  assert(promoted_flags != NULL, "invariant");
  assert(has_final_method != NULL, "invariant");
  assert(declares_nonstatic_concrete_methods != NULL, "invariant");

  assert(NULL == _methods, "invariant");

  cfs->guarantee_more(2, CHECK);  // length
  const u2 length = cfs->get_u2_fast();
  if (length == 0) {
    _methods = Universe::the_empty_method_array();
  } else {
    _methods = MetadataFactory::new_array<Method*>(_loader_data,
                                                   length,
                                                   NULL,
                                                   CHECK);

    for (int index = 0; index < length; index++) {
      Method* method = parse_method(cfs,
                                    is_interface,
                                    _cp,
                                    promoted_flags,
                                    CHECK);

      if (method->is_final()) {
        *has_final_method = true;
      }
      // declares_nonstatic_concrete_methods: declares concrete instance methods, any access flags
      // used for interface initialization, and default method inheritance analysis
      if (is_interface && !(*declares_nonstatic_concrete_methods)
        && !method->is_abstract() && !method->is_static()) {
        *declares_nonstatic_concrete_methods = true;
      }
      _methods->at_put(index, method);
    }

    if (_need_verify && length > 1) {
      // Check duplicated methods
      ResourceMark rm(THREAD);
      NameSigHash** names_and_sigs = NEW_RESOURCE_ARRAY_IN_THREAD(
        THREAD, NameSigHash*, HASH_ROW_SIZE);
      initialize_hashtable(names_and_sigs);
      bool dup = false;
      const Symbol* name = NULL;
      const Symbol* sig = NULL;
      {
        debug_only(NoSafepointVerifier nsv;)
        for (int i = 0; i < length; i++) {
          const Method* const m = _methods->at(i);
          name = m->name();
          sig = m->signature();
          // If no duplicates, add name/signature in hashtable names_and_sigs.
          if (!put_after_lookup(name, sig, names_and_sigs)) {
            dup = true;
            break;
          }
        }
      }
      if (dup) {
        classfile_parse_error("Duplicate method name \"%s\" with signature \"%s\" in class file %s",
                               name->as_C_string(), sig->as_klass_external_name(), THREAD);
      }
    }
  }
}

static const intArray* sort_methods(Array<Method*>* methods) {
  const int length = methods->length();
  // If JVMTI original method ordering or sharing is enabled we have to
  // remember the original class file ordering.
  // We temporarily use the vtable_index field in the Method* to store the
  // class file index, so we can read in after calling qsort.
  // Put the method ordering in the shared archive.
  if (JvmtiExport::can_maintain_original_method_order() || Arguments::is_dumping_archive()) {
    for (int index = 0; index < length; index++) {
      Method* const m = methods->at(index);
      assert(!m->valid_vtable_index(), "vtable index should not be set");
      m->set_vtable_index(index);
    }
  }
  // Sort method array by ascending method name (for faster lookups & vtable construction)
  // Note that the ordering is not alphabetical, see Symbol::fast_compare
  Method::sort_methods(methods);

  intArray* method_ordering = NULL;
  // If JVMTI original method ordering or sharing is enabled construct int
  // array remembering the original ordering
  if (JvmtiExport::can_maintain_original_method_order() || Arguments::is_dumping_archive()) {
    method_ordering = new intArray(length, length, -1);
    for (int index = 0; index < length; index++) {
      Method* const m = methods->at(index);
      const int old_index = m->vtable_index();
      assert(old_index >= 0 && old_index < length, "invalid method index");
      method_ordering->at_put(index, old_index);
      m->set_vtable_index(Method::invalid_vtable_index);
    }
  }
  return method_ordering;
}

// Parse generic_signature attribute for methods and fields
u2 ClassFileParser::parse_generic_signature_attribute(const ClassFileStream* const cfs,
                                                      TRAPS) {
  assert(cfs != NULL, "invariant");

  cfs->guarantee_more(2, CHECK_0);  // generic_signature_index
  const u2 generic_signature_index = cfs->get_u2_fast();
  check_property(
    valid_symbol_at(generic_signature_index),
    "Invalid Signature attribute at constant pool index %u in class file %s",
    generic_signature_index, CHECK_0);
  return generic_signature_index;
}

void ClassFileParser::parse_classfile_sourcefile_attribute(const ClassFileStream* const cfs,
                                                           TRAPS) {

  assert(cfs != NULL, "invariant");

  cfs->guarantee_more(2, CHECK);  // sourcefile_index
  const u2 sourcefile_index = cfs->get_u2_fast();
  check_property(
    valid_symbol_at(sourcefile_index),
    "Invalid SourceFile attribute at constant pool index %u in class file %s",
    sourcefile_index, CHECK);
  set_class_sourcefile_index(sourcefile_index);
}

void ClassFileParser::parse_classfile_source_debug_extension_attribute(const ClassFileStream* const cfs,
                                                                       int length,
                                                                       TRAPS) {
  assert(cfs != NULL, "invariant");

  const u1* const sde_buffer = cfs->current();
  assert(sde_buffer != NULL, "null sde buffer");

  // Don't bother storing it if there is no way to retrieve it
  if (JvmtiExport::can_get_source_debug_extension()) {
    assert((length+1) > length, "Overflow checking");
    u1* const sde = NEW_RESOURCE_ARRAY_IN_THREAD(THREAD, u1, length+1);
    for (int i = 0; i < length; i++) {
      sde[i] = sde_buffer[i];
    }
    sde[length] = '\0';
    set_class_sde_buffer((const char*)sde, length);
  }
  // Got utf8 string, set stream position forward
  cfs->skip_u1(length, CHECK);
}


// Inner classes can be static, private or protected (classic VM does this)
#define RECOGNIZED_INNER_CLASS_MODIFIERS ( JVM_RECOGNIZED_CLASS_MODIFIERS | \
                                           JVM_ACC_PRIVATE |                \
                                           JVM_ACC_PROTECTED |              \
                                           JVM_ACC_STATIC                   \
                                         )

// Find index of the InnerClasses entry for the specified inner_class_info_index.
// Return -1 if none is found.
static int inner_classes_find_index(const Array<u2>* inner_classes, int inner, const ConstantPool* cp, int length) {
  Symbol* cp_klass_name =  cp->klass_name_at(inner);
  for (int idx = 0; idx < length; idx += InstanceKlass::inner_class_next_offset) {
    int idx_inner = inner_classes->at(idx + InstanceKlass::inner_class_inner_class_info_offset);
    if (cp->klass_name_at(idx_inner) == cp_klass_name) {
      return idx;
    }
  }
  return -1;
}

// Return the outer_class_info_index for the InnerClasses entry containing the
// specified inner_class_info_index.  Return -1 if no InnerClasses entry is found.
static int inner_classes_jump_to_outer(const Array<u2>* inner_classes, int inner, const ConstantPool* cp, int length) {
  if (inner == 0) return -1;
  int idx = inner_classes_find_index(inner_classes, inner, cp, length);
  if (idx == -1) return -1;
  int result = inner_classes->at(idx + InstanceKlass::inner_class_outer_class_info_offset);
  return result;
}

// Return true if circularity is found, false if no circularity is found.
// Use Floyd's cycle finding algorithm.
static bool inner_classes_check_loop_through_outer(const Array<u2>* inner_classes, int idx, const ConstantPool* cp, int length) {
  int slow = inner_classes->at(idx + InstanceKlass::inner_class_inner_class_info_offset);
  int fast = inner_classes->at(idx + InstanceKlass::inner_class_outer_class_info_offset);
  while (fast != -1 && fast != 0) {
    if (slow != 0 && (cp->klass_name_at(slow) == cp->klass_name_at(fast))) {
      return true;  // found a circularity
    }
    fast = inner_classes_jump_to_outer(inner_classes, fast, cp, length);
    if (fast == -1) return false;
    fast = inner_classes_jump_to_outer(inner_classes, fast, cp, length);
    if (fast == -1) return false;
    slow = inner_classes_jump_to_outer(inner_classes, slow, cp, length);
    assert(slow != -1, "sanity check");
  }
  return false;
}

// Loop through each InnerClasses entry checking for circularities and duplications
// with other entries.  If duplicate entries are found then throw CFE.  Otherwise,
// return true if a circularity or entries with duplicate inner_class_info_indexes
// are found.
bool ClassFileParser::check_inner_classes_circularity(const ConstantPool* cp, int length, TRAPS) {
  // Loop through each InnerClasses entry.
  for (int idx = 0; idx < length; idx += InstanceKlass::inner_class_next_offset) {
    // Return true if there are circular entries.
    if (inner_classes_check_loop_through_outer(_inner_classes, idx, cp, length)) {
      return true;
    }
    // Check if there are duplicate entries or entries with the same inner_class_info_index.
    for (int y = idx + InstanceKlass::inner_class_next_offset; y < length;
         y += InstanceKlass::inner_class_next_offset) {

      // To maintain compatibility, throw an exception if duplicate inner classes
      // entries are found.
      guarantee_property((_inner_classes->at(idx) != _inner_classes->at(y) ||
                          _inner_classes->at(idx+1) != _inner_classes->at(y+1) ||
                          _inner_classes->at(idx+2) != _inner_classes->at(y+2) ||
                          _inner_classes->at(idx+3) != _inner_classes->at(y+3)),
                         "Duplicate entry in InnerClasses attribute in class file %s",
                         CHECK_(true));
      // Return true if there are two entries with the same inner_class_info_index.
      if (_inner_classes->at(y) == _inner_classes->at(idx)) {
        return true;
      }
    }
  }
  return false;
}

// Return number of classes in the inner classes attribute table
u2 ClassFileParser::parse_classfile_inner_classes_attribute(const ClassFileStream* const cfs,
                                                            const ConstantPool* cp,
                                                            const u1* const inner_classes_attribute_start,
                                                            bool parsed_enclosingmethod_attribute,
                                                            u2 enclosing_method_class_index,
                                                            u2 enclosing_method_method_index,
                                                            TRAPS) {
  const u1* const current_mark = cfs->current();
  u2 length = 0;
  if (inner_classes_attribute_start != NULL) {
    cfs->set_current(inner_classes_attribute_start);
    cfs->guarantee_more(2, CHECK_0);  // length
    length = cfs->get_u2_fast();
  }

  // 4-tuples of shorts of inner classes data and 2 shorts of enclosing
  // method data:
  //   [inner_class_info_index,
  //    outer_class_info_index,
  //    inner_name_index,
  //    inner_class_access_flags,
  //    ...
  //    enclosing_method_class_index,
  //    enclosing_method_method_index]
  const int size = length * 4 + (parsed_enclosingmethod_attribute ? 2 : 0);
  Array<u2>* inner_classes = MetadataFactory::new_array<u2>(_loader_data, size, CHECK_0);
  _inner_classes = inner_classes;

  int index = 0;
  cfs->guarantee_more(8 * length, CHECK_0);  // 4-tuples of u2
  for (int n = 0; n < length; n++) {
    // Inner class index
    const u2 inner_class_info_index = cfs->get_u2_fast();
    check_property(
      valid_klass_reference_at(inner_class_info_index),
      "inner_class_info_index %u has bad constant type in class file %s",
      inner_class_info_index, CHECK_0);
    // Outer class index
    const u2 outer_class_info_index = cfs->get_u2_fast();
    check_property(
      outer_class_info_index == 0 ||
        valid_klass_reference_at(outer_class_info_index),
      "outer_class_info_index %u has bad constant type in class file %s",
      outer_class_info_index, CHECK_0);
    // Inner class name
    const u2 inner_name_index = cfs->get_u2_fast();
    check_property(
      inner_name_index == 0 || valid_symbol_at(inner_name_index),
      "inner_name_index %u has bad constant type in class file %s",
      inner_name_index, CHECK_0);
    if (_need_verify) {
      guarantee_property(inner_class_info_index != outer_class_info_index,
                         "Class is both outer and inner class in class file %s", CHECK_0);
    }
    // Access flags
    jint flags;
    // JVM_ACC_MODULE is defined in JDK-9 and later.
    if (_major_version >= JAVA_9_VERSION) {
      flags = cfs->get_u2_fast() & (RECOGNIZED_INNER_CLASS_MODIFIERS | JVM_ACC_MODULE);
    } else {
      flags = cfs->get_u2_fast() & RECOGNIZED_INNER_CLASS_MODIFIERS;
    }
    if ((flags & JVM_ACC_INTERFACE) && _major_version < JAVA_6_VERSION) {
      // Set abstract bit for old class files for backward compatibility
      flags |= JVM_ACC_ABSTRACT;
    }
    verify_legal_class_modifiers(flags, CHECK_0);
    AccessFlags inner_access_flags(flags);

    inner_classes->at_put(index++, inner_class_info_index);
    inner_classes->at_put(index++, outer_class_info_index);
    inner_classes->at_put(index++, inner_name_index);
    inner_classes->at_put(index++, inner_access_flags.as_short());
  }

  // 4347400: make sure there's no duplicate entry in the classes array
  // Also, check for circular entries.
  bool has_circularity = false;
  if (_need_verify && _major_version >= JAVA_1_5_VERSION) {
    has_circularity = check_inner_classes_circularity(cp, length * 4, CHECK_0);
    if (has_circularity) {
      // If circularity check failed then ignore InnerClasses attribute.
      MetadataFactory::free_array<u2>(_loader_data, _inner_classes);
      index = 0;
      if (parsed_enclosingmethod_attribute) {
        inner_classes = MetadataFactory::new_array<u2>(_loader_data, 2, CHECK_0);
        _inner_classes = inner_classes;
      } else {
        _inner_classes = Universe::the_empty_short_array();
      }
    }
  }
  // Set EnclosingMethod class and method indexes.
  if (parsed_enclosingmethod_attribute) {
    inner_classes->at_put(index++, enclosing_method_class_index);
    inner_classes->at_put(index++, enclosing_method_method_index);
  }
  assert(index == size || has_circularity, "wrong size");

  // Restore buffer's current position.
  cfs->set_current(current_mark);

  return length;
}

u2 ClassFileParser::parse_classfile_nest_members_attribute(const ClassFileStream* const cfs,
                                                           const u1* const nest_members_attribute_start,
                                                           TRAPS) {
  const u1* const current_mark = cfs->current();
  u2 length = 0;
  if (nest_members_attribute_start != NULL) {
    cfs->set_current(nest_members_attribute_start);
    cfs->guarantee_more(2, CHECK_0);  // length
    length = cfs->get_u2_fast();
  }
  const int size = length;
  Array<u2>* const nest_members = MetadataFactory::new_array<u2>(_loader_data, size, CHECK_0);
  _nest_members = nest_members;

  int index = 0;
  cfs->guarantee_more(2 * length, CHECK_0);
  for (int n = 0; n < length; n++) {
    const u2 class_info_index = cfs->get_u2_fast();
    check_property(
      valid_klass_reference_at(class_info_index),
      "Nest member class_info_index %u has bad constant type in class file %s",
      class_info_index, CHECK_0);
    nest_members->at_put(index++, class_info_index);
  }
  assert(index == size, "wrong size");

  // Restore buffer's current position.
  cfs->set_current(current_mark);

  return length;
}

u2 ClassFileParser::parse_classfile_permitted_subclasses_attribute(const ClassFileStream* const cfs,
                                                                   const u1* const permitted_subclasses_attribute_start,
                                                                   TRAPS) {
  const u1* const current_mark = cfs->current();
  u2 length = 0;
  if (permitted_subclasses_attribute_start != NULL) {
    cfs->set_current(permitted_subclasses_attribute_start);
    cfs->guarantee_more(2, CHECK_0);  // length
    length = cfs->get_u2_fast();
  }
  if (length < 1) {
    classfile_parse_error("PermittedSubclasses attribute is empty in class file %s", THREAD);
    return 0;
  }
  const int size = length;
  Array<u2>* const permitted_subclasses = MetadataFactory::new_array<u2>(_loader_data, size, CHECK_0);
  _permitted_subclasses = permitted_subclasses;

  int index = 0;
  cfs->guarantee_more(2 * length, CHECK_0);
  for (int n = 0; n < length; n++) {
    const u2 class_info_index = cfs->get_u2_fast();
    check_property(
      valid_klass_reference_at(class_info_index),
      "Permitted subclass class_info_index %u has bad constant type in class file %s",
      class_info_index, CHECK_0);
    permitted_subclasses->at_put(index++, class_info_index);
  }
  assert(index == size, "wrong size");

  // Restore buffer's current position.
  cfs->set_current(current_mark);

  return length;
}

//  Record {
//    u2 attribute_name_index;
//    u4 attribute_length;
//    u2 components_count;
//    component_info components[components_count];
//  }
//  component_info {
//    u2 name_index;
//    u2 descriptor_index
//    u2 attributes_count;
//    attribute_info_attributes[attributes_count];
//  }
u2 ClassFileParser::parse_classfile_record_attribute(const ClassFileStream* const cfs,
                                                     const ConstantPool* cp,
                                                     const u1* const record_attribute_start,
                                                     TRAPS) {
  const u1* const current_mark = cfs->current();
  int components_count = 0;
  unsigned int calculate_attr_size = 0;
  if (record_attribute_start != NULL) {
    cfs->set_current(record_attribute_start);
    cfs->guarantee_more(2, CHECK_0);  // num of components
    components_count = (int)cfs->get_u2_fast();
    calculate_attr_size = 2;
  }

  Array<RecordComponent*>* const record_components =
    MetadataFactory::new_array<RecordComponent*>(_loader_data, components_count, NULL, CHECK_0);
  _record_components = record_components;

  for (int x = 0; x < components_count; x++) {
    cfs->guarantee_more(6, CHECK_0); // name_index, descriptor_index, attributes_count

    const u2 name_index = cfs->get_u2_fast();
    check_property(valid_symbol_at(name_index),
      "Invalid constant pool index %u for name in Record attribute in class file %s",
      name_index, CHECK_0);
    const Symbol* const name = cp->symbol_at(name_index);
    verify_legal_field_name(name, CHECK_0);

    const u2 descriptor_index = cfs->get_u2_fast();
    check_property(valid_symbol_at(descriptor_index),
      "Invalid constant pool index %u for descriptor in Record attribute in class file %s",
      descriptor_index, CHECK_0);
    const Symbol* const descr = cp->symbol_at(descriptor_index);
    verify_legal_field_signature(name, descr, CHECK_0);

    const u2 attributes_count = cfs->get_u2_fast();
    calculate_attr_size += 6;
    u2 generic_sig_index = 0;
    const u1* runtime_visible_annotations = NULL;
    int runtime_visible_annotations_length = 0;
    const u1* runtime_invisible_annotations = NULL;
    int runtime_invisible_annotations_length = 0;
    bool runtime_invisible_annotations_exists = false;
    const u1* runtime_visible_type_annotations = NULL;
    int runtime_visible_type_annotations_length = 0;
    const u1* runtime_invisible_type_annotations = NULL;
    int runtime_invisible_type_annotations_length = 0;
    bool runtime_invisible_type_annotations_exists = false;

    // Expected attributes for record components are Signature, Runtime(In)VisibleAnnotations,
    // and Runtime(In)VisibleTypeAnnotations.  Other attributes are ignored.
    for (int y = 0; y < attributes_count; y++) {
      cfs->guarantee_more(6, CHECK_0);  // attribute_name_index, attribute_length
      const u2 attribute_name_index = cfs->get_u2_fast();
      const u4 attribute_length = cfs->get_u4_fast();
      calculate_attr_size += 6;
      check_property(
        valid_symbol_at(attribute_name_index),
        "Invalid Record attribute name index %u in class file %s",
        attribute_name_index, CHECK_0);

      const Symbol* const attribute_name = cp->symbol_at(attribute_name_index);
      if (attribute_name == vmSymbols::tag_signature()) {
        if (generic_sig_index != 0) {
          classfile_parse_error(
            "Multiple Signature attributes for Record component in class file %s",
            THREAD);
          return 0;
        }
        if (attribute_length != 2) {
          classfile_parse_error(
            "Invalid Signature attribute length %u in Record component in class file %s",
            attribute_length, THREAD);
          return 0;
        }
        generic_sig_index = parse_generic_signature_attribute(cfs, CHECK_0);

      } else if (attribute_name == vmSymbols::tag_runtime_visible_annotations()) {
        if (runtime_visible_annotations != NULL) {
          classfile_parse_error(
            "Multiple RuntimeVisibleAnnotations attributes for Record component in class file %s", THREAD);
          return 0;
        }
        runtime_visible_annotations_length = attribute_length;
        runtime_visible_annotations = cfs->current();

        assert(runtime_visible_annotations != NULL, "null record component visible annotation");
        cfs->guarantee_more(runtime_visible_annotations_length, CHECK_0);
        cfs->skip_u1_fast(runtime_visible_annotations_length);

      } else if (attribute_name == vmSymbols::tag_runtime_invisible_annotations()) {
        if (runtime_invisible_annotations_exists) {
          classfile_parse_error(
            "Multiple RuntimeInvisibleAnnotations attributes for Record component in class file %s", THREAD);
          return 0;
        }
        runtime_invisible_annotations_exists = true;
        if (PreserveAllAnnotations) {
          runtime_invisible_annotations_length = attribute_length;
          runtime_invisible_annotations = cfs->current();
          assert(runtime_invisible_annotations != NULL, "null record component invisible annotation");
        }
        cfs->skip_u1(attribute_length, CHECK_0);

      } else if (attribute_name == vmSymbols::tag_runtime_visible_type_annotations()) {
        if (runtime_visible_type_annotations != NULL) {
          classfile_parse_error(
            "Multiple RuntimeVisibleTypeAnnotations attributes for Record component in class file %s", THREAD);
          return 0;
        }
        runtime_visible_type_annotations_length = attribute_length;
        runtime_visible_type_annotations = cfs->current();

        assert(runtime_visible_type_annotations != NULL, "null record component visible type annotation");
        cfs->guarantee_more(runtime_visible_type_annotations_length, CHECK_0);
        cfs->skip_u1_fast(runtime_visible_type_annotations_length);

      } else if (attribute_name == vmSymbols::tag_runtime_invisible_type_annotations()) {
        if (runtime_invisible_type_annotations_exists) {
          classfile_parse_error(
            "Multiple RuntimeInvisibleTypeAnnotations attributes for Record component in class file %s", THREAD);
          return 0;
        }
        runtime_invisible_type_annotations_exists = true;
        if (PreserveAllAnnotations) {
          runtime_invisible_type_annotations_length = attribute_length;
          runtime_invisible_type_annotations = cfs->current();
          assert(runtime_invisible_type_annotations != NULL, "null record component invisible type annotation");
        }
        cfs->skip_u1(attribute_length, CHECK_0);

      } else {
        // Skip unknown attributes
        cfs->skip_u1(attribute_length, CHECK_0);
      }
      calculate_attr_size += attribute_length;
    } // End of attributes For loop

    AnnotationArray* annotations = assemble_annotations(runtime_visible_annotations,
                                                        runtime_visible_annotations_length,
                                                        runtime_invisible_annotations,
                                                        runtime_invisible_annotations_length,
                                                        CHECK_0);
    AnnotationArray* type_annotations = assemble_annotations(runtime_visible_type_annotations,
                                                             runtime_visible_type_annotations_length,
                                                             runtime_invisible_type_annotations,
                                                             runtime_invisible_type_annotations_length,
                                                             CHECK_0);

    RecordComponent* record_component =
      RecordComponent::allocate(_loader_data, name_index, descriptor_index,
                                attributes_count, generic_sig_index,
                                annotations, type_annotations, CHECK_0);
    record_components->at_put(x, record_component);
  }  // End of component processing loop

  // Restore buffer's current position.
  cfs->set_current(current_mark);
  return calculate_attr_size;
}

void ClassFileParser::parse_classfile_synthetic_attribute(TRAPS) {
  set_class_synthetic_flag(true);
}

void ClassFileParser::parse_classfile_signature_attribute(const ClassFileStream* const cfs, TRAPS) {
  assert(cfs != NULL, "invariant");

  const u2 signature_index = cfs->get_u2(CHECK);
  check_property(
    valid_symbol_at(signature_index),
    "Invalid constant pool index %u in Signature attribute in class file %s",
    signature_index, CHECK);
  set_class_generic_signature_index(signature_index);
}

void ClassFileParser::parse_classfile_bootstrap_methods_attribute(const ClassFileStream* const cfs,
                                                                  ConstantPool* cp,
                                                                  u4 attribute_byte_length,
                                                                  TRAPS) {
  assert(cfs != NULL, "invariant");
  assert(cp != NULL, "invariant");

  const u1* const current_start = cfs->current();

  guarantee_property(attribute_byte_length >= sizeof(u2),
                     "Invalid BootstrapMethods attribute length %u in class file %s",
                     attribute_byte_length,
                     CHECK);

  cfs->guarantee_more(attribute_byte_length, CHECK);

  const int attribute_array_length = cfs->get_u2_fast();

  guarantee_property(_max_bootstrap_specifier_index < attribute_array_length,
                     "Short length on BootstrapMethods in class file %s",
                     CHECK);


  // The attribute contains a counted array of counted tuples of shorts,
  // represending bootstrap specifiers:
  //    length*{bootstrap_method_index, argument_count*{argument_index}}
  const int operand_count = (attribute_byte_length - sizeof(u2)) / sizeof(u2);
  // operand_count = number of shorts in attr, except for leading length

  // The attribute is copied into a short[] array.
  // The array begins with a series of short[2] pairs, one for each tuple.
  const int index_size = (attribute_array_length * 2);

  Array<u2>* const operands =
    MetadataFactory::new_array<u2>(_loader_data, index_size + operand_count, CHECK);

  // Eagerly assign operands so they will be deallocated with the constant
  // pool if there is an error.
  cp->set_operands(operands);

  int operand_fill_index = index_size;
  const int cp_size = cp->length();

  for (int n = 0; n < attribute_array_length; n++) {
    // Store a 32-bit offset into the header of the operand array.
    ConstantPool::operand_offset_at_put(operands, n, operand_fill_index);

    // Read a bootstrap specifier.
    cfs->guarantee_more(sizeof(u2) * 2, CHECK);  // bsm, argc
    const u2 bootstrap_method_index = cfs->get_u2_fast();
    const u2 argument_count = cfs->get_u2_fast();
    check_property(
      valid_cp_range(bootstrap_method_index, cp_size) &&
      cp->tag_at(bootstrap_method_index).is_method_handle(),
      "bootstrap_method_index %u has bad constant type in class file %s",
      bootstrap_method_index,
      CHECK);

    guarantee_property((operand_fill_index + 1 + argument_count) < operands->length(),
      "Invalid BootstrapMethods num_bootstrap_methods or num_bootstrap_arguments value in class file %s",
      CHECK);

    operands->at_put(operand_fill_index++, bootstrap_method_index);
    operands->at_put(operand_fill_index++, argument_count);

    cfs->guarantee_more(sizeof(u2) * argument_count, CHECK);  // argv[argc]
    for (int j = 0; j < argument_count; j++) {
      const u2 argument_index = cfs->get_u2_fast();
      check_property(
        valid_cp_range(argument_index, cp_size) &&
        cp->tag_at(argument_index).is_loadable_constant(),
        "argument_index %u has bad constant type in class file %s",
        argument_index,
        CHECK);
      operands->at_put(operand_fill_index++, argument_index);
    }
  }
  guarantee_property(current_start + attribute_byte_length == cfs->current(),
                     "Bad length on BootstrapMethods in class file %s",
                     CHECK);
}

bool ClassFileParser::supports_sealed_types() {
  return _major_version == JVM_CLASSFILE_MAJOR_VERSION &&
         _minor_version == JAVA_PREVIEW_MINOR_VERSION &&
         Arguments::enable_preview();
}

void ClassFileParser::parse_classfile_attributes(const ClassFileStream* const cfs,
                                                 ConstantPool* cp,
                 ClassFileParser::ClassAnnotationCollector* parsed_annotations,
                                                 TRAPS) {
  assert(cfs != NULL, "invariant");
  assert(cp != NULL, "invariant");
  assert(parsed_annotations != NULL, "invariant");

  // Set inner classes attribute to default sentinel
  _inner_classes = Universe::the_empty_short_array();
  // Set nest members attribute to default sentinel
  _nest_members = Universe::the_empty_short_array();
  // Set _permitted_subclasses attribute to default sentinel
  _permitted_subclasses = Universe::the_empty_short_array();
  cfs->guarantee_more(2, CHECK);  // attributes_count
  u2 attributes_count = cfs->get_u2_fast();
  bool parsed_sourcefile_attribute = false;
  bool parsed_innerclasses_attribute = false;
  bool parsed_nest_members_attribute = false;
  bool parsed_permitted_subclasses_attribute = false;
  bool parsed_nest_host_attribute = false;
  bool parsed_record_attribute = false;
  bool parsed_enclosingmethod_attribute = false;
  bool parsed_bootstrap_methods_attribute = false;
  const u1* runtime_visible_annotations = NULL;
  int runtime_visible_annotations_length = 0;
  const u1* runtime_invisible_annotations = NULL;
  int runtime_invisible_annotations_length = 0;
  const u1* runtime_visible_type_annotations = NULL;
  int runtime_visible_type_annotations_length = 0;
  const u1* runtime_invisible_type_annotations = NULL;
  int runtime_invisible_type_annotations_length = 0;
  bool runtime_invisible_type_annotations_exists = false;
  bool runtime_invisible_annotations_exists = false;
  bool parsed_source_debug_ext_annotations_exist = false;
  const u1* inner_classes_attribute_start = NULL;
  u4  inner_classes_attribute_length = 0;
  u2  enclosing_method_class_index = 0;
  u2  enclosing_method_method_index = 0;
  const u1* nest_members_attribute_start = NULL;
  u4  nest_members_attribute_length = 0;
  const u1* record_attribute_start = NULL;
  u4  record_attribute_length = 0;
  const u1* permitted_subclasses_attribute_start = NULL;
  u4  permitted_subclasses_attribute_length = 0;

  // Iterate over attributes
  while (attributes_count--) {
    cfs->guarantee_more(6, CHECK);  // attribute_name_index, attribute_length
    const u2 attribute_name_index = cfs->get_u2_fast();
    const u4 attribute_length = cfs->get_u4_fast();
    check_property(
      valid_symbol_at(attribute_name_index),
      "Attribute name has bad constant pool index %u in class file %s",
      attribute_name_index, CHECK);
    const Symbol* const tag = cp->symbol_at(attribute_name_index);
    if (tag == vmSymbols::tag_source_file()) {
      // Check for SourceFile tag
      if (_need_verify) {
        guarantee_property(attribute_length == 2, "Wrong SourceFile attribute length in class file %s", CHECK);
      }
      if (parsed_sourcefile_attribute) {
        classfile_parse_error("Multiple SourceFile attributes in class file %s", THREAD);
        return;
      } else {
        parsed_sourcefile_attribute = true;
      }
      parse_classfile_sourcefile_attribute(cfs, CHECK);
    } else if (tag == vmSymbols::tag_source_debug_extension()) {
      // Check for SourceDebugExtension tag
      if (parsed_source_debug_ext_annotations_exist) {
        classfile_parse_error(
          "Multiple SourceDebugExtension attributes in class file %s", THREAD);
        return;
      }
      parsed_source_debug_ext_annotations_exist = true;
      parse_classfile_source_debug_extension_attribute(cfs, (int)attribute_length, CHECK);
    } else if (tag == vmSymbols::tag_inner_classes()) {
      // Check for InnerClasses tag
      if (parsed_innerclasses_attribute) {
        classfile_parse_error("Multiple InnerClasses attributes in class file %s", THREAD);
        return;
      } else {
        parsed_innerclasses_attribute = true;
      }
      inner_classes_attribute_start = cfs->current();
      inner_classes_attribute_length = attribute_length;
      cfs->skip_u1(inner_classes_attribute_length, CHECK);
    } else if (tag == vmSymbols::tag_synthetic()) {
      // Check for Synthetic tag
      // Shouldn't we check that the synthetic flags wasn't already set? - not required in spec
      if (attribute_length != 0) {
        classfile_parse_error(
          "Invalid Synthetic classfile attribute length %u in class file %s",
          attribute_length, THREAD);
        return;
      }
      parse_classfile_synthetic_attribute(CHECK);
    } else if (tag == vmSymbols::tag_deprecated()) {
      // Check for Deprecatd tag - 4276120
      if (attribute_length != 0) {
        classfile_parse_error(
          "Invalid Deprecated classfile attribute length %u in class file %s",
          attribute_length, THREAD);
        return;
      }
    } else if (_major_version >= JAVA_1_5_VERSION) {
      if (tag == vmSymbols::tag_signature()) {
        if (_generic_signature_index != 0) {
          classfile_parse_error(
            "Multiple Signature attributes in class file %s", THREAD);
          return;
        }
        if (attribute_length != 2) {
          classfile_parse_error(
            "Wrong Signature attribute length %u in class file %s",
            attribute_length, THREAD);
          return;
        }
        parse_classfile_signature_attribute(cfs, CHECK);
      } else if (tag == vmSymbols::tag_runtime_visible_annotations()) {
        if (runtime_visible_annotations != NULL) {
          classfile_parse_error(
            "Multiple RuntimeVisibleAnnotations attributes in class file %s", THREAD);
          return;
        }
        runtime_visible_annotations_length = attribute_length;
        runtime_visible_annotations = cfs->current();
        assert(runtime_visible_annotations != NULL, "null visible annotations");
        cfs->guarantee_more(runtime_visible_annotations_length, CHECK);
        parse_annotations(cp,
                          runtime_visible_annotations,
                          runtime_visible_annotations_length,
                          parsed_annotations,
                          _loader_data,
                          _can_access_vm_annotations,
                          CHECK);
        cfs->skip_u1_fast(runtime_visible_annotations_length);
      } else if (tag == vmSymbols::tag_runtime_invisible_annotations()) {
        if (runtime_invisible_annotations_exists) {
          classfile_parse_error(
            "Multiple RuntimeInvisibleAnnotations attributes in class file %s", THREAD);
          return;
        }
        runtime_invisible_annotations_exists = true;
        if (PreserveAllAnnotations) {
          runtime_invisible_annotations_length = attribute_length;
          runtime_invisible_annotations = cfs->current();
          assert(runtime_invisible_annotations != NULL, "null invisible annotations");
        }
        cfs->skip_u1(attribute_length, CHECK);
      } else if (tag == vmSymbols::tag_enclosing_method()) {
        if (parsed_enclosingmethod_attribute) {
          classfile_parse_error("Multiple EnclosingMethod attributes in class file %s", THREAD);
          return;
        } else {
          parsed_enclosingmethod_attribute = true;
        }
        guarantee_property(attribute_length == 4,
          "Wrong EnclosingMethod attribute length %u in class file %s",
          attribute_length, CHECK);
        cfs->guarantee_more(4, CHECK);  // class_index, method_index
        enclosing_method_class_index  = cfs->get_u2_fast();
        enclosing_method_method_index = cfs->get_u2_fast();
        if (enclosing_method_class_index == 0) {
          classfile_parse_error("Invalid class index in EnclosingMethod attribute in class file %s", THREAD);
          return;
        }
        // Validate the constant pool indices and types
        check_property(valid_klass_reference_at(enclosing_method_class_index),
          "Invalid or out-of-bounds class index in EnclosingMethod attribute in class file %s", CHECK);
        if (enclosing_method_method_index != 0 &&
            (!cp->is_within_bounds(enclosing_method_method_index) ||
             !cp->tag_at(enclosing_method_method_index).is_name_and_type())) {
          classfile_parse_error("Invalid or out-of-bounds method index in EnclosingMethod attribute in class file %s", THREAD);
          return;
        }
      } else if (tag == vmSymbols::tag_bootstrap_methods() &&
                 _major_version >= Verifier::INVOKEDYNAMIC_MAJOR_VERSION) {
        if (parsed_bootstrap_methods_attribute) {
          classfile_parse_error("Multiple BootstrapMethods attributes in class file %s", THREAD);
          return;
        }
        parsed_bootstrap_methods_attribute = true;
        parse_classfile_bootstrap_methods_attribute(cfs, cp, attribute_length, CHECK);
      } else if (tag == vmSymbols::tag_runtime_visible_type_annotations()) {
        if (runtime_visible_type_annotations != NULL) {
          classfile_parse_error(
            "Multiple RuntimeVisibleTypeAnnotations attributes in class file %s", THREAD);
          return;
        }
        runtime_visible_type_annotations_length = attribute_length;
        runtime_visible_type_annotations = cfs->current();
        assert(runtime_visible_type_annotations != NULL, "null visible type annotations");
        // No need for the VM to parse Type annotations
        cfs->skip_u1(runtime_visible_type_annotations_length, CHECK);
      } else if (tag == vmSymbols::tag_runtime_invisible_type_annotations()) {
        if (runtime_invisible_type_annotations_exists) {
          classfile_parse_error(
            "Multiple RuntimeInvisibleTypeAnnotations attributes in class file %s", THREAD);
          return;
        } else {
          runtime_invisible_type_annotations_exists = true;
        }
        if (PreserveAllAnnotations) {
          runtime_invisible_type_annotations_length = attribute_length;
          runtime_invisible_type_annotations = cfs->current();
          assert(runtime_invisible_type_annotations != NULL, "null invisible type annotations");
        }
        cfs->skip_u1(attribute_length, CHECK);
      } else if (_major_version >= JAVA_11_VERSION) {
        if (tag == vmSymbols::tag_nest_members()) {
          // Check for NestMembers tag
          if (parsed_nest_members_attribute) {
            classfile_parse_error("Multiple NestMembers attributes in class file %s", THREAD);
            return;
          } else {
            parsed_nest_members_attribute = true;
          }
          if (parsed_nest_host_attribute) {
            classfile_parse_error("Conflicting NestHost and NestMembers attributes in class file %s", THREAD);
            return;
          }
          nest_members_attribute_start = cfs->current();
          nest_members_attribute_length = attribute_length;
          cfs->skip_u1(nest_members_attribute_length, CHECK);
        } else if (tag == vmSymbols::tag_nest_host()) {
          if (parsed_nest_host_attribute) {
            classfile_parse_error("Multiple NestHost attributes in class file %s", THREAD);
            return;
          } else {
            parsed_nest_host_attribute = true;
          }
          if (parsed_nest_members_attribute) {
            classfile_parse_error("Conflicting NestMembers and NestHost attributes in class file %s", THREAD);
            return;
          }
          if (_need_verify) {
            guarantee_property(attribute_length == 2, "Wrong NestHost attribute length in class file %s", CHECK);
          }
          cfs->guarantee_more(2, CHECK);
          u2 class_info_index = cfs->get_u2_fast();
          check_property(
                         valid_klass_reference_at(class_info_index),
                         "Nest-host class_info_index %u has bad constant type in class file %s",
                         class_info_index, CHECK);
          _nest_host = class_info_index;

        } else if (_major_version >= JAVA_16_VERSION) {
          if (tag == vmSymbols::tag_record()) {
            if (parsed_record_attribute) {
              classfile_parse_error("Multiple Record attributes in class file %s", THREAD);
              return;
            }
            parsed_record_attribute = true;
            record_attribute_start = cfs->current();
            record_attribute_length = attribute_length;
          } else if (tag == vmSymbols::tag_permitted_subclasses()) {
            if (supports_sealed_types()) {
              if (parsed_permitted_subclasses_attribute) {
                classfile_parse_error("Multiple PermittedSubclasses attributes in class file %s", CHECK);
                return;
              }
              // Classes marked ACC_FINAL cannot have a PermittedSubclasses attribute.
              if (_access_flags.is_final()) {
                classfile_parse_error("PermittedSubclasses attribute in final class file %s", CHECK);
                return;
              }
              parsed_permitted_subclasses_attribute = true;
              permitted_subclasses_attribute_start = cfs->current();
              permitted_subclasses_attribute_length = attribute_length;
            }
          }
          // Skip attribute_length for any attribute where major_verson >= JAVA_16_VERSION
          cfs->skip_u1(attribute_length, CHECK);
        } else {
          // Unknown attribute
          cfs->skip_u1(attribute_length, CHECK);
        }
      } else {
        // Unknown attribute
        cfs->skip_u1(attribute_length, CHECK);
      }
    } else {
      // Unknown attribute
      cfs->skip_u1(attribute_length, CHECK);
    }
  }
  _class_annotations = assemble_annotations(runtime_visible_annotations,
                                            runtime_visible_annotations_length,
                                            runtime_invisible_annotations,
                                            runtime_invisible_annotations_length,
                                            CHECK);
  _class_type_annotations = assemble_annotations(runtime_visible_type_annotations,
                                                 runtime_visible_type_annotations_length,
                                                 runtime_invisible_type_annotations,
                                                 runtime_invisible_type_annotations_length,
                                                 CHECK);

  if (parsed_innerclasses_attribute || parsed_enclosingmethod_attribute) {
    const u2 num_of_classes = parse_classfile_inner_classes_attribute(
                            cfs,
                            cp,
                            inner_classes_attribute_start,
                            parsed_innerclasses_attribute,
                            enclosing_method_class_index,
                            enclosing_method_method_index,
                            CHECK);
    if (parsed_innerclasses_attribute && _need_verify && _major_version >= JAVA_1_5_VERSION) {
      guarantee_property(
        inner_classes_attribute_length == sizeof(num_of_classes) + 4 * sizeof(u2) * num_of_classes,
        "Wrong InnerClasses attribute length in class file %s", CHECK);
    }
  }

  if (parsed_nest_members_attribute) {
    const u2 num_of_classes = parse_classfile_nest_members_attribute(
                            cfs,
                            nest_members_attribute_start,
                            CHECK);
    if (_need_verify) {
      guarantee_property(
        nest_members_attribute_length == sizeof(num_of_classes) + sizeof(u2) * num_of_classes,
        "Wrong NestMembers attribute length in class file %s", CHECK);
    }
  }

  if (parsed_record_attribute) {
    const unsigned int calculated_attr_length = parse_classfile_record_attribute(
                            cfs,
                            cp,
                            record_attribute_start,
                            CHECK);
    if (_need_verify) {
      guarantee_property(record_attribute_length == calculated_attr_length,
                         "Record attribute has wrong length in class file %s",
                         CHECK);
    }
  }

  if (parsed_permitted_subclasses_attribute) {
    const u2 num_subclasses = parse_classfile_permitted_subclasses_attribute(
                            cfs,
                            permitted_subclasses_attribute_start,
                            CHECK);
    if (_need_verify) {
      guarantee_property(
        permitted_subclasses_attribute_length == sizeof(num_subclasses) + sizeof(u2) * num_subclasses,
        "Wrong PermittedSubclasses attribute length in class file %s", CHECK);
    }
  }

  if (_max_bootstrap_specifier_index >= 0) {
    guarantee_property(parsed_bootstrap_methods_attribute,
                       "Missing BootstrapMethods attribute in class file %s", CHECK);
  }
}

void ClassFileParser::apply_parsed_class_attributes(InstanceKlass* k) {
  assert(k != NULL, "invariant");

  if (_synthetic_flag)
    k->set_is_synthetic();
  if (_sourcefile_index != 0) {
    k->set_source_file_name_index(_sourcefile_index);
  }
  if (_generic_signature_index != 0) {
    k->set_generic_signature_index(_generic_signature_index);
  }
  if (_sde_buffer != NULL) {
    k->set_source_debug_extension(_sde_buffer, _sde_length);
  }
}

// Create the Annotations object that will
// hold the annotations array for the Klass.
void ClassFileParser::create_combined_annotations(TRAPS) {
    if (_class_annotations == NULL &&
        _class_type_annotations == NULL &&
        _fields_annotations == NULL &&
        _fields_type_annotations == NULL) {
      // Don't create the Annotations object unnecessarily.
      return;
    }

    Annotations* const annotations = Annotations::allocate(_loader_data, CHECK);
    annotations->set_class_annotations(_class_annotations);
    annotations->set_class_type_annotations(_class_type_annotations);
    annotations->set_fields_annotations(_fields_annotations);
    annotations->set_fields_type_annotations(_fields_type_annotations);

    // This is the Annotations object that will be
    // assigned to InstanceKlass being constructed.
    _combined_annotations = annotations;

    // The annotations arrays below has been transfered the
    // _combined_annotations so these fields can now be cleared.
    _class_annotations       = NULL;
    _class_type_annotations  = NULL;
    _fields_annotations      = NULL;
    _fields_type_annotations = NULL;
}

// Transfer ownership of metadata allocated to the InstanceKlass.
void ClassFileParser::apply_parsed_class_metadata(
                                            InstanceKlass* this_klass,
                                            int java_fields_count,
                                            TRAPS) {
  assert(this_klass != NULL, "invariant");

  _cp->set_pool_holder(this_klass);
  this_klass->set_constants(_cp);
  this_klass->set_fields(_fields, java_fields_count);
  this_klass->set_methods(_methods);
  this_klass->set_inner_classes(_inner_classes);
  this_klass->set_nest_members(_nest_members);
  this_klass->set_nest_host_index(_nest_host);
  this_klass->set_annotations(_combined_annotations);
  this_klass->set_permitted_subclasses(_permitted_subclasses);
  this_klass->set_record_components(_record_components);
  // Delay the setting of _local_interfaces and _transitive_interfaces until after
  // initialize_supers() in fill_instance_klass(). It is because the _local_interfaces could
  // be shared with _transitive_interfaces and _transitive_interfaces may be shared with
  // its _super. If an OOM occurs while loading the current klass, its _super field
  // may not have been set. When GC tries to free the klass, the _transitive_interfaces
  // may be deallocated mistakenly in InstanceKlass::deallocate_interfaces(). Subsequent
  // dereferences to the deallocated _transitive_interfaces will result in a crash.

  // Clear out these fields so they don't get deallocated by the destructor
  clear_class_metadata();
}

AnnotationArray* ClassFileParser::assemble_annotations(const u1* const runtime_visible_annotations,
                                                       int runtime_visible_annotations_length,
                                                       const u1* const runtime_invisible_annotations,
                                                       int runtime_invisible_annotations_length,
                                                       TRAPS) {
  AnnotationArray* annotations = NULL;
  if (runtime_visible_annotations != NULL ||
      runtime_invisible_annotations != NULL) {
    annotations = MetadataFactory::new_array<u1>(_loader_data,
                                          runtime_visible_annotations_length +
                                          runtime_invisible_annotations_length,
                                          CHECK_(annotations));
    if (runtime_visible_annotations != NULL) {
      for (int i = 0; i < runtime_visible_annotations_length; i++) {
        annotations->at_put(i, runtime_visible_annotations[i]);
      }
    }
    if (runtime_invisible_annotations != NULL) {
      for (int i = 0; i < runtime_invisible_annotations_length; i++) {
        int append = runtime_visible_annotations_length+i;
        annotations->at_put(append, runtime_invisible_annotations[i]);
      }
    }
  }
  return annotations;
}

const InstanceKlass* ClassFileParser::parse_super_class(ConstantPool* const cp,
                                                        const int super_class_index,
                                                        const bool need_verify,
                                                        TRAPS) {
  assert(cp != NULL, "invariant");
  const InstanceKlass* super_klass = NULL;

  if (super_class_index == 0) {
    check_property(_class_name == vmSymbols::java_lang_Object(),
                   "Invalid superclass index %u in class file %s",
                   super_class_index,
                   CHECK_NULL);
  } else {
    check_property(valid_klass_reference_at(super_class_index),
                   "Invalid superclass index %u in class file %s",
                   super_class_index,
                   CHECK_NULL);
    // The class name should be legal because it is checked when parsing constant pool.
    // However, make sure it is not an array type.
    bool is_array = false;
    if (cp->tag_at(super_class_index).is_klass()) {
      super_klass = InstanceKlass::cast(cp->resolved_klass_at(super_class_index));
      if (need_verify)
        is_array = super_klass->is_array_klass();
    } else if (need_verify) {
      is_array = (cp->klass_name_at(super_class_index)->char_at(0) == JVM_SIGNATURE_ARRAY);
    }
    if (need_verify) {
      guarantee_property(!is_array,
                        "Bad superclass name in class file %s", CHECK_NULL);
    }
  }
  return super_klass;
}

OopMapBlocksBuilder::OopMapBlocksBuilder(unsigned int max_blocks) {
  _max_nonstatic_oop_maps = max_blocks;
  _nonstatic_oop_map_count = 0;
  if (max_blocks == 0) {
    _nonstatic_oop_maps = NULL;
  } else {
    _nonstatic_oop_maps =
        NEW_RESOURCE_ARRAY(OopMapBlock, _max_nonstatic_oop_maps);
    memset(_nonstatic_oop_maps, 0, sizeof(OopMapBlock) * max_blocks);
  }
}

OopMapBlock* OopMapBlocksBuilder::last_oop_map() const {
  assert(_nonstatic_oop_map_count > 0, "Has no oop maps");
  return _nonstatic_oop_maps + (_nonstatic_oop_map_count - 1);
}

// addition of super oop maps
void OopMapBlocksBuilder::initialize_inherited_blocks(OopMapBlock* blocks, unsigned int nof_blocks) {
  assert(nof_blocks && _nonstatic_oop_map_count == 0 &&
         nof_blocks <= _max_nonstatic_oop_maps, "invariant");

  memcpy(_nonstatic_oop_maps, blocks, sizeof(OopMapBlock) * nof_blocks);
  _nonstatic_oop_map_count += nof_blocks;
}

// collection of oops
void OopMapBlocksBuilder::add(int offset, int count) {
  if (_nonstatic_oop_map_count == 0) {
    _nonstatic_oop_map_count++;
  }
  OopMapBlock* nonstatic_oop_map = last_oop_map();
  if (nonstatic_oop_map->count() == 0) {  // Unused map, set it up
    nonstatic_oop_map->set_offset(offset);
    nonstatic_oop_map->set_count(count);
  } else if (nonstatic_oop_map->is_contiguous(offset)) { // contiguous, add
    nonstatic_oop_map->increment_count(count);
  } else { // Need a new one...
    _nonstatic_oop_map_count++;
    assert(_nonstatic_oop_map_count <= _max_nonstatic_oop_maps, "range check");
    nonstatic_oop_map = last_oop_map();
    nonstatic_oop_map->set_offset(offset);
    nonstatic_oop_map->set_count(count);
  }
}

// general purpose copy, e.g. into allocated instanceKlass
void OopMapBlocksBuilder::copy(OopMapBlock* dst) {
  if (_nonstatic_oop_map_count != 0) {
    memcpy(dst, _nonstatic_oop_maps, sizeof(OopMapBlock) * _nonstatic_oop_map_count);
  }
}

// Sort and compact adjacent blocks
void OopMapBlocksBuilder::compact() {
  if (_nonstatic_oop_map_count <= 1) {
    return;
  }
  /*
   * Since field layout sneeks in oops before values, we will be able to condense
   * blocks. There is potential to compact between super, own refs and values
   * containing refs.
   *
   * Currently compaction is slightly limited due to values being 8 byte aligned.
   * This may well change: FixMe if it doesn't, the code below is fairly general purpose
   * and maybe it doesn't need to be.
   */
  qsort(_nonstatic_oop_maps, _nonstatic_oop_map_count, sizeof(OopMapBlock),
        (_sort_Fn)OopMapBlock::compare_offset);
  if (_nonstatic_oop_map_count < 2) {
    return;
  }

  // Make a temp copy, and iterate through and copy back into the original
  ResourceMark rm;
  OopMapBlock* oop_maps_copy =
      NEW_RESOURCE_ARRAY(OopMapBlock, _nonstatic_oop_map_count);
  OopMapBlock* oop_maps_copy_end = oop_maps_copy + _nonstatic_oop_map_count;
  copy(oop_maps_copy);
  OopMapBlock* nonstatic_oop_map = _nonstatic_oop_maps;
  unsigned int new_count = 1;
  oop_maps_copy++;
  while(oop_maps_copy < oop_maps_copy_end) {
    assert(nonstatic_oop_map->offset() < oop_maps_copy->offset(), "invariant");
    if (nonstatic_oop_map->is_contiguous(oop_maps_copy->offset())) {
      nonstatic_oop_map->increment_count(oop_maps_copy->count());
    } else {
      nonstatic_oop_map++;
      new_count++;
      nonstatic_oop_map->set_offset(oop_maps_copy->offset());
      nonstatic_oop_map->set_count(oop_maps_copy->count());
    }
    oop_maps_copy++;
  }
  assert(new_count <= _nonstatic_oop_map_count, "end up with more maps after compact() ?");
  _nonstatic_oop_map_count = new_count;
}

void OopMapBlocksBuilder::print_on(outputStream* st) const {
  st->print_cr("  OopMapBlocks: %3d  /%3d", _nonstatic_oop_map_count, _max_nonstatic_oop_maps);
  if (_nonstatic_oop_map_count > 0) {
    OopMapBlock* map = _nonstatic_oop_maps;
    OopMapBlock* last_map = last_oop_map();
    assert(map <= last_map, "Last less than first");
    while (map <= last_map) {
      st->print_cr("    Offset: %3d  -%3d Count: %3d", map->offset(),
                   map->offset() + map->offset_span() - heapOopSize, map->count());
      map++;
    }
  }
}

void OopMapBlocksBuilder::print_value_on(outputStream* st) const {
  print_on(st);
}

void ClassFileParser::set_precomputed_flags(InstanceKlass* ik) {
  assert(ik != NULL, "invariant");

  const Klass* const super = ik->super();

  // Check if this klass has an empty finalize method (i.e. one with return bytecode only),
  // in which case we don't have to register objects as finalizable
  if (!_has_empty_finalizer) {
    if (_has_finalizer ||
        (super != NULL && super->has_finalizer())) {
      ik->set_has_finalizer();
    }
  }

#ifdef ASSERT
  bool f = false;
  const Method* const m = ik->lookup_method(vmSymbols::finalize_method_name(),
                                           vmSymbols::void_method_signature());
  if (m != NULL && !m->is_empty_method()) {
      f = true;
  }

  // Spec doesn't prevent agent from redefinition of empty finalizer.
  // Despite the fact that it's generally bad idea and redefined finalizer
  // will not work as expected we shouldn't abort vm in this case
  if (!ik->has_redefined_this_or_super()) {
    assert(ik->has_finalizer() == f, "inconsistent has_finalizer");
  }
#endif

  // Check if this klass supports the java.lang.Cloneable interface
  if (SystemDictionary::Cloneable_klass_loaded()) {
    if (ik->is_subtype_of(SystemDictionary::Cloneable_klass())) {
      ik->set_is_cloneable();
    }
  }

  // Check if this klass has a vanilla default constructor
  if (super == NULL) {
    // java.lang.Object has empty default constructor
    ik->set_has_vanilla_constructor();
  } else {
    if (super->has_vanilla_constructor() &&
        _has_vanilla_constructor) {
      ik->set_has_vanilla_constructor();
    }
#ifdef ASSERT
    bool v = false;
    if (super->has_vanilla_constructor()) {
      const Method* const constructor =
        ik->find_method(vmSymbols::object_initializer_name(),
                       vmSymbols::void_method_signature());
      if (constructor != NULL && constructor->is_vanilla_constructor()) {
        v = true;
      }
    }
    assert(v == ik->has_vanilla_constructor(), "inconsistent has_vanilla_constructor");
#endif
  }

  // If it cannot be fast-path allocated, set a bit in the layout helper.
  // See documentation of InstanceKlass::can_be_fastpath_allocated().
  assert(ik->size_helper() > 0, "layout_helper is initialized");
  if ((!RegisterFinalizersAtInit && ik->has_finalizer())
      || ik->is_abstract() || ik->is_interface()
      || (ik->name() == vmSymbols::java_lang_Class() && ik->class_loader() == NULL)
      || ik->size_helper() >= FastAllocateSizeLimit) {
    // Forbid fast-path allocation.
    const jint lh = Klass::instance_layout_helper(ik->size_helper(), true);
    ik->set_layout_helper(lh);
  }
}

// utility methods for appending an array with check for duplicates

static void append_interfaces(GrowableArray<InstanceKlass*>* result,
                              const Array<InstanceKlass*>* const ifs) {
  // iterate over new interfaces
  for (int i = 0; i < ifs->length(); i++) {
    InstanceKlass* const e = ifs->at(i);
    assert(e->is_klass() && e->is_interface(), "just checking");
    // add new interface
    result->append_if_missing(e);
  }
}

static Array<InstanceKlass*>* compute_transitive_interfaces(const InstanceKlass* super,
                                                            Array<InstanceKlass*>* local_ifs,
                                                            ClassLoaderData* loader_data,
                                                            TRAPS) {
  assert(local_ifs != NULL, "invariant");
  assert(loader_data != NULL, "invariant");

  // Compute maximum size for transitive interfaces
  int max_transitive_size = 0;
  int super_size = 0;
  // Add superclass transitive interfaces size
  if (super != NULL) {
    super_size = super->transitive_interfaces()->length();
    max_transitive_size += super_size;
  }
  // Add local interfaces' super interfaces
  const int local_size = local_ifs->length();
  for (int i = 0; i < local_size; i++) {
    InstanceKlass* const l = local_ifs->at(i);
    max_transitive_size += l->transitive_interfaces()->length();
  }
  // Finally add local interfaces
  max_transitive_size += local_size;
  // Construct array
  if (max_transitive_size == 0) {
    // no interfaces, use canonicalized array
    return Universe::the_empty_instance_klass_array();
  } else if (max_transitive_size == super_size) {
    // no new local interfaces added, share superklass' transitive interface array
    return super->transitive_interfaces();
  } else if (max_transitive_size == local_size) {
    // only local interfaces added, share local interface array
    return local_ifs;
  } else {
    ResourceMark rm;
    GrowableArray<InstanceKlass*>* const result = new GrowableArray<InstanceKlass*>(max_transitive_size);

    // Copy down from superclass
    if (super != NULL) {
      append_interfaces(result, super->transitive_interfaces());
    }

    // Copy down from local interfaces' superinterfaces
    for (int i = 0; i < local_size; i++) {
      InstanceKlass* const l = local_ifs->at(i);
      append_interfaces(result, l->transitive_interfaces());
    }
    // Finally add local interfaces
    append_interfaces(result, local_ifs);

    // length will be less than the max_transitive_size if duplicates were removed
    const int length = result->length();
    assert(length <= max_transitive_size, "just checking");
    Array<InstanceKlass*>* const new_result =
      MetadataFactory::new_array<InstanceKlass*>(loader_data, length, CHECK_NULL);
    for (int i = 0; i < length; i++) {
      InstanceKlass* const e = result->at(i);
      assert(e != NULL, "just checking");
      new_result->at_put(i, e);
    }
    return new_result;
  }
}

void ClassFileParser::check_super_class_access(const InstanceKlass* this_klass, TRAPS) {
  assert(this_klass != NULL, "invariant");
  const Klass* const super = this_klass->super();

  if (super != NULL) {
    const InstanceKlass* super_ik = InstanceKlass::cast(super);

    if (super->is_final()) {
      classfile_icce_error("class %s cannot inherit from final class %s", super_ik, THREAD);
      return;
    }

    if (super_ik->is_sealed() && !super_ik->has_as_permitted_subclass(this_klass)) {
      classfile_icce_error("class %s cannot inherit from sealed class %s", super_ik, THREAD);
      return;
    }

    // If the loader is not the boot loader then throw an exception if its
    // superclass is in package jdk.internal.reflect and its loader is not a
    // special reflection class loader
    if (!this_klass->class_loader_data()->is_the_null_class_loader_data()) {
      PackageEntry* super_package = super->package();
      if (super_package != NULL &&
          super_package->name()->fast_compare(vmSymbols::jdk_internal_reflect()) == 0 &&
          !java_lang_ClassLoader::is_reflection_class_loader(this_klass->class_loader())) {
        ResourceMark rm(THREAD);
        Exceptions::fthrow(
          THREAD_AND_LOCATION,
          vmSymbols::java_lang_IllegalAccessError(),
          "class %s loaded by %s cannot access jdk/internal/reflect superclass %s",
          this_klass->external_name(),
          this_klass->class_loader_data()->loader_name_and_id(),
          super->external_name());
        return;
      }
    }

    Reflection::VerifyClassAccessResults vca_result =
      Reflection::verify_class_access(this_klass, InstanceKlass::cast(super), false);
    if (vca_result != Reflection::ACCESS_OK) {
      ResourceMark rm(THREAD);
      char* msg = Reflection::verify_class_access_msg(this_klass,
                                                      InstanceKlass::cast(super),
                                                      vca_result);
      if (msg == NULL) {
        bool same_module = (this_klass->module() == super->module());
        Exceptions::fthrow(
          THREAD_AND_LOCATION,
          vmSymbols::java_lang_IllegalAccessError(),
          "class %s cannot access its %ssuperclass %s (%s%s%s)",
          this_klass->external_name(),
          super->is_abstract() ? "abstract " : "",
          super->external_name(),
          (same_module) ? this_klass->joint_in_module_of_loader(super) : this_klass->class_in_module_of_loader(),
          (same_module) ? "" : "; ",
          (same_module) ? "" : super->class_in_module_of_loader());
      } else {
        // Add additional message content.
        Exceptions::fthrow(
          THREAD_AND_LOCATION,
          vmSymbols::java_lang_IllegalAccessError(),
          "superclass access check failed: %s",
          msg);
      }
    }
  }
}


void ClassFileParser::check_super_interface_access(const InstanceKlass* this_klass, TRAPS) {
  assert(this_klass != NULL, "invariant");
  const Array<InstanceKlass*>* const local_interfaces = this_klass->local_interfaces();
  const int lng = local_interfaces->length();
  for (int i = lng - 1; i >= 0; i--) {
    InstanceKlass* const k = local_interfaces->at(i);
    assert (k != NULL && k->is_interface(), "invalid interface");

    if (k->is_sealed() && !k->has_as_permitted_subclass(this_klass)) {
      classfile_icce_error(this_klass->is_interface() ?
                             "class %s cannot extend sealed interface %s" :
                             "class %s cannot implement sealed interface %s",
                           k, THREAD);
      return;
    }

    Reflection::VerifyClassAccessResults vca_result =
      Reflection::verify_class_access(this_klass, k, false);
    if (vca_result != Reflection::ACCESS_OK) {
      ResourceMark rm(THREAD);
      char* msg = Reflection::verify_class_access_msg(this_klass,
                                                      k,
                                                      vca_result);
      if (msg == NULL) {
        bool same_module = (this_klass->module() == k->module());
        Exceptions::fthrow(
          THREAD_AND_LOCATION,
          vmSymbols::java_lang_IllegalAccessError(),
          "class %s cannot access its superinterface %s (%s%s%s)",
          this_klass->external_name(),
          k->external_name(),
          (same_module) ? this_klass->joint_in_module_of_loader(k) : this_klass->class_in_module_of_loader(),
          (same_module) ? "" : "; ",
          (same_module) ? "" : k->class_in_module_of_loader());
      } else {
        // Add additional message content.
        Exceptions::fthrow(
          THREAD_AND_LOCATION,
          vmSymbols::java_lang_IllegalAccessError(),
          "superinterface check failed: %s",
          msg);
      }
    }
  }
}


static void check_final_method_override(const InstanceKlass* this_klass, TRAPS) {
  assert(this_klass != NULL, "invariant");
  const Array<Method*>* const methods = this_klass->methods();
  const int num_methods = methods->length();

  // go thru each method and check if it overrides a final method
  for (int index = 0; index < num_methods; index++) {
    const Method* const m = methods->at(index);

    // skip private, static, and <init> methods
    if ((!m->is_private() && !m->is_static()) &&
        (m->name() != vmSymbols::object_initializer_name())) {

      const Symbol* const name = m->name();
      const Symbol* const signature = m->signature();
      const Klass* k = this_klass->super();
      const Method* super_m = NULL;
      while (k != NULL) {
        // skip supers that don't have final methods.
        if (k->has_final_method()) {
          // lookup a matching method in the super class hierarchy
          super_m = InstanceKlass::cast(k)->lookup_method(name, signature);
          if (super_m == NULL) {
            break; // didn't find any match; get out
          }

          if (super_m->is_final() && !super_m->is_static() &&
              !super_m->access_flags().is_private()) {
            // matching method in super is final, and not static or private
            bool can_access = Reflection::verify_member_access(this_klass,
                                                               super_m->method_holder(),
                                                               super_m->method_holder(),
                                                               super_m->access_flags(),
                                                              false, false, CHECK);
            if (can_access) {
              // this class can access super final method and therefore override
              ResourceMark rm(THREAD);
              THROW_MSG(vmSymbols::java_lang_IncompatibleClassChangeError(),
                        err_msg("class %s overrides final method %s.%s%s",
                                this_klass->external_name(),
                                super_m->method_holder()->external_name(),
                                name->as_C_string(),
                                signature->as_C_string()));
            }
          }

          // continue to look from super_m's holder's super.
          k = super_m->method_holder()->super();
          continue;
        }

        k = k->super();
      }
    }
  }
}


// assumes that this_klass is an interface
static void check_illegal_static_method(const InstanceKlass* this_klass, TRAPS) {
  assert(this_klass != NULL, "invariant");
  assert(this_klass->is_interface(), "not an interface");
  const Array<Method*>* methods = this_klass->methods();
  const int num_methods = methods->length();

  for (int index = 0; index < num_methods; index++) {
    const Method* const m = methods->at(index);
    // if m is static and not the init method, throw a verify error
    if ((m->is_static()) && (m->name() != vmSymbols::class_initializer_name())) {
      ResourceMark rm(THREAD);
      Exceptions::fthrow(
        THREAD_AND_LOCATION,
        vmSymbols::java_lang_VerifyError(),
        "Illegal static method %s in interface %s",
        m->name()->as_C_string(),
        this_klass->external_name()
      );
      return;
    }
  }
}

// utility methods for format checking

void ClassFileParser::verify_legal_class_modifiers(jint flags, TRAPS) const {
  const bool is_module = (flags & JVM_ACC_MODULE) != 0;
  assert(_major_version >= JAVA_9_VERSION || !is_module, "JVM_ACC_MODULE should not be set");
  if (is_module) {
    ResourceMark rm(THREAD);
    Exceptions::fthrow(
      THREAD_AND_LOCATION,
      vmSymbols::java_lang_NoClassDefFoundError(),
      "%s is not a class because access_flag ACC_MODULE is set",
      _class_name->as_C_string());
    return;
  }

  if (!_need_verify) { return; }

  const bool is_interface  = (flags & JVM_ACC_INTERFACE)  != 0;
  const bool is_abstract   = (flags & JVM_ACC_ABSTRACT)   != 0;
  const bool is_final      = (flags & JVM_ACC_FINAL)      != 0;
  const bool is_super      = (flags & JVM_ACC_SUPER)      != 0;
  const bool is_enum       = (flags & JVM_ACC_ENUM)       != 0;
  const bool is_annotation = (flags & JVM_ACC_ANNOTATION) != 0;
  const bool major_gte_1_5 = _major_version >= JAVA_1_5_VERSION;
  const bool major_gte_14  = _major_version >= JAVA_14_VERSION;

  if ((is_abstract && is_final) ||
      (is_interface && !is_abstract) ||
      (is_interface && major_gte_1_5 && (is_super || is_enum)) ||
      (!is_interface && major_gte_1_5 && is_annotation)) {
    ResourceMark rm(THREAD);
    Exceptions::fthrow(
      THREAD_AND_LOCATION,
      vmSymbols::java_lang_ClassFormatError(),
      "Illegal class modifiers in class %s: 0x%X",
      _class_name->as_C_string(), flags
    );
    return;
  }
}

static bool has_illegal_visibility(jint flags) {
  const bool is_public    = (flags & JVM_ACC_PUBLIC)    != 0;
  const bool is_protected = (flags & JVM_ACC_PROTECTED) != 0;
  const bool is_private   = (flags & JVM_ACC_PRIVATE)   != 0;

  return ((is_public && is_protected) ||
          (is_public && is_private) ||
          (is_protected && is_private));
}

// A legal major_version.minor_version must be one of the following:
//
//  Major_version >= 45 and major_version < 56, any minor_version.
//  Major_version >= 56 and major_version <= JVM_CLASSFILE_MAJOR_VERSION and minor_version = 0.
//  Major_version = JVM_CLASSFILE_MAJOR_VERSION and minor_version = 65535 and --enable-preview is present.
//
void ClassFileParser::verify_class_version(u2 major, u2 minor, Symbol* class_name, TRAPS){
  ResourceMark rm(THREAD);
  const u2 max_version = JVM_CLASSFILE_MAJOR_VERSION;
  if (major < JAVA_MIN_SUPPORTED_VERSION) {
    classfile_ucve_error("%s (class file version %u.%u) was compiled with an invalid major version",
                         class_name, major, minor, THREAD);
    return;
  }

  if (major > max_version) {
    Exceptions::fthrow(
      THREAD_AND_LOCATION,
      vmSymbols::java_lang_UnsupportedClassVersionError(),
      "%s has been compiled by a more recent version of the Java Runtime (class file version %u.%u), "
      "this version of the Java Runtime only recognizes class file versions up to %u.0",
      class_name->as_C_string(), major, minor, JVM_CLASSFILE_MAJOR_VERSION);
    return;
  }

  if (major < JAVA_12_VERSION || minor == 0) {
    return;
  }

  if (minor == JAVA_PREVIEW_MINOR_VERSION) {
    if (major != max_version) {
      Exceptions::fthrow(
        THREAD_AND_LOCATION,
        vmSymbols::java_lang_UnsupportedClassVersionError(),
        "%s (class file version %u.%u) was compiled with preview features that are unsupported. "
        "This version of the Java Runtime only recognizes preview features for class file version %u.%u",
        class_name->as_C_string(), major, minor, JVM_CLASSFILE_MAJOR_VERSION, JAVA_PREVIEW_MINOR_VERSION);
      return;
    }

    if (!Arguments::enable_preview()) {
      classfile_ucve_error("Preview features are not enabled for %s (class file version %u.%u). Try running with '--enable-preview'",
                           class_name, major, minor, THREAD);
      return;
    }

  } else { // minor != JAVA_PREVIEW_MINOR_VERSION
    classfile_ucve_error("%s (class file version %u.%u) was compiled with an invalid non-zero minor version",
                         class_name, major, minor, THREAD);
  }
}

void ClassFileParser::verify_legal_field_modifiers(jint flags,
                                                   bool is_interface,
                                                   TRAPS) const {
  if (!_need_verify) { return; }

  const bool is_public    = (flags & JVM_ACC_PUBLIC)    != 0;
  const bool is_protected = (flags & JVM_ACC_PROTECTED) != 0;
  const bool is_private   = (flags & JVM_ACC_PRIVATE)   != 0;
  const bool is_static    = (flags & JVM_ACC_STATIC)    != 0;
  const bool is_final     = (flags & JVM_ACC_FINAL)     != 0;
  const bool is_volatile  = (flags & JVM_ACC_VOLATILE)  != 0;
  const bool is_transient = (flags & JVM_ACC_TRANSIENT) != 0;
  const bool is_enum      = (flags & JVM_ACC_ENUM)      != 0;
  const bool major_gte_1_5 = _major_version >= JAVA_1_5_VERSION;

  bool is_illegal = false;

  if (is_interface) {
    if (!is_public || !is_static || !is_final || is_private ||
        is_protected || is_volatile || is_transient ||
        (major_gte_1_5 && is_enum)) {
      is_illegal = true;
    }
  } else { // not interface
    if (has_illegal_visibility(flags) || (is_final && is_volatile)) {
      is_illegal = true;
    }
  }

  if (is_illegal) {
    ResourceMark rm(THREAD);
    Exceptions::fthrow(
      THREAD_AND_LOCATION,
      vmSymbols::java_lang_ClassFormatError(),
      "Illegal field modifiers in class %s: 0x%X",
      _class_name->as_C_string(), flags);
    return;
  }
}

void ClassFileParser::verify_legal_method_modifiers(jint flags,
                                                    bool is_interface,
                                                    const Symbol* name,
                                                    TRAPS) const {
  if (!_need_verify) { return; }

  const bool is_public       = (flags & JVM_ACC_PUBLIC)       != 0;
  const bool is_private      = (flags & JVM_ACC_PRIVATE)      != 0;
  const bool is_static       = (flags & JVM_ACC_STATIC)       != 0;
  const bool is_final        = (flags & JVM_ACC_FINAL)        != 0;
  const bool is_native       = (flags & JVM_ACC_NATIVE)       != 0;
  const bool is_abstract     = (flags & JVM_ACC_ABSTRACT)     != 0;
  const bool is_bridge       = (flags & JVM_ACC_BRIDGE)       != 0;
  const bool is_strict       = (flags & JVM_ACC_STRICT)       != 0;
  const bool is_synchronized = (flags & JVM_ACC_SYNCHRONIZED) != 0;
  const bool is_protected    = (flags & JVM_ACC_PROTECTED)    != 0;
  const bool major_gte_1_5   = _major_version >= JAVA_1_5_VERSION;
  const bool major_gte_8     = _major_version >= JAVA_8_VERSION;
  const bool is_initializer  = (name == vmSymbols::object_initializer_name());

  bool is_illegal = false;

  if (is_interface) {
    if (major_gte_8) {
      // Class file version is JAVA_8_VERSION or later Methods of
      // interfaces may set any of the flags except ACC_PROTECTED,
      // ACC_FINAL, ACC_NATIVE, and ACC_SYNCHRONIZED; they must
      // have exactly one of the ACC_PUBLIC or ACC_PRIVATE flags set.
      if ((is_public == is_private) || /* Only one of private and public should be true - XNOR */
          (is_native || is_protected || is_final || is_synchronized) ||
          // If a specific method of a class or interface has its
          // ACC_ABSTRACT flag set, it must not have any of its
          // ACC_FINAL, ACC_NATIVE, ACC_PRIVATE, ACC_STATIC,
          // ACC_STRICT, or ACC_SYNCHRONIZED flags set.  No need to
          // check for ACC_FINAL, ACC_NATIVE or ACC_SYNCHRONIZED as
          // those flags are illegal irrespective of ACC_ABSTRACT being set or not.
          (is_abstract && (is_private || is_static || is_strict))) {
        is_illegal = true;
      }
    } else if (major_gte_1_5) {
      // Class file version in the interval [JAVA_1_5_VERSION, JAVA_8_VERSION)
      if (!is_public || is_private || is_protected || is_static || is_final ||
          is_synchronized || is_native || !is_abstract || is_strict) {
        is_illegal = true;
      }
    } else {
      // Class file version is pre-JAVA_1_5_VERSION
      if (!is_public || is_static || is_final || is_native || !is_abstract) {
        is_illegal = true;
      }
    }
  } else { // not interface
    if (has_illegal_visibility(flags)) {
      is_illegal = true;
    } else {
      if (is_initializer) {
        if (is_static || is_final || is_synchronized || is_native ||
            is_abstract || (major_gte_1_5 && is_bridge)) {
          is_illegal = true;
        }
      } else { // not initializer
        if (is_abstract) {
          if ((is_final || is_native || is_private || is_static ||
              (major_gte_1_5 && (is_synchronized || is_strict)))) {
            is_illegal = true;
          }
        }
      }
    }
  }

  if (is_illegal) {
    ResourceMark rm(THREAD);
    Exceptions::fthrow(
      THREAD_AND_LOCATION,
      vmSymbols::java_lang_ClassFormatError(),
      "Method %s in class %s has illegal modifiers: 0x%X",
      name->as_C_string(), _class_name->as_C_string(), flags);
    return;
  }
}

void ClassFileParser::verify_legal_utf8(const unsigned char* buffer,
                                        int length,
                                        TRAPS) const {
  assert(_need_verify, "only called when _need_verify is true");
  if (!UTF8::is_legal_utf8(buffer, length, _major_version <= 47)) {
    classfile_parse_error("Illegal UTF8 string in constant pool in class file %s", THREAD);
  }
}

// Unqualified names may not contain the characters '.', ';', '[', or '/'.
// In class names, '/' separates unqualified names.  This is verified in this function also.
// Method names also may not contain the characters '<' or '>', unless <init>
// or <clinit>.  Note that method names may not be <init> or <clinit> in this
// method.  Because these names have been checked as special cases before
// calling this method in verify_legal_method_name.
//
// This method is also called from the modular system APIs in modules.cpp
// to verify the validity of module and package names.
bool ClassFileParser::verify_unqualified_name(const char* name,
                                              unsigned int length,
                                              int type) {
  if (length == 0) return false;  // Must have at least one char.
  for (const char* p = name; p != name + length; p++) {
    switch(*p) {
      case JVM_SIGNATURE_DOT:
      case JVM_SIGNATURE_ENDCLASS:
      case JVM_SIGNATURE_ARRAY:
        // do not permit '.', ';', or '['
        return false;
      case JVM_SIGNATURE_SLASH:
        // check for '//' or leading or trailing '/' which are not legal
        // unqualified name must not be empty
        if (type == ClassFileParser::LegalClass) {
          if (p == name || p+1 >= name+length ||
              *(p+1) == JVM_SIGNATURE_SLASH) {
            return false;
          }
        } else {
          return false;   // do not permit '/' unless it's class name
        }
        break;
      case JVM_SIGNATURE_SPECIAL:
      case JVM_SIGNATURE_ENDSPECIAL:
        // do not permit '<' or '>' in method names
        if (type == ClassFileParser::LegalMethod) {
          return false;
        }
    }
  }
  return true;
}

// Take pointer to a UTF8 byte string (not NUL-terminated).
// Skip over the longest part of the string that could
// be taken as a fieldname. Allow '/' if slash_ok is true.
// Return a pointer to just past the fieldname.
// Return NULL if no fieldname at all was found, or in the case of slash_ok
// being true, we saw consecutive slashes (meaning we were looking for a
// qualified path but found something that was badly-formed).
static const char* skip_over_field_name(const char* const name,
                                        bool slash_ok,
                                        unsigned int length) {
  const char* p;
  jboolean last_is_slash = false;
  jboolean not_first_ch = false;

  for (p = name; p != name + length; not_first_ch = true) {
    const char* old_p = p;
    jchar ch = *p;
    if (ch < 128) {
      p++;
      // quick check for ascii
      if ((ch >= 'a' && ch <= 'z') ||
        (ch >= 'A' && ch <= 'Z') ||
        (ch == '_' || ch == '$') ||
        (not_first_ch && ch >= '0' && ch <= '9')) {
        last_is_slash = false;
        continue;
      }
      if (slash_ok && ch == JVM_SIGNATURE_SLASH) {
        if (last_is_slash) {
          return NULL;  // Don't permit consecutive slashes
        }
        last_is_slash = true;
        continue;
      }
    }
    else {
      jint unicode_ch;
      char* tmp_p = UTF8::next_character(p, &unicode_ch);
      p = tmp_p;
      last_is_slash = false;
      // Check if ch is Java identifier start or is Java identifier part
      // 4672820: call java.lang.Character methods directly without generating separate tables.
      EXCEPTION_MARK;
      // return value
      JavaValue result(T_BOOLEAN);
      // Set up the arguments to isJavaIdentifierStart or isJavaIdentifierPart
      JavaCallArguments args;
      args.push_int(unicode_ch);

      if (not_first_ch) {
        // public static boolean isJavaIdentifierPart(char ch);
        JavaCalls::call_static(&result,
          SystemDictionary::Character_klass(),
          vmSymbols::isJavaIdentifierPart_name(),
          vmSymbols::int_bool_signature(),
          &args,
          THREAD);
      } else {
        // public static boolean isJavaIdentifierStart(char ch);
        JavaCalls::call_static(&result,
          SystemDictionary::Character_klass(),
          vmSymbols::isJavaIdentifierStart_name(),
          vmSymbols::int_bool_signature(),
          &args,
          THREAD);
      }
      if (HAS_PENDING_EXCEPTION) {
        CLEAR_PENDING_EXCEPTION;
        return NULL;
      }
      if(result.get_jboolean()) {
        continue;
      }
    }
    return (not_first_ch) ? old_p : NULL;
  }
  return (not_first_ch) ? p : NULL;
}

// Take pointer to a UTF8 byte string (not NUL-terminated).
// Skip over the longest part of the string that could
// be taken as a field signature. Allow "void" if void_ok.
// Return a pointer to just past the signature.
// Return NULL if no legal signature is found.
const char* ClassFileParser::skip_over_field_signature(const char* signature,
                                                       bool void_ok,
                                                       unsigned int length,
                                                       TRAPS) const {
  unsigned int array_dim = 0;
  while (length > 0) {
    switch (signature[0]) {
    case JVM_SIGNATURE_VOID: if (!void_ok) { return NULL; }
    case JVM_SIGNATURE_BOOLEAN:
    case JVM_SIGNATURE_BYTE:
    case JVM_SIGNATURE_CHAR:
    case JVM_SIGNATURE_SHORT:
    case JVM_SIGNATURE_INT:
    case JVM_SIGNATURE_FLOAT:
    case JVM_SIGNATURE_LONG:
    case JVM_SIGNATURE_DOUBLE:
      return signature + 1;
    case JVM_SIGNATURE_CLASS: {
      if (_major_version < JAVA_1_5_VERSION) {
        // Skip over the class name if one is there
        const char* const p = skip_over_field_name(signature + 1, true, --length);

        // The next character better be a semicolon
        if (p && (p - signature) > 1 && p[0] == JVM_SIGNATURE_ENDCLASS) {
          return p + 1;
        }
      }
      else {
        // Skip leading 'L' and ignore first appearance of ';'
        signature++;
        const char* c = (const char*) memchr(signature, JVM_SIGNATURE_ENDCLASS, length - 1);
        // Format check signature
        if (c != NULL) {
          int newlen = c - (char*) signature;
          bool legal = verify_unqualified_name(signature, newlen, LegalClass);
          if (!legal) {
            classfile_parse_error("Class name is empty or contains illegal character "
                                  "in descriptor in class file %s",
                                  THREAD);
            return NULL;
          }
          return signature + newlen + 1;
        }
      }
      return NULL;
    }
    case JVM_SIGNATURE_ARRAY:
      array_dim++;
      if (array_dim > 255) {
        // 4277370: array descriptor is valid only if it represents 255 or fewer dimensions.
        classfile_parse_error("Array type descriptor has more than 255 dimensions in class file %s", THREAD);
        return NULL;
      }
      // The rest of what's there better be a legal signature
      signature++;
      length--;
      void_ok = false;
      break;
    default:
      return NULL;
    }
  }
  return NULL;
}

// Checks if name is a legal class name.
void ClassFileParser::verify_legal_class_name(const Symbol* name, TRAPS) const {
  if (!_need_verify || _relax_verify) { return; }

  assert(name->refcount() > 0, "symbol must be kept alive");
  char* bytes = (char*)name->bytes();
  unsigned int length = name->utf8_length();
  bool legal = false;

  if (length > 0) {
    const char* p;
    if (bytes[0] == JVM_SIGNATURE_ARRAY) {
      p = skip_over_field_signature(bytes, false, length, CHECK);
      legal = (p != NULL) && ((p - bytes) == (int)length);
    } else if (_major_version < JAVA_1_5_VERSION) {
      if (bytes[0] != JVM_SIGNATURE_SPECIAL) {
        p = skip_over_field_name(bytes, true, length);
        legal = (p != NULL) && ((p - bytes) == (int)length);
      }
    } else {
      // 4900761: relax the constraints based on JSR202 spec
      // Class names may be drawn from the entire Unicode character set.
      // Identifiers between '/' must be unqualified names.
      // The utf8 string has been verified when parsing cpool entries.
      legal = verify_unqualified_name(bytes, length, LegalClass);
    }
  }
  if (!legal) {
    ResourceMark rm(THREAD);
    assert(_class_name != NULL, "invariant");
    Exceptions::fthrow(
      THREAD_AND_LOCATION,
      vmSymbols::java_lang_ClassFormatError(),
      "Illegal class name \"%.*s\" in class file %s", length, bytes,
      _class_name->as_C_string()
    );
    return;
  }
}

// Checks if name is a legal field name.
void ClassFileParser::verify_legal_field_name(const Symbol* name, TRAPS) const {
  if (!_need_verify || _relax_verify) { return; }

  char* bytes = (char*)name->bytes();
  unsigned int length = name->utf8_length();
  bool legal = false;

  if (length > 0) {
    if (_major_version < JAVA_1_5_VERSION) {
      if (bytes[0] != JVM_SIGNATURE_SPECIAL) {
        const char* p = skip_over_field_name(bytes, false, length);
        legal = (p != NULL) && ((p - bytes) == (int)length);
      }
    } else {
      // 4881221: relax the constraints based on JSR202 spec
      legal = verify_unqualified_name(bytes, length, LegalField);
    }
  }

  if (!legal) {
    ResourceMark rm(THREAD);
    assert(_class_name != NULL, "invariant");
    Exceptions::fthrow(
      THREAD_AND_LOCATION,
      vmSymbols::java_lang_ClassFormatError(),
      "Illegal field name \"%.*s\" in class %s", length, bytes,
      _class_name->as_C_string()
    );
    return;
  }
}

// Checks if name is a legal method name.
void ClassFileParser::verify_legal_method_name(const Symbol* name, TRAPS) const {
  if (!_need_verify || _relax_verify) { return; }

  assert(name != NULL, "method name is null");
  char* bytes = (char*)name->bytes();
  unsigned int length = name->utf8_length();
  bool legal = false;

  if (length > 0) {
    if (bytes[0] == JVM_SIGNATURE_SPECIAL) {
      if (name == vmSymbols::object_initializer_name() || name == vmSymbols::class_initializer_name()) {
        legal = true;
      }
    } else if (_major_version < JAVA_1_5_VERSION) {
      const char* p;
      p = skip_over_field_name(bytes, false, length);
      legal = (p != NULL) && ((p - bytes) == (int)length);
    } else {
      // 4881221: relax the constraints based on JSR202 spec
      legal = verify_unqualified_name(bytes, length, LegalMethod);
    }
  }

  if (!legal) {
    ResourceMark rm(THREAD);
    assert(_class_name != NULL, "invariant");
    Exceptions::fthrow(
      THREAD_AND_LOCATION,
      vmSymbols::java_lang_ClassFormatError(),
      "Illegal method name \"%.*s\" in class %s", length, bytes,
      _class_name->as_C_string()
    );
    return;
  }
}


// Checks if signature is a legal field signature.
void ClassFileParser::verify_legal_field_signature(const Symbol* name,
                                                   const Symbol* signature,
                                                   TRAPS) const {
  if (!_need_verify) { return; }

  const char* const bytes = (const char* const)signature->bytes();
  const unsigned int length = signature->utf8_length();
  const char* const p = skip_over_field_signature(bytes, false, length, CHECK);

  if (p == NULL || (p - bytes) != (int)length) {
    throwIllegalSignature("Field", name, signature, CHECK);
  }
}

// Checks if signature is a legal method signature.
// Returns number of parameters
int ClassFileParser::verify_legal_method_signature(const Symbol* name,
                                                   const Symbol* signature,
                                                   TRAPS) const {
  if (!_need_verify) {
    // make sure caller's args_size will be less than 0 even for non-static
    // method so it will be recomputed in compute_size_of_parameters().
    return -2;
  }

  // Class initializers cannot have args for class format version >= 51.
  if (name == vmSymbols::class_initializer_name() &&
      signature != vmSymbols::void_method_signature() &&
      _major_version >= JAVA_7_VERSION) {
    throwIllegalSignature("Method", name, signature, CHECK_0);
    return 0;
  }

  unsigned int args_size = 0;
  const char* p = (const char*)signature->bytes();
  unsigned int length = signature->utf8_length();
  const char* nextp;

  // The first character must be a '('
  if ((length > 0) && (*p++ == JVM_SIGNATURE_FUNC)) {
    length--;
    // Skip over legal field signatures
    nextp = skip_over_field_signature(p, false, length, CHECK_0);
    while ((length > 0) && (nextp != NULL)) {
      args_size++;
      if (p[0] == 'J' || p[0] == 'D') {
        args_size++;
      }
      length -= nextp - p;
      p = nextp;
      nextp = skip_over_field_signature(p, false, length, CHECK_0);
    }
    // The first non-signature thing better be a ')'
    if ((length > 0) && (*p++ == JVM_SIGNATURE_ENDFUNC)) {
      length--;
      if (name->utf8_length() > 0 && name->char_at(0) == JVM_SIGNATURE_SPECIAL) {
        // All internal methods must return void
        if ((length == 1) && (p[0] == JVM_SIGNATURE_VOID)) {
          return args_size;
        }
      } else {
        // Now we better just have a return value
        nextp = skip_over_field_signature(p, true, length, CHECK_0);
        if (nextp && ((int)length == (nextp - p))) {
          return args_size;
        }
      }
    }
  }
  // Report error
  throwIllegalSignature("Method", name, signature, CHECK_0);
  return 0;
}

int ClassFileParser::static_field_size() const {
  assert(_field_info != NULL, "invariant");
  return _field_info->_static_field_size;
}

int ClassFileParser::total_oop_map_count() const {
  assert(_field_info != NULL, "invariant");
  return _field_info->oop_map_blocks->_nonstatic_oop_map_count;
}

jint ClassFileParser::layout_size() const {
  assert(_field_info != NULL, "invariant");
  return _field_info->_instance_size;
}

static void check_methods_for_intrinsics(const InstanceKlass* ik,
                                         const Array<Method*>* methods) {
  assert(ik != NULL, "invariant");
  assert(methods != NULL, "invariant");

  // Set up Method*::intrinsic_id as soon as we know the names of methods.
  // (We used to do this lazily, but now we query it in Rewriter,
  // which is eagerly done for every method, so we might as well do it now,
  // when everything is fresh in memory.)
  const vmSymbolID klass_id = Method::klass_id_for_intrinsics(ik);

  if (klass_id != vmSymbolID::NO_SID) {
    for (int j = 0; j < methods->length(); ++j) {
      Method* method = methods->at(j);
      method->init_intrinsic_id();

      if (CheckIntrinsics) {
        // Check if an intrinsic is defined for method 'method',
        // but the method is not annotated with @IntrinsicCandidate.
        if (method->intrinsic_id() != vmIntrinsics::_none &&
            !method->intrinsic_candidate()) {
              tty->print("Compiler intrinsic is defined for method [%s], "
              "but the method is not annotated with @IntrinsicCandidate.%s",
              method->name_and_sig_as_C_string(),
              NOT_DEBUG(" Method will not be inlined.") DEBUG_ONLY(" Exiting.")
            );
          tty->cr();
          DEBUG_ONLY(vm_exit(1));
        }
        // Check is the method 'method' is annotated with @IntrinsicCandidate,
        // but there is no intrinsic available for it.
        if (method->intrinsic_candidate() &&
          method->intrinsic_id() == vmIntrinsics::_none) {
            tty->print("Method [%s] is annotated with @IntrinsicCandidate, "
              "but no compiler intrinsic is defined for the method.%s",
              method->name_and_sig_as_C_string(),
              NOT_DEBUG("") DEBUG_ONLY(" Exiting.")
            );
          tty->cr();
          DEBUG_ONLY(vm_exit(1));
        }
      }
    } // end for

#ifdef ASSERT
    if (CheckIntrinsics) {
      // Check for orphan methods in the current class. A method m
      // of a class C is orphan if an intrinsic is defined for method m,
      // but class C does not declare m.
      // The check is potentially expensive, therefore it is available
      // only in debug builds.

      for (int id = vmIntrinsics::FIRST_ID; id < (int)vmIntrinsics::ID_LIMIT; ++id) {
        if (vmIntrinsics::_compiledLambdaForm == id) {
          // The _compiledLamdbdaForm intrinsic is a special marker for bytecode
          // generated for the JVM from a LambdaForm and therefore no method
          // is defined for it.
          continue;
        }

        if (vmIntrinsics::class_for(vmIntrinsics::ID_from(id)) == klass_id) {
          // Check if the current class contains a method with the same
          // name, flags, signature.
          bool match = false;
          for (int j = 0; j < methods->length(); ++j) {
            const Method* method = methods->at(j);
            if (method->intrinsic_id() == id) {
              match = true;
              break;
            }
          }

          if (!match) {
            char buf[1000];
            tty->print("Compiler intrinsic is defined for method [%s], "
                       "but the method is not available in class [%s].%s",
                        vmIntrinsics::short_name_as_C_string(vmIntrinsics::ID_from(id),
                                                             buf, sizeof(buf)),
                        ik->name()->as_C_string(),
                        NOT_DEBUG("") DEBUG_ONLY(" Exiting.")
            );
            tty->cr();
            DEBUG_ONLY(vm_exit(1));
          }
        }
      } // end for
    } // CheckIntrinsics
#endif // ASSERT
  }
}

InstanceKlass* ClassFileParser::create_instance_klass(bool changed_by_loadhook,
                                                      const ClassInstanceInfo& cl_inst_info,
                                                      TRAPS) {
  if (_klass != NULL) {
    return _klass;
  }

  InstanceKlass* const ik =
    InstanceKlass::allocate_instance_klass(*this, CHECK_NULL);

  if (is_hidden()) {
    mangle_hidden_class_name(ik);
  }

  fill_instance_klass(ik, changed_by_loadhook, cl_inst_info, CHECK_NULL);

  assert(_klass == ik, "invariant");


  if (ik->should_store_fingerprint()) {
    ik->store_fingerprint(_stream->compute_fingerprint());
  }

  ik->set_has_passed_fingerprint_check(false);
  if (UseAOT && ik->supers_have_passed_fingerprint_checks()) {
    uint64_t aot_fp = AOTLoader::get_saved_fingerprint(ik);
    uint64_t fp = ik->has_stored_fingerprint() ? ik->get_stored_fingerprint() : _stream->compute_fingerprint();
    if (aot_fp != 0 && aot_fp == fp) {
      // This class matches with a class saved in an AOT library
      ik->set_has_passed_fingerprint_check(true);
    } else {
      ResourceMark rm;
      log_info(class, fingerprint)("%s :  expected = " PTR64_FORMAT " actual = " PTR64_FORMAT,
                                 ik->external_name(), aot_fp, _stream->compute_fingerprint());
    }
  }

  return ik;
}

void ClassFileParser::fill_instance_klass(InstanceKlass* ik,
                                          bool changed_by_loadhook,
                                          const ClassInstanceInfo& cl_inst_info,
                                          TRAPS) {
  assert(ik != NULL, "invariant");

  // Set name and CLD before adding to CLD
  ik->set_class_loader_data(_loader_data);
  ik->set_name(_class_name);

  // Add all classes to our internal class loader list here,
  // including classes in the bootstrap (NULL) class loader.
  const bool publicize = !is_internal();

  _loader_data->add_class(ik, publicize);

  set_klass_to_deallocate(ik);

  assert(_field_info != NULL, "invariant");
  assert(ik->static_field_size() == _field_info->_static_field_size, "sanity");
  assert(ik->nonstatic_oop_map_count() == _field_info->oop_map_blocks->_nonstatic_oop_map_count,
         "sanity");

  assert(ik->is_instance_klass(), "sanity");
  assert(ik->size_helper() == _field_info->_instance_size, "sanity");

  // Fill in information already parsed
  ik->set_should_verify_class(_need_verify);

  // Not yet: supers are done below to support the new subtype-checking fields
  ik->set_nonstatic_field_size(_field_info->_nonstatic_field_size);
  ik->set_has_nonstatic_fields(_field_info->_has_nonstatic_fields);
  assert(_fac != NULL, "invariant");
  ik->set_static_oop_field_count(_fac->count[STATIC_OOP]);

  // this transfers ownership of a lot of arrays from
  // the parser onto the InstanceKlass*
  apply_parsed_class_metadata(ik, _java_fields_count, CHECK);

  // can only set dynamic nest-host after static nest information is set
  if (cl_inst_info.dynamic_nest_host() != NULL) {
    ik->set_nest_host(cl_inst_info.dynamic_nest_host(), THREAD);
  }

  // note that is not safe to use the fields in the parser from this point on
  assert(NULL == _cp, "invariant");
  assert(NULL == _fields, "invariant");
  assert(NULL == _methods, "invariant");
  assert(NULL == _inner_classes, "invariant");
  assert(NULL == _nest_members, "invariant");
  assert(NULL == _combined_annotations, "invariant");
  assert(NULL == _record_components, "invariant");
  assert(NULL == _permitted_subclasses, "invariant");

  if (_has_final_method) {
    ik->set_has_final_method();
  }

  ik->copy_method_ordering(_method_ordering, CHECK);
  // The InstanceKlass::_methods_jmethod_ids cache
  // is managed on the assumption that the initial cache
  // size is equal to the number of methods in the class. If
  // that changes, then InstanceKlass::idnum_can_increment()
  // has to be changed accordingly.
  ik->set_initial_method_idnum(ik->methods()->length());

  ik->set_this_class_index(_this_class_index);

  if (_is_hidden || is_unsafe_anonymous()) {
    // _this_class_index is a CONSTANT_Class entry that refers to this
    // hidden or anonymous class itself. If this class needs to refer to its own
    // methods or fields, it would use a CONSTANT_MethodRef, etc, which would reference
    // _this_class_index. However, because this class is hidden or anonymous (it's
    // not stored in SystemDictionary), _this_class_index cannot be resolved
    // with ConstantPool::klass_at_impl, which does a SystemDictionary lookup.
    // Therefore, we must eagerly resolve _this_class_index now.
    ik->constants()->klass_at_put(_this_class_index, ik);
  }

  ik->set_minor_version(_minor_version);
  ik->set_major_version(_major_version);
  ik->set_has_nonstatic_concrete_methods(_has_nonstatic_concrete_methods);
  ik->set_declares_nonstatic_concrete_methods(_declares_nonstatic_concrete_methods);

  if (_unsafe_anonymous_host != NULL) {
    assert (ik->is_unsafe_anonymous(), "should be the same");
    ik->set_unsafe_anonymous_host(_unsafe_anonymous_host);
  }
  if (_is_hidden) {
    ik->set_is_hidden();
  }

  // Set PackageEntry for this_klass
  oop cl = ik->class_loader();
  Handle clh = Handle(THREAD, java_lang_ClassLoader::non_reflection_class_loader(cl));
  ClassLoaderData* cld = ClassLoaderData::class_loader_data_or_null(clh());
  ik->set_package(cld, NULL, CHECK);

  const Array<Method*>* const methods = ik->methods();
  assert(methods != NULL, "invariant");
  const int methods_len = methods->length();

  check_methods_for_intrinsics(ik, methods);

  // Fill in field values obtained by parse_classfile_attributes
  if (_parsed_annotations->has_any_annotations()) {
    _parsed_annotations->apply_to(ik);
  }

  apply_parsed_class_attributes(ik);

  // Miranda methods
  if ((_num_miranda_methods > 0) ||
      // if this class introduced new miranda methods or
      (_super_klass != NULL && _super_klass->has_miranda_methods())
        // super class exists and this class inherited miranda methods
     ) {
       ik->set_has_miranda_methods(); // then set a flag
  }

  // Fill in information needed to compute superclasses.
  ik->initialize_supers(const_cast<InstanceKlass*>(_super_klass), _transitive_interfaces, CHECK);
  ik->set_transitive_interfaces(_transitive_interfaces);
  ik->set_local_interfaces(_local_interfaces);
  _transitive_interfaces = NULL;
  _local_interfaces = NULL;

  // Initialize itable offset tables
  klassItable::setup_itable_offset_table(ik);

  // Compute transitive closure of interfaces this class implements
  // Do final class setup
  OopMapBlocksBuilder* oop_map_blocks = _field_info->oop_map_blocks;
  if (oop_map_blocks->_nonstatic_oop_map_count > 0) {
    oop_map_blocks->copy(ik->start_of_nonstatic_oop_maps());
  }

  if (_has_contended_fields || _parsed_annotations->is_contended() ||
      ( _super_klass != NULL && _super_klass->has_contended_annotations())) {
    ik->set_has_contended_annotations(true);
  }

  // Fill in has_finalizer, has_vanilla_constructor, and layout_helper
  set_precomputed_flags(ik);

  // check if this class can access its super class
  check_super_class_access(ik, CHECK);

  // check if this class can access its superinterfaces
  check_super_interface_access(ik, CHECK);

  // check if this class overrides any final method
  check_final_method_override(ik, CHECK);

  // reject static interface methods prior to Java 8
  if (ik->is_interface() && _major_version < JAVA_8_VERSION) {
    check_illegal_static_method(ik, CHECK);
  }

  // Obtain this_klass' module entry
  ModuleEntry* module_entry = ik->module();
  assert(module_entry != NULL, "module_entry should always be set");

  // Obtain java.lang.Module
  Handle module_handle(THREAD, module_entry->module());

  // Allocate mirror and initialize static fields
  // The create_mirror() call will also call compute_modifiers()
  java_lang_Class::create_mirror(ik,
                                 Handle(THREAD, _loader_data->class_loader()),
                                 module_handle,
                                 _protection_domain,
                                 cl_inst_info.class_data(),
                                 CHECK);

  assert(_all_mirandas != NULL, "invariant");

  // Generate any default methods - default methods are public interface methods
  // that have a default implementation.  This is new with Java 8.
  if (_has_nonstatic_concrete_methods) {
    DefaultMethods::generate_default_methods(ik,
                                             _all_mirandas,
                                             CHECK);
  }

  // Add read edges to the unnamed modules of the bootstrap and app class loaders.
  if (changed_by_loadhook && !module_handle.is_null() && module_entry->is_named() &&
      !module_entry->has_default_read_edges()) {
    if (!module_entry->set_has_default_read_edges()) {
      // We won a potential race
      JvmtiExport::add_default_read_edges(module_handle, THREAD);
    }
  }

  ClassLoadingService::notify_class_loaded(ik, false /* not shared class */);

  if (!is_internal()) {
    ik->print_class_load_logging(_loader_data, module_entry, _stream);

    if (ik->minor_version() == JAVA_PREVIEW_MINOR_VERSION &&
        ik->major_version() == JVM_CLASSFILE_MAJOR_VERSION &&
        log_is_enabled(Info, class, preview)) {
      ResourceMark rm;
      log_info(class, preview)("Loading class %s that depends on preview features (class file version %d.65535)",
                               ik->external_name(), JVM_CLASSFILE_MAJOR_VERSION);
    }

    if (log_is_enabled(Debug, class, resolve))  {
      ResourceMark rm;
      // print out the superclass.
      const char * from = ik->external_name();
      if (ik->java_super() != NULL) {
        log_debug(class, resolve)("%s %s (super)",
                   from,
                   ik->java_super()->external_name());
      }
      // print out each of the interface classes referred to by this class.
      const Array<InstanceKlass*>* const local_interfaces = ik->local_interfaces();
      if (local_interfaces != NULL) {
        const int length = local_interfaces->length();
        for (int i = 0; i < length; i++) {
          const InstanceKlass* const k = local_interfaces->at(i);
          const char * to = k->external_name();
          log_debug(class, resolve)("%s %s (interface)", from, to);
        }
      }
    }
  }

  JFR_ONLY(INIT_ID(ik);)

  // If we reach here, all is well.
  // Now remove the InstanceKlass* from the _klass_to_deallocate field
  // in order for it to not be destroyed in the ClassFileParser destructor.
  set_klass_to_deallocate(NULL);

  // it's official
  set_klass(ik);

  debug_only(ik->verify();)
}

void ClassFileParser::update_class_name(Symbol* new_class_name) {
  // Decrement the refcount in the old name, since we're clobbering it.
  _class_name->decrement_refcount();

  _class_name = new_class_name;
  // Increment the refcount of the new name.
  // Now the ClassFileParser owns this name and will decrement in
  // the destructor.
  _class_name->increment_refcount();
}

// For an unsafe anonymous class that is in the unnamed package, move it to its host class's
// package by prepending its host class's package name to its class name and setting
// its _class_name field.
void ClassFileParser::prepend_host_package_name(const InstanceKlass* unsafe_anonymous_host, TRAPS) {
  ResourceMark rm(THREAD);
  assert(strrchr(_class_name->as_C_string(), JVM_SIGNATURE_SLASH) == NULL,
         "Unsafe anonymous class should not be in a package");
  TempNewSymbol host_pkg_name =
    ClassLoader::package_from_class_name(unsafe_anonymous_host->name());

  if (host_pkg_name != NULL) {
    int host_pkg_len = host_pkg_name->utf8_length();
    int class_name_len = _class_name->utf8_length();
    int symbol_len = host_pkg_len + 1 + class_name_len;
    char* new_anon_name = NEW_RESOURCE_ARRAY(char, symbol_len + 1);
    int n = os::snprintf(new_anon_name, symbol_len + 1, "%.*s/%.*s",
                         host_pkg_len, host_pkg_name->base(), class_name_len, _class_name->base());
    assert(n == symbol_len, "Unexpected number of characters in string");

    // Decrement old _class_name to avoid leaking.
    _class_name->decrement_refcount();

    // Create a symbol and update the anonymous class name.
    // The new class name is created with a refcount of one. When installed into the InstanceKlass,
    // it'll be two and when the ClassFileParser destructor runs, it'll go back to one and get deleted
    // when the class is unloaded.
    _class_name = SymbolTable::new_symbol(new_anon_name, symbol_len);
  }
}

// If the host class and the anonymous class are in the same package then do
// nothing.  If the anonymous class is in the unnamed package then move it to its
// host's package.  If the classes are in different packages then throw an IAE
// exception.
void ClassFileParser::fix_unsafe_anonymous_class_name(TRAPS) {
  assert(_unsafe_anonymous_host != NULL, "Expected an unsafe anonymous class");

  const jbyte* anon_last_slash = UTF8::strrchr((const jbyte*)_class_name->base(),
                                               _class_name->utf8_length(), JVM_SIGNATURE_SLASH);
  if (anon_last_slash == NULL) {  // Unnamed package
    prepend_host_package_name(_unsafe_anonymous_host, CHECK);
  } else {
    if (!_unsafe_anonymous_host->is_same_class_package(_unsafe_anonymous_host->class_loader(), _class_name)) {
      ResourceMark rm(THREAD);
      THROW_MSG(vmSymbols::java_lang_IllegalArgumentException(),
        err_msg("Host class %s and anonymous class %s are in different packages",
        _unsafe_anonymous_host->name()->as_C_string(), _class_name->as_C_string()));
    }
  }
}

static bool relax_format_check_for(ClassLoaderData* loader_data) {
  bool trusted = loader_data->is_boot_class_loader_data() ||
                 loader_data->is_platform_class_loader_data();
  bool need_verify =
    // verifyAll
    (BytecodeVerificationLocal && BytecodeVerificationRemote) ||
    // verifyRemote
    (!BytecodeVerificationLocal && BytecodeVerificationRemote && !trusted);
  return !need_verify;
}

ClassFileParser::ClassFileParser(ClassFileStream* stream,
                                 Symbol* name,
                                 ClassLoaderData* loader_data,
                                 const ClassLoadInfo* cl_info,
                                 Publicity pub_level,
                                 TRAPS) :
  _stream(stream),
  _class_name(NULL),
  _loader_data(loader_data),
  _unsafe_anonymous_host(cl_info->unsafe_anonymous_host()),
  _cp_patches(cl_info->cp_patches()),
  _is_hidden(cl_info->is_hidden()),
  _can_access_vm_annotations(cl_info->can_access_vm_annotations()),
  _num_patched_klasses(0),
  _max_num_patched_klasses(0),
  _orig_cp_size(0),
  _first_patched_klass_resolved_index(0),
  _super_klass(),
  _cp(NULL),
  _fields(NULL),
  _methods(NULL),
  _inner_classes(NULL),
  _nest_members(NULL),
  _nest_host(0),
  _permitted_subclasses(NULL),
  _record_components(NULL),
  _local_interfaces(NULL),
  _transitive_interfaces(NULL),
  _combined_annotations(NULL),
  _class_annotations(NULL),
  _class_type_annotations(NULL),
  _fields_annotations(NULL),
  _fields_type_annotations(NULL),
  _klass(NULL),
  _klass_to_deallocate(NULL),
  _parsed_annotations(NULL),
  _fac(NULL),
  _field_info(NULL),
  _method_ordering(NULL),
  _all_mirandas(NULL),
  _vtable_size(0),
  _itable_size(0),
  _num_miranda_methods(0),
  _rt(REF_NONE),
  _protection_domain(cl_info->protection_domain()),
  _access_flags(),
  _pub_level(pub_level),
  _bad_constant_seen(0),
  _synthetic_flag(false),
  _sde_length(false),
  _sde_buffer(NULL),
  _sourcefile_index(0),
  _generic_signature_index(0),
  _major_version(0),
  _minor_version(0),
  _this_class_index(0),
  _super_class_index(0),
  _itfs_len(0),
  _java_fields_count(0),
  _need_verify(false),
  _relax_verify(false),
  _has_nonstatic_concrete_methods(false),
  _declares_nonstatic_concrete_methods(false),
  _has_final_method(false),
  _has_contended_fields(false),
  _has_finalizer(false),
  _has_empty_finalizer(false),
  _has_vanilla_constructor(false),
  _max_bootstrap_specifier_index(-1) {

  _class_name = name != NULL ? name : vmSymbols::unknown_class_name();
  _class_name->increment_refcount();

  assert(THREAD->is_Java_thread(), "invariant");
  assert(_loader_data != NULL, "invariant");
  assert(stream != NULL, "invariant");
  assert(_stream != NULL, "invariant");
  assert(_stream->buffer() == _stream->current(), "invariant");
  assert(_class_name != NULL, "invariant");
  assert(0 == _access_flags.as_int(), "invariant");

  // Figure out whether we can skip format checking (matching classic VM behavior)
  if (DumpSharedSpaces) {
    // verify == true means it's a 'remote' class (i.e., non-boot class)
    // Verification decision is based on BytecodeVerificationRemote flag
    // for those classes.
    _need_verify = (stream->need_verify()) ? BytecodeVerificationRemote :
                                              BytecodeVerificationLocal;
  }
  else {
    _need_verify = Verifier::should_verify_for(_loader_data->class_loader(),
                                               stream->need_verify());
  }
  if (_cp_patches != NULL) {
    int len = _cp_patches->length();
    for (int i=0; i<len; i++) {
      if (has_cp_patch_at(i)) {
        Handle patch = cp_patch_at(i);
        if (java_lang_String::is_instance(patch()) || java_lang_Class::is_instance(patch())) {
          // We need to append the names of the patched classes to the end of the constant pool,
          // because a patched class may have a Utf8 name that's not already included in the
          // original constant pool. These class names are used when patch_constant_pool()
          // calls patch_class().
          //
          // Note that a String in cp_patch_at(i) may be used to patch a Utf8, a String, or a Class.
          // At this point, we don't know the tag for index i yet, because we haven't parsed the
          // constant pool. So we can only assume the worst -- every String is used to patch a Class.
          _max_num_patched_klasses++;
        }
      }
    }
  }

  // synch back verification state to stream
  stream->set_verify(_need_verify);

  // Check if verification needs to be relaxed for this class file
  // Do not restrict it to jdk1.0 or jdk1.1 to maintain backward compatibility (4982376)
  _relax_verify = relax_format_check_for(_loader_data);

  parse_stream(stream, CHECK);

  post_process_parsed_stream(stream, _cp, CHECK);
}

void ClassFileParser::clear_class_metadata() {
  // metadata created before the instance klass is created.  Must be
  // deallocated if classfile parsing returns an error.
  _cp = NULL;
  _fields = NULL;
  _methods = NULL;
  _inner_classes = NULL;
  _nest_members = NULL;
  _permitted_subclasses = NULL;
  _combined_annotations = NULL;
  _class_annotations = _class_type_annotations = NULL;
  _fields_annotations = _fields_type_annotations = NULL;
  _record_components = NULL;
}

// Destructor to clean up
ClassFileParser::~ClassFileParser() {
  _class_name->decrement_refcount();

  if (_cp != NULL) {
    MetadataFactory::free_metadata(_loader_data, _cp);
  }
  if (_fields != NULL) {
    MetadataFactory::free_array<u2>(_loader_data, _fields);
  }

  if (_methods != NULL) {
    // Free methods
    InstanceKlass::deallocate_methods(_loader_data, _methods);
  }

  // beware of the Universe::empty_blah_array!!
  if (_inner_classes != NULL && _inner_classes != Universe::the_empty_short_array()) {
    MetadataFactory::free_array<u2>(_loader_data, _inner_classes);
  }

  if (_nest_members != NULL && _nest_members != Universe::the_empty_short_array()) {
    MetadataFactory::free_array<u2>(_loader_data, _nest_members);
  }

  if (_record_components != NULL) {
    InstanceKlass::deallocate_record_components(_loader_data, _record_components);
  }

  if (_permitted_subclasses != NULL && _permitted_subclasses != Universe::the_empty_short_array()) {
    MetadataFactory::free_array<u2>(_loader_data, _permitted_subclasses);
  }

  // Free interfaces
  InstanceKlass::deallocate_interfaces(_loader_data, _super_klass,
                                       _local_interfaces, _transitive_interfaces);

  if (_combined_annotations != NULL) {
    // After all annotations arrays have been created, they are installed into the
    // Annotations object that will be assigned to the InstanceKlass being created.

    // Deallocate the Annotations object and the installed annotations arrays.
    _combined_annotations->deallocate_contents(_loader_data);

    // If the _combined_annotations pointer is non-NULL,
    // then the other annotations fields should have been cleared.
    assert(_class_annotations       == NULL, "Should have been cleared");
    assert(_class_type_annotations  == NULL, "Should have been cleared");
    assert(_fields_annotations      == NULL, "Should have been cleared");
    assert(_fields_type_annotations == NULL, "Should have been cleared");
  } else {
    // If the annotations arrays were not installed into the Annotations object,
    // then they have to be deallocated explicitly.
    MetadataFactory::free_array<u1>(_loader_data, _class_annotations);
    MetadataFactory::free_array<u1>(_loader_data, _class_type_annotations);
    Annotations::free_contents(_loader_data, _fields_annotations);
    Annotations::free_contents(_loader_data, _fields_type_annotations);
  }

  clear_class_metadata();
  _transitive_interfaces = NULL;
  _local_interfaces = NULL;

  // deallocate the klass if already created.  Don't directly deallocate, but add
  // to the deallocate list so that the klass is removed from the CLD::_klasses list
  // at a safepoint.
  if (_klass_to_deallocate != NULL) {
    _loader_data->add_to_deallocate_list(_klass_to_deallocate);
  }
}

void ClassFileParser::parse_stream(const ClassFileStream* const stream,
                                   TRAPS) {

  assert(stream != NULL, "invariant");
  assert(_class_name != NULL, "invariant");

  // BEGIN STREAM PARSING
  stream->guarantee_more(8, CHECK);  // magic, major, minor
  // Magic value
  const u4 magic = stream->get_u4_fast();
  guarantee_property(magic == JAVA_CLASSFILE_MAGIC,
                     "Incompatible magic value %u in class file %s",
                     magic, CHECK);

  // Version numbers
  _minor_version = stream->get_u2_fast();
  _major_version = stream->get_u2_fast();

  if (DumpSharedSpaces && _major_version < JAVA_6_VERSION) {
    ResourceMark rm;
    warning("Pre JDK 6 class not supported by CDS: %u.%u %s",
            _major_version,  _minor_version, _class_name->as_C_string());
    Exceptions::fthrow(
      THREAD_AND_LOCATION,
      vmSymbols::java_lang_UnsupportedClassVersionError(),
      "Unsupported major.minor version for dump time %u.%u",
      _major_version,
      _minor_version);
  }

  // Check version numbers - we check this even with verifier off
  verify_class_version(_major_version, _minor_version, _class_name, CHECK);

  stream->guarantee_more(3, CHECK); // length, first cp tag
  u2 cp_size = stream->get_u2_fast();

  guarantee_property(
    cp_size >= 1, "Illegal constant pool size %u in class file %s",
    cp_size, CHECK);

  _orig_cp_size = cp_size;
  if (is_hidden()) { // Add a slot for hidden class name.
    assert(_max_num_patched_klasses == 0, "Sanity check");
    cp_size++;
  } else {
    if (int(cp_size) + _max_num_patched_klasses > 0xffff) {
      THROW_MSG(vmSymbols::java_lang_InternalError(), "not enough space for patched classes");
    }
    cp_size += _max_num_patched_klasses;
  }

  _cp = ConstantPool::allocate(_loader_data,
                               cp_size,
                               CHECK);

  ConstantPool* const cp = _cp;

  parse_constant_pool(stream, cp, _orig_cp_size, CHECK);

  assert(cp_size == (const u2)cp->length(), "invariant");

  // ACCESS FLAGS
  stream->guarantee_more(8, CHECK);  // flags, this_class, super_class, infs_len

  // Access flags
  jint flags;
  // JVM_ACC_MODULE is defined in JDK-9 and later.
  if (_major_version >= JAVA_9_VERSION) {
    flags = stream->get_u2_fast() & (JVM_RECOGNIZED_CLASS_MODIFIERS | JVM_ACC_MODULE);
  } else {
    flags = stream->get_u2_fast() & JVM_RECOGNIZED_CLASS_MODIFIERS;
  }

  if ((flags & JVM_ACC_INTERFACE) && _major_version < JAVA_6_VERSION) {
    // Set abstract bit for old class files for backward compatibility
    flags |= JVM_ACC_ABSTRACT;
  }

  verify_legal_class_modifiers(flags, CHECK);

  short bad_constant = class_bad_constant_seen();
  if (bad_constant != 0) {
    // Do not throw CFE until after the access_flags are checked because if
    // ACC_MODULE is set in the access flags, then NCDFE must be thrown, not CFE.
    classfile_parse_error("Unknown constant tag %u in class file %s", bad_constant, THREAD);
    return;
  }

  _access_flags.set_flags(flags);

  // This class and superclass
  _this_class_index = stream->get_u2_fast();
  check_property(
    valid_cp_range(_this_class_index, cp_size) &&
      cp->tag_at(_this_class_index).is_unresolved_klass(),
    "Invalid this class index %u in constant pool in class file %s",
    _this_class_index, CHECK);

  Symbol* const class_name_in_cp = cp->klass_name_at(_this_class_index);
  assert(class_name_in_cp != NULL, "class_name can't be null");

  // Don't need to check whether this class name is legal or not.
  // It has been checked when constant pool is parsed.
  // However, make sure it is not an array type.
  if (_need_verify) {
    guarantee_property(class_name_in_cp->char_at(0) != JVM_SIGNATURE_ARRAY,
                       "Bad class name in class file %s",
                       CHECK);
  }

#ifdef ASSERT
  // Basic sanity checks
  assert(!(_is_hidden && (_unsafe_anonymous_host != NULL)), "mutually exclusive variants");

  if (_unsafe_anonymous_host != NULL) {
    assert(_class_name == vmSymbols::unknown_class_name(), "A named anonymous class???");
  }
  if (_is_hidden) {
    assert(_class_name != vmSymbols::unknown_class_name(), "hidden classes should have a special name");
  }
#endif

  // Update the _class_name as needed depending on whether this is a named,
  // un-named, hidden or unsafe-anonymous class.

  if (_is_hidden) {
    assert(_class_name != NULL, "Unexpected null _class_name");
#ifdef ASSERT
    if (_need_verify) {
      verify_legal_class_name(_class_name, CHECK);
    }
#endif

  // NOTE: !_is_hidden does not imply "findable" as it could be an old-style
  //       "hidden" unsafe-anonymous class

  // If this is an anonymous class fix up its name if it is in the unnamed
  // package.  Otherwise, throw IAE if it is in a different package than
  // its host class.
  } else if (_unsafe_anonymous_host != NULL) {
    update_class_name(class_name_in_cp);
    fix_unsafe_anonymous_class_name(CHECK);

  } else {
    // Check if name in class file matches given name
    if (_class_name != class_name_in_cp) {
      if (_class_name != vmSymbols::unknown_class_name()) {
        ResourceMark rm(THREAD);
        Exceptions::fthrow(THREAD_AND_LOCATION,
                           vmSymbols::java_lang_NoClassDefFoundError(),
                           "%s (wrong name: %s)",
                           class_name_in_cp->as_C_string(),
                           _class_name->as_C_string()
                           );
        return;
      } else {
        // The class name was not known by the caller so we set it from
        // the value in the CP.
        update_class_name(class_name_in_cp);
      }
      // else nothing to do: the expected class name matches what is in the CP
    }
  }

  // Verification prevents us from creating names with dots in them, this
  // asserts that that's the case.
  assert(is_internal_format(_class_name), "external class name format used internally");

  if (!is_internal()) {
    LogTarget(Debug, class, preorder) lt;
    if (lt.is_enabled()){
      ResourceMark rm(THREAD);
      LogStream ls(lt);
      ls.print("%s", _class_name->as_klass_external_name());
      if (stream->source() != NULL) {
        ls.print(" source: %s", stream->source());
      }
      ls.cr();
    }
  }

  // SUPERKLASS
  _super_class_index = stream->get_u2_fast();
  _super_klass = parse_super_class(cp,
                                   _super_class_index,
                                   _need_verify,
                                   CHECK);

  // Interfaces
  _itfs_len = stream->get_u2_fast();
  parse_interfaces(stream,
                   _itfs_len,
                   cp,
                   &_has_nonstatic_concrete_methods,
                   CHECK);

  assert(_local_interfaces != NULL, "invariant");

  // Fields (offsets are filled in later)
  _fac = new FieldAllocationCount();
  parse_fields(stream,
               _access_flags.is_interface(),
               _fac,
               cp,
               cp_size,
               &_java_fields_count,
               CHECK);

  assert(_fields != NULL, "invariant");

  // Methods
  AccessFlags promoted_flags;
  parse_methods(stream,
                _access_flags.is_interface(),
                &promoted_flags,
                &_has_final_method,
                &_declares_nonstatic_concrete_methods,
                CHECK);

  assert(_methods != NULL, "invariant");

  // promote flags from parse_methods() to the klass' flags
  _access_flags.add_promoted_flags(promoted_flags.as_int());

  if (_declares_nonstatic_concrete_methods) {
    _has_nonstatic_concrete_methods = true;
  }

  // Additional attributes/annotations
  _parsed_annotations = new ClassAnnotationCollector();
  parse_classfile_attributes(stream, cp, _parsed_annotations, CHECK);

  assert(_inner_classes != NULL, "invariant");

  // Finalize the Annotations metadata object,
  // now that all annotation arrays have been created.
  create_combined_annotations(CHECK);

  // Make sure this is the end of class file stream
  guarantee_property(stream->at_eos(),
                     "Extra bytes at the end of class file %s",
                     CHECK);

  // all bytes in stream read and parsed
}

void ClassFileParser::mangle_hidden_class_name(InstanceKlass* const ik) {
  ResourceMark rm;
  // Construct hidden name from _class_name, "+", and &ik. Note that we can't
  // use a '/' because that confuses finding the class's package.  Also, can't
  // use an illegal char such as ';' because that causes serialization issues
  // and issues with hidden classes that create their own hidden classes.
  char addr_buf[20];
  if (DumpSharedSpaces) {
    // We want stable names for the archived hidden classes (only for static
    // archive for now). Spaces under default_SharedBaseAddress() will be
    // occupied by the archive at run time, so we know that no dynamically
    // loaded InstanceKlass will be placed under there.
    static volatile size_t counter = 0;
    Atomic::cmpxchg(&counter, (size_t)0, Arguments::default_SharedBaseAddress()); // initialize it
    size_t new_id = Atomic::add(&counter, (size_t)1);
    jio_snprintf(addr_buf, 20, SIZE_FORMAT_HEX, new_id);
  } else {
    jio_snprintf(addr_buf, 20, INTPTR_FORMAT, p2i(ik));
  }
  size_t new_name_len = _class_name->utf8_length() + 2 + strlen(addr_buf);
  char* new_name = NEW_RESOURCE_ARRAY(char, new_name_len);
  jio_snprintf(new_name, new_name_len, "%s+%s",
               _class_name->as_C_string(), addr_buf);
  update_class_name(SymbolTable::new_symbol(new_name));

  // Add a Utf8 entry containing the hidden name.
  assert(_class_name != NULL, "Unexpected null _class_name");
  int hidden_index = _orig_cp_size; // this is an extra slot we added
  _cp->symbol_at_put(hidden_index, _class_name);

  // Update this_class_index's slot in the constant pool with the new Utf8 entry.
  // We have to update the resolved_klass_index and the name_index together
  // so extract the existing resolved_klass_index first.
  CPKlassSlot cp_klass_slot = _cp->klass_slot_at(_this_class_index);
  int resolved_klass_index = cp_klass_slot.resolved_klass_index();
  _cp->unresolved_klass_at_put(_this_class_index, hidden_index, resolved_klass_index);
  assert(_cp->klass_slot_at(_this_class_index).name_index() == _orig_cp_size,
         "Bad name_index");
}

void ClassFileParser::post_process_parsed_stream(const ClassFileStream* const stream,
                                                 ConstantPool* cp,
                                                 TRAPS) {
  assert(stream != NULL, "invariant");
  assert(stream->at_eos(), "invariant");
  assert(cp != NULL, "invariant");
  assert(_loader_data != NULL, "invariant");

  if (_class_name == vmSymbols::java_lang_Object()) {
    check_property(_local_interfaces == Universe::the_empty_instance_klass_array(),
                   "java.lang.Object cannot implement an interface in class file %s",
                   CHECK);
  }
  // We check super class after class file is parsed and format is checked
  if (_super_class_index > 0 && NULL ==_super_klass) {
    Symbol* const super_class_name = cp->klass_name_at(_super_class_index);
    if (_access_flags.is_interface()) {
      // Before attempting to resolve the superclass, check for class format
      // errors not checked yet.
      guarantee_property(super_class_name == vmSymbols::java_lang_Object(),
        "Interfaces must have java.lang.Object as superclass in class file %s",
        CHECK);
    }
    Handle loader(THREAD, _loader_data->class_loader());
    _super_klass = (const InstanceKlass*)
                       SystemDictionary::resolve_super_or_fail(_class_name,
                                                               super_class_name,
                                                               loader,
                                                               _protection_domain,
                                                               true,
                                                               CHECK);
  }

  if (_super_klass != NULL) {
    if (_super_klass->has_nonstatic_concrete_methods()) {
      _has_nonstatic_concrete_methods = true;
    }

    if (_super_klass->is_interface()) {
      classfile_icce_error("class %s has interface %s as super class", _super_klass, THREAD);
      return;
    }
  }

  // Compute the transitive list of all unique interfaces implemented by this class
  _transitive_interfaces =
    compute_transitive_interfaces(_super_klass,
                                  _local_interfaces,
                                  _loader_data,
                                  CHECK);

  assert(_transitive_interfaces != NULL, "invariant");

  // sort methods
  _method_ordering = sort_methods(_methods);

  _all_mirandas = new GrowableArray<Method*>(20);

  Handle loader(THREAD, _loader_data->class_loader());
  klassVtable::compute_vtable_size_and_num_mirandas(&_vtable_size,
                                                    &_num_miranda_methods,
                                                    _all_mirandas,
                                                    _super_klass,
                                                    _methods,
                                                    _access_flags,
                                                    _major_version,
                                                    loader,
                                                    _class_name,
                                                    _local_interfaces,
                                                    CHECK);

  // Size of Java itable (in words)
  _itable_size = _access_flags.is_interface() ? 0 :
    klassItable::compute_itable_size(_transitive_interfaces);

  assert(_fac != NULL, "invariant");
  assert(_parsed_annotations != NULL, "invariant");

  _field_info = new FieldLayoutInfo();
  FieldLayoutBuilder lb(class_name(), super_klass(), _cp, _fields,
                        _parsed_annotations->is_contended(), _field_info);
  lb.build_layout();

  // Compute reference typ
  _rt = (NULL ==_super_klass) ? REF_NONE : _super_klass->reference_type();

}

void ClassFileParser::set_klass(InstanceKlass* klass) {

#ifdef ASSERT
  if (klass != NULL) {
    assert(NULL == _klass, "leaking?");
  }
#endif

  _klass = klass;
}

void ClassFileParser::set_klass_to_deallocate(InstanceKlass* klass) {

#ifdef ASSERT
  if (klass != NULL) {
    assert(NULL == _klass_to_deallocate, "leaking?");
  }
#endif

  _klass_to_deallocate = klass;
}

// Caller responsible for ResourceMark
// clone stream with rewound position
const ClassFileStream* ClassFileParser::clone_stream() const {
  assert(_stream != NULL, "invariant");

  return _stream->clone();
}
// ----------------------------------------------------------------------------
// debugging

#ifdef ASSERT

// return true if class_name contains no '.' (internal format is '/')
bool ClassFileParser::is_internal_format(Symbol* class_name) {
  if (class_name != NULL) {
    ResourceMark rm;
    char* name = class_name->as_C_string();
    return strchr(name, JVM_SIGNATURE_DOT) == NULL;
  } else {
    return true;
  }
}

#endif<|MERGE_RESOLUTION|>--- conflicted
+++ resolved
@@ -2106,16 +2106,12 @@
       if (!privileged)              break;  // only allow in privileged code
       return _method_DontInline;
     }
-<<<<<<< HEAD
-    case vmSymbols::VM_SYMBOL_ENUM_NAME(jdk_internal_vm_annotation_ChangesCurrentThread_signature): {
+    case VM_SYMBOL_ENUM_NAME(jdk_internal_vm_annotation_ChangesCurrentThread_signature): {
       if (_location != _in_method)  break;  // only allow for methods
       if (!privileged)              break;  // only allow in privileged code
       return _method_ChangesCurrentThread;
     }
-    case vmSymbols::VM_SYMBOL_ENUM_NAME(java_lang_invoke_InjectedProfile_signature): {
-=======
     case VM_SYMBOL_ENUM_NAME(java_lang_invoke_InjectedProfile_signature): {
->>>>>>> a0ade220
       if (_location != _in_method)  break;  // only allow for methods
       if (!privileged)              break;  // only allow in privileged code
       return _method_InjectedProfile;
