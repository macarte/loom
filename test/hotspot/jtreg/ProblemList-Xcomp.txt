--- conflicted
+++ resolved
@@ -37,7 +37,8 @@
 
 vmTestbase/vm/mlvm/mixed/stress/regression/b6969574/INDIFY_Test.java 8265295 linux-x64,windows-x64
 
-<<<<<<< HEAD
+serviceability/jvmti/VMObjectAlloc/VMObjectAllocTest.java 8288430 generic-all
+
 ############################################################################
 
 # Loom, fibers branch
@@ -53,7 +54,4 @@
 gc/stringdedup/TestStringDeduplicationInterned.java#Serial              8278127 generic-all
 gc/stringdedup/TestStringDeduplicationInterned.java#Z                   8278127 generic-all
 
-gc/z/TestGarbageCollectorMXBean.java                                    8278129 generic-all
-=======
-serviceability/jvmti/VMObjectAlloc/VMObjectAllocTest.java 8288430 generic-all
->>>>>>> d51f4f47
+gc/z/TestGarbageCollectorMXBean.java                                    8278129 generic-all