/*
 * Copyright (c) 1997, 2017, Oracle and/or its affiliates. All rights reserved.
 * DO NOT ALTER OR REMOVE COPYRIGHT NOTICES OR THIS FILE HEADER.
 *
 * This code is free software; you can redistribute it and/or modify it
 * under the terms of the GNU General Public License version 2 only, as
 * published by the Free Software Foundation.
 *
 * This code is distributed in the hope that it will be useful, but WITHOUT
 * ANY WARRANTY; without even the implied warranty of MERCHANTABILITY or
 * FITNESS FOR A PARTICULAR PURPOSE.  See the GNU General Public License
 * version 2 for more details (a copy is included in the LICENSE file that
 * accompanied this code).
 *
 * You should have received a copy of the GNU General Public License version
 * 2 along with this work; if not, write to the Free Software Foundation,
 * Inc., 51 Franklin St, Fifth Floor, Boston, MA 02110-1301 USA.
 *
 * Please contact Oracle, 500 Oracle Parkway, Redwood Shores, CA 94065 USA
 * or visit www.oracle.com if you need additional information or have any
 * questions.
 *
 */

#include "precompiled.hpp"
#include "aot/aotLoader.hpp"
#include "classfile/classFileParser.hpp"
#include "classfile/classFileStream.hpp"
#include "classfile/classLoader.hpp"
#include "classfile/javaClasses.hpp"
#include "classfile/moduleEntry.hpp"
#include "classfile/systemDictionary.hpp"
#include "classfile/systemDictionaryShared.hpp"
#include "classfile/verifier.hpp"
#include "classfile/vmSymbols.hpp"
#include "code/dependencyContext.hpp"
#include "compiler/compileBroker.hpp"
#include "gc/shared/collectedHeap.inline.hpp"
#include "gc/shared/specialized_oop_closures.hpp"
#include "interpreter/oopMapCache.hpp"
#include "interpreter/rewriter.hpp"
#include "jvmtifiles/jvmti.h"
#include "logging/log.hpp"
#include "memory/heapInspection.hpp"
#include "memory/iterator.inline.hpp"
#include "memory/metadataFactory.hpp"
#include "memory/metaspaceShared.hpp"
#include "memory/oopFactory.hpp"
#include "memory/resourceArea.hpp"
#include "oops/fieldStreams.hpp"
#include "oops/instanceClassLoaderKlass.hpp"
#include "oops/instanceKlass.inline.hpp"
#include "oops/instanceMirrorKlass.hpp"
#include "oops/instanceOop.hpp"
#include "oops/klass.inline.hpp"
#include "oops/method.hpp"
#include "oops/oop.inline.hpp"
#include "oops/symbol.hpp"
#include "prims/jvmtiExport.hpp"
#include "prims/jvmtiRedefineClasses.hpp"
#include "prims/jvmtiThreadState.hpp"
#include "prims/methodComparator.hpp"
#include "runtime/atomic.hpp"
#include "runtime/fieldDescriptor.hpp"
#include "runtime/handles.inline.hpp"
#include "runtime/javaCalls.hpp"
#include "runtime/mutexLocker.hpp"
#include "runtime/orderAccess.inline.hpp"
#include "runtime/thread.inline.hpp"
#include "services/classLoadingService.hpp"
#include "services/threadService.hpp"
#include "utilities/dtrace.hpp"
#include "utilities/macros.hpp"
#include "utilities/stringUtils.hpp"
#include "logging/log.hpp"
#ifdef COMPILER1
#include "c1/c1_Compiler.hpp"
#endif

#ifdef DTRACE_ENABLED


#define HOTSPOT_CLASS_INITIALIZATION_required HOTSPOT_CLASS_INITIALIZATION_REQUIRED
#define HOTSPOT_CLASS_INITIALIZATION_recursive HOTSPOT_CLASS_INITIALIZATION_RECURSIVE
#define HOTSPOT_CLASS_INITIALIZATION_concurrent HOTSPOT_CLASS_INITIALIZATION_CONCURRENT
#define HOTSPOT_CLASS_INITIALIZATION_erroneous HOTSPOT_CLASS_INITIALIZATION_ERRONEOUS
#define HOTSPOT_CLASS_INITIALIZATION_super__failed HOTSPOT_CLASS_INITIALIZATION_SUPER_FAILED
#define HOTSPOT_CLASS_INITIALIZATION_clinit HOTSPOT_CLASS_INITIALIZATION_CLINIT
#define HOTSPOT_CLASS_INITIALIZATION_error HOTSPOT_CLASS_INITIALIZATION_ERROR
#define HOTSPOT_CLASS_INITIALIZATION_end HOTSPOT_CLASS_INITIALIZATION_END
#define DTRACE_CLASSINIT_PROBE(type, thread_type)                \
  {                                                              \
    char* data = NULL;                                           \
    int len = 0;                                                 \
    Symbol* clss_name = name();                                  \
    if (clss_name != NULL) {                                     \
      data = (char*)clss_name->bytes();                          \
      len = clss_name->utf8_length();                            \
    }                                                            \
    HOTSPOT_CLASS_INITIALIZATION_##type(                         \
      data, len, class_loader(), thread_type);                   \
  }

#define DTRACE_CLASSINIT_PROBE_WAIT(type, thread_type, wait)     \
  {                                                              \
    char* data = NULL;                                           \
    int len = 0;                                                 \
    Symbol* clss_name = name();                                  \
    if (clss_name != NULL) {                                     \
      data = (char*)clss_name->bytes();                          \
      len = clss_name->utf8_length();                            \
    }                                                            \
    HOTSPOT_CLASS_INITIALIZATION_##type(                         \
      data, len, class_loader(), thread_type, wait);             \
  }

#else //  ndef DTRACE_ENABLED

#define DTRACE_CLASSINIT_PROBE(type, thread_type)
#define DTRACE_CLASSINIT_PROBE_WAIT(type, thread_type, wait)

#endif //  ndef DTRACE_ENABLED

volatile int InstanceKlass::_total_instanceKlass_count = 0;

static inline bool is_class_loader(const Symbol* class_name,
                                   const ClassFileParser& parser) {
  assert(class_name != NULL, "invariant");

  if (class_name == vmSymbols::java_lang_ClassLoader()) {
    return true;
  }

  if (SystemDictionary::ClassLoader_klass_loaded()) {
    const Klass* const super_klass = parser.super_klass();
    if (super_klass != NULL) {
      if (super_klass->is_subtype_of(SystemDictionary::ClassLoader_klass())) {
        return true;
      }
    }
  }
  return false;
}

InstanceKlass* InstanceKlass::allocate_instance_klass(const ClassFileParser& parser, TRAPS) {
  const int size = InstanceKlass::size(parser.vtable_size(),
                                       parser.itable_size(),
                                       nonstatic_oop_map_size(parser.total_oop_map_count()),
                                       parser.is_interface(),
                                       parser.is_anonymous(),
                                       should_store_fingerprint());

  const Symbol* const class_name = parser.class_name();
  assert(class_name != NULL, "invariant");
  ClassLoaderData* loader_data = parser.loader_data();
  assert(loader_data != NULL, "invariant");

  InstanceKlass* ik;

  // Allocation
  if (REF_NONE == parser.reference_type()) {
    if (class_name == vmSymbols::java_lang_Class()) {
      // mirror
      ik = new (loader_data, size, THREAD) InstanceMirrorKlass(parser);
    }
    else if (is_class_loader(class_name, parser)) {
      // class loader
      ik = new (loader_data, size, THREAD) InstanceClassLoaderKlass(parser);
    }
    else {
      // normal
      ik = new (loader_data, size, THREAD) InstanceKlass(parser, InstanceKlass::_misc_kind_other);
    }
  }
  else {
    // reference
    ik = new (loader_data, size, THREAD) InstanceRefKlass(parser);
  }

  // Check for pending exception before adding to the loader data and incrementing
  // class count.  Can get OOM here.
  if (HAS_PENDING_EXCEPTION) {
    return NULL;
  }

  assert(ik != NULL, "invariant");

  const bool publicize = !parser.is_internal();

  // Add all classes to our internal class loader list here,
  // including classes in the bootstrap (NULL) class loader.
  loader_data->add_class(ik, publicize);
  Atomic::inc(&_total_instanceKlass_count);

  return ik;
}


// copy method ordering from resource area to Metaspace
void InstanceKlass::copy_method_ordering(const intArray* m, TRAPS) {
  if (m != NULL) {
    // allocate a new array and copy contents (memcpy?)
    _method_ordering = MetadataFactory::new_array<int>(class_loader_data(), m->length(), CHECK);
    for (int i = 0; i < m->length(); i++) {
      _method_ordering->at_put(i, m->at(i));
    }
  } else {
    _method_ordering = Universe::the_empty_int_array();
  }
}

// create a new array of vtable_indices for default methods
Array<int>* InstanceKlass::create_new_default_vtable_indices(int len, TRAPS) {
  Array<int>* vtable_indices = MetadataFactory::new_array<int>(class_loader_data(), len, CHECK_NULL);
  assert(default_vtable_indices() == NULL, "only create once");
  set_default_vtable_indices(vtable_indices);
  return vtable_indices;
}

InstanceKlass::InstanceKlass(const ClassFileParser& parser, unsigned kind) :
  _static_field_size(parser.static_field_size()),
  _nonstatic_oop_map_size(nonstatic_oop_map_size(parser.total_oop_map_count())),
  _itable_len(parser.itable_size()),
  _reference_type(parser.reference_type()) {
    set_vtable_length(parser.vtable_size());
    set_kind(kind);
    set_access_flags(parser.access_flags());
    set_is_anonymous(parser.is_anonymous());
    set_layout_helper(Klass::instance_layout_helper(parser.layout_size(),
                                                    false));

    assert(NULL == _methods, "underlying memory not zeroed?");
    assert(is_instance_klass(), "is layout incorrect?");
    assert(size_helper() == parser.layout_size(), "incorrect size_helper?");
}

void InstanceKlass::deallocate_methods(ClassLoaderData* loader_data,
                                       Array<Method*>* methods) {
  if (methods != NULL && methods != Universe::the_empty_method_array() &&
      !methods->is_shared()) {
    for (int i = 0; i < methods->length(); i++) {
      Method* method = methods->at(i);
      if (method == NULL) continue;  // maybe null if error processing
      // Only want to delete methods that are not executing for RedefineClasses.
      // The previous version will point to them so they're not totally dangling
      assert (!method->on_stack(), "shouldn't be called with methods on stack");
      MetadataFactory::free_metadata(loader_data, method);
    }
    MetadataFactory::free_array<Method*>(loader_data, methods);
  }
}

void InstanceKlass::deallocate_interfaces(ClassLoaderData* loader_data,
                                          const Klass* super_klass,
                                          Array<Klass*>* local_interfaces,
                                          Array<Klass*>* transitive_interfaces) {
  // Only deallocate transitive interfaces if not empty, same as super class
  // or same as local interfaces.  See code in parseClassFile.
  Array<Klass*>* ti = transitive_interfaces;
  if (ti != Universe::the_empty_klass_array() && ti != local_interfaces) {
    // check that the interfaces don't come from super class
    Array<Klass*>* sti = (super_klass == NULL) ? NULL :
                    InstanceKlass::cast(super_klass)->transitive_interfaces();
    if (ti != sti && ti != NULL && !ti->is_shared()) {
      MetadataFactory::free_array<Klass*>(loader_data, ti);
    }
  }

  // local interfaces can be empty
  if (local_interfaces != Universe::the_empty_klass_array() &&
      local_interfaces != NULL && !local_interfaces->is_shared()) {
    MetadataFactory::free_array<Klass*>(loader_data, local_interfaces);
  }
}

// This function deallocates the metadata and C heap pointers that the
// InstanceKlass points to.
void InstanceKlass::deallocate_contents(ClassLoaderData* loader_data) {

  // Orphan the mirror first, CMS thinks it's still live.
  if (java_mirror() != NULL) {
    java_lang_Class::set_klass(java_mirror(), NULL);
  }

  // Need to take this class off the class loader data list.
  loader_data->remove_class(this);

  // The array_klass for this class is created later, after error handling.
  // For class redefinition, we keep the original class so this scratch class
  // doesn't have an array class.  Either way, assert that there is nothing
  // to deallocate.
  assert(array_klasses() == NULL, "array classes shouldn't be created for this class yet");

  // Release C heap allocated data that this might point to, which includes
  // reference counting symbol names.
  release_C_heap_structures();

  deallocate_methods(loader_data, methods());
  set_methods(NULL);

  if (method_ordering() != NULL &&
      method_ordering() != Universe::the_empty_int_array() &&
      !method_ordering()->is_shared()) {
    MetadataFactory::free_array<int>(loader_data, method_ordering());
  }
  set_method_ordering(NULL);

  // default methods can be empty
  if (default_methods() != NULL &&
      default_methods() != Universe::the_empty_method_array() &&
      !default_methods()->is_shared()) {
    MetadataFactory::free_array<Method*>(loader_data, default_methods());
  }
  // Do NOT deallocate the default methods, they are owned by superinterfaces.
  set_default_methods(NULL);

  // default methods vtable indices can be empty
  if (default_vtable_indices() != NULL &&
      !default_vtable_indices()->is_shared()) {
    MetadataFactory::free_array<int>(loader_data, default_vtable_indices());
  }
  set_default_vtable_indices(NULL);


  // This array is in Klass, but remove it with the InstanceKlass since
  // this place would be the only caller and it can share memory with transitive
  // interfaces.
  if (secondary_supers() != NULL &&
      secondary_supers() != Universe::the_empty_klass_array() &&
      secondary_supers() != transitive_interfaces() &&
      !secondary_supers()->is_shared()) {
    MetadataFactory::free_array<Klass*>(loader_data, secondary_supers());
  }
  set_secondary_supers(NULL);

  deallocate_interfaces(loader_data, super(), local_interfaces(), transitive_interfaces());
  set_transitive_interfaces(NULL);
  set_local_interfaces(NULL);

  if (fields() != NULL && !fields()->is_shared()) {
    MetadataFactory::free_array<jushort>(loader_data, fields());
  }
  set_fields(NULL, 0);

  // If a method from a redefined class is using this constant pool, don't
  // delete it, yet.  The new class's previous version will point to this.
  if (constants() != NULL) {
    assert (!constants()->on_stack(), "shouldn't be called if anything is onstack");
    if (!constants()->is_shared()) {
      MetadataFactory::free_metadata(loader_data, constants());
    }
    // Delete any cached resolution errors for the constant pool
    SystemDictionary::delete_resolution_error(constants());

    set_constants(NULL);
  }

  if (inner_classes() != NULL &&
      inner_classes() != Universe::the_empty_short_array() &&
      !inner_classes()->is_shared()) {
    MetadataFactory::free_array<jushort>(loader_data, inner_classes());
  }
  set_inner_classes(NULL);

  // We should deallocate the Annotations instance if it's not in shared spaces.
  if (annotations() != NULL && !annotations()->is_shared()) {
    MetadataFactory::free_metadata(loader_data, annotations());
  }
  set_annotations(NULL);
}

bool InstanceKlass::should_be_initialized() const {
  return !is_initialized();
}

klassItable* InstanceKlass::itable() const {
  return new klassItable(const_cast<InstanceKlass*>(this));
}

void InstanceKlass::eager_initialize(Thread *thread) {
  if (!EagerInitialization) return;

  if (this->is_not_initialized()) {
    // abort if the the class has a class initializer
    if (this->class_initializer() != NULL) return;

    // abort if it is java.lang.Object (initialization is handled in genesis)
    Klass* super_klass = super();
    if (super_klass == NULL) return;

    // abort if the super class should be initialized
    if (!InstanceKlass::cast(super_klass)->is_initialized()) return;

    // call body to expose the this pointer
    eager_initialize_impl();
  }
}

// JVMTI spec thinks there are signers and protection domain in the
// instanceKlass.  These accessors pretend these fields are there.
// The hprof specification also thinks these fields are in InstanceKlass.
oop InstanceKlass::protection_domain() const {
  // return the protection_domain from the mirror
  return java_lang_Class::protection_domain(java_mirror());
}

// To remove these from requires an incompatible change and CCC request.
objArrayOop InstanceKlass::signers() const {
  // return the signers from the mirror
  return java_lang_Class::signers(java_mirror());
}

oop InstanceKlass::init_lock() const {
  // return the init lock from the mirror
  oop lock = java_lang_Class::init_lock(java_mirror());
  // Prevent reordering with any access of initialization state
  OrderAccess::loadload();
  assert((oop)lock != NULL || !is_not_initialized(), // initialized or in_error state
         "only fully initialized state can have a null lock");
  return lock;
}

// Set the initialization lock to null so the object can be GC'ed.  Any racing
// threads to get this lock will see a null lock and will not lock.
// That's okay because they all check for initialized state after getting
// the lock and return.
void InstanceKlass::fence_and_clear_init_lock() {
  // make sure previous stores are all done, notably the init_state.
  OrderAccess::storestore();
  java_lang_Class::set_init_lock(java_mirror(), NULL);
  assert(!is_not_initialized(), "class must be initialized now");
}

void InstanceKlass::eager_initialize_impl() {
  EXCEPTION_MARK;
  HandleMark hm(THREAD);
  Handle h_init_lock(THREAD, init_lock());
  ObjectLocker ol(h_init_lock, THREAD, init_lock() != NULL);

  // abort if someone beat us to the initialization
  if (!is_not_initialized()) return;  // note: not equivalent to is_initialized()

  ClassState old_state = init_state();
  link_class_impl(true, THREAD);
  if (HAS_PENDING_EXCEPTION) {
    CLEAR_PENDING_EXCEPTION;
    // Abort if linking the class throws an exception.

    // Use a test to avoid redundantly resetting the state if there's
    // no change.  Set_init_state() asserts that state changes make
    // progress, whereas here we might just be spinning in place.
    if (old_state != _init_state)
      set_init_state(old_state);
  } else {
    // linking successfull, mark class as initialized
    set_init_state(fully_initialized);
    fence_and_clear_init_lock();
    // trace
    if (log_is_enabled(Info, class, init)) {
      ResourceMark rm(THREAD);
      log_info(class, init)("[Initialized %s without side effects]", external_name());
    }
  }
}


// See "The Virtual Machine Specification" section 2.16.5 for a detailed explanation of the class initialization
// process. The step comments refers to the procedure described in that section.
// Note: implementation moved to static method to expose the this pointer.
void InstanceKlass::initialize(TRAPS) {
  if (this->should_be_initialized()) {
    initialize_impl(CHECK);
    // Note: at this point the class may be initialized
    //       OR it may be in the state of being initialized
    //       in case of recursive initialization!
  } else {
    assert(is_initialized(), "sanity check");
  }
}


bool InstanceKlass::verify_code(bool throw_verifyerror, TRAPS) {
  // 1) Verify the bytecodes
  Verifier::Mode mode =
    throw_verifyerror ? Verifier::ThrowException : Verifier::NoException;
  return Verifier::verify(this, mode, should_verify_class(), THREAD);
}


// Used exclusively by the shared spaces dump mechanism to prevent
// classes mapped into the shared regions in new VMs from appearing linked.

void InstanceKlass::unlink_class() {
  assert(is_linked(), "must be linked");
  _init_state = loaded;
}

void InstanceKlass::link_class(TRAPS) {
  assert(is_loaded(), "must be loaded");
  if (!is_linked()) {
    link_class_impl(true, CHECK);
  }
}

// Called to verify that a class can link during initialization, without
// throwing a VerifyError.
bool InstanceKlass::link_class_or_fail(TRAPS) {
  assert(is_loaded(), "must be loaded");
  if (!is_linked()) {
    link_class_impl(false, CHECK_false);
  }
  return is_linked();
}

bool InstanceKlass::link_class_impl(bool throw_verifyerror, TRAPS) {
  if (DumpSharedSpaces && is_in_error_state()) {
    // This is for CDS dumping phase only -- we use the in_error_state to indicate that
    // the class has failed verification. Throwing the NoClassDefFoundError here is just
    // a convenient way to stop repeat attempts to verify the same (bad) class.
    //
    // Note that the NoClassDefFoundError is not part of the JLS, and should not be thrown
    // if we are executing Java code. This is not a problem for CDS dumping phase since
    // it doesn't execute any Java code.
    ResourceMark rm(THREAD);
    THROW_MSG_(vmSymbols::java_lang_NoClassDefFoundError(), external_name(), false);
  }
  // return if already verified
  if (is_linked()) {
    return true;
  }

  // Timing
  // timer handles recursion
  assert(THREAD->is_Java_thread(), "non-JavaThread in link_class_impl");
  JavaThread* jt = (JavaThread*)THREAD;

  // link super class before linking this class
  Klass* super_klass = super();
  if (super_klass != NULL) {
    if (super_klass->is_interface()) {  // check if super class is an interface
      ResourceMark rm(THREAD);
      Exceptions::fthrow(
        THREAD_AND_LOCATION,
        vmSymbols::java_lang_IncompatibleClassChangeError(),
        "class %s has interface %s as super class",
        external_name(),
        super_klass->external_name()
      );
      return false;
    }

    InstanceKlass* ik_super = InstanceKlass::cast(super_klass);
    ik_super->link_class_impl(throw_verifyerror, CHECK_false);
  }

  // link all interfaces implemented by this class before linking this class
  Array<Klass*>* interfaces = local_interfaces();
  int num_interfaces = interfaces->length();
  for (int index = 0; index < num_interfaces; index++) {
    InstanceKlass* interk = InstanceKlass::cast(interfaces->at(index));
    interk->link_class_impl(throw_verifyerror, CHECK_false);
  }

  // in case the class is linked in the process of linking its superclasses
  if (is_linked()) {
    return true;
  }

  // trace only the link time for this klass that includes
  // the verification time
  PerfClassTraceTime vmtimer(ClassLoader::perf_class_link_time(),
                             ClassLoader::perf_class_link_selftime(),
                             ClassLoader::perf_classes_linked(),
                             jt->get_thread_stat()->perf_recursion_counts_addr(),
                             jt->get_thread_stat()->perf_timers_addr(),
                             PerfClassTraceTime::CLASS_LINK);

  // verification & rewriting
  {
    HandleMark hm(THREAD);
    Handle h_init_lock(THREAD, init_lock());
    ObjectLocker ol(h_init_lock, THREAD, init_lock() != NULL);
    // rewritten will have been set if loader constraint error found
    // on an earlier link attempt
    // don't verify or rewrite if already rewritten
    //

    if (!is_linked()) {
      if (!is_rewritten()) {
        {
          bool verify_ok = verify_code(throw_verifyerror, THREAD);
          if (!verify_ok) {
            return false;
          }
        }

        // Just in case a side-effect of verify linked this class already
        // (which can sometimes happen since the verifier loads classes
        // using custom class loaders, which are free to initialize things)
        if (is_linked()) {
          return true;
        }

        // also sets rewritten
        rewrite_class(CHECK_false);
      } else if (is_shared()) {
        SystemDictionaryShared::check_verification_constraints(this, CHECK_false);
      }

      // relocate jsrs and link methods after they are all rewritten
      link_methods(CHECK_false);

      // Initialize the vtable and interface table after
      // methods have been rewritten since rewrite may
      // fabricate new Method*s.
      // also does loader constraint checking
      //
      // initialize_vtable and initialize_itable need to be rerun for
      // a shared class if the class is not loaded by the NULL classloader.
      ClassLoaderData * loader_data = class_loader_data();
      if (!(is_shared() &&
            loader_data->is_the_null_class_loader_data())) {
        ResourceMark rm(THREAD);
        vtable()->initialize_vtable(true, CHECK_false);
        itable()->initialize_itable(true, CHECK_false);
      }
#ifdef ASSERT
      else {
        ResourceMark rm(THREAD);
        vtable()->verify(tty, true);
        // In case itable verification is ever added.
        // itable()->verify(tty, true);
      }
#endif
      set_init_state(linked);
      if (JvmtiExport::should_post_class_prepare()) {
        Thread *thread = THREAD;
        assert(thread->is_Java_thread(), "thread->is_Java_thread()");
        JvmtiExport::post_class_prepare((JavaThread *) thread, this);
      }
    }
  }
  return true;
}


// Rewrite the byte codes of all of the methods of a class.
// The rewriter must be called exactly once. Rewriting must happen after
// verification but before the first method of the class is executed.
void InstanceKlass::rewrite_class(TRAPS) {
  assert(is_loaded(), "must be loaded");
  if (is_rewritten()) {
    assert(is_shared(), "rewriting an unshared class?");
    return;
  }
  Rewriter::rewrite(this, CHECK);
  set_rewritten();
}

// Now relocate and link method entry points after class is rewritten.
// This is outside is_rewritten flag. In case of an exception, it can be
// executed more than once.
void InstanceKlass::link_methods(TRAPS) {
  int len = methods()->length();
  for (int i = len-1; i >= 0; i--) {
    methodHandle m(THREAD, methods()->at(i));

    // Set up method entry points for compiler and interpreter    .
    m->link_method(m, CHECK);
  }
}

// Eagerly initialize superinterfaces that declare default methods (concrete instance: any access)
void InstanceKlass::initialize_super_interfaces(TRAPS) {
  assert (has_nonstatic_concrete_methods(), "caller should have checked this");
  for (int i = 0; i < local_interfaces()->length(); ++i) {
    Klass* iface = local_interfaces()->at(i);
    InstanceKlass* ik = InstanceKlass::cast(iface);

    // Initialization is depth first search ie. we start with top of the inheritance tree
    // has_nonstatic_concrete_methods drives searching superinterfaces since it
    // means has_nonstatic_concrete_methods in its superinterface hierarchy
    if (ik->has_nonstatic_concrete_methods()) {
      ik->initialize_super_interfaces(CHECK);
    }

    // Only initialize() interfaces that "declare" concrete methods.
    if (ik->should_be_initialized() && ik->declares_nonstatic_concrete_methods()) {
      ik->initialize(CHECK);
    }
  }
}

void InstanceKlass::initialize_impl(TRAPS) {
  HandleMark hm(THREAD);

  // Make sure klass is linked (verified) before initialization
  // A class could already be verified, since it has been reflected upon.
  link_class(CHECK);

  DTRACE_CLASSINIT_PROBE(required, -1);

  bool wait = false;

  // refer to the JVM book page 47 for description of steps
  // Step 1
  {
    Handle h_init_lock(THREAD, init_lock());
    ObjectLocker ol(h_init_lock, THREAD, init_lock() != NULL);

    Thread *self = THREAD; // it's passed the current thread

    // Step 2
    // If we were to use wait() instead of waitInterruptibly() then
    // we might end up throwing IE from link/symbol resolution sites
    // that aren't expected to throw.  This would wreak havoc.  See 6320309.
    while(is_being_initialized() && !is_reentrant_initialization(self)) {
        wait = true;
      ol.waitUninterruptibly(CHECK);
    }

    // Step 3
    if (is_being_initialized() && is_reentrant_initialization(self)) {
      DTRACE_CLASSINIT_PROBE_WAIT(recursive, -1, wait);
      return;
    }

    // Step 4
    if (is_initialized()) {
      DTRACE_CLASSINIT_PROBE_WAIT(concurrent, -1, wait);
      return;
    }

    // Step 5
    if (is_in_error_state()) {
      DTRACE_CLASSINIT_PROBE_WAIT(erroneous, -1, wait);
      ResourceMark rm(THREAD);
      const char* desc = "Could not initialize class ";
      const char* className = external_name();
      size_t msglen = strlen(desc) + strlen(className) + 1;
      char* message = NEW_RESOURCE_ARRAY(char, msglen);
      if (NULL == message) {
        // Out of memory: can't create detailed error message
        THROW_MSG(vmSymbols::java_lang_NoClassDefFoundError(), className);
      } else {
        jio_snprintf(message, msglen, "%s%s", desc, className);
        THROW_MSG(vmSymbols::java_lang_NoClassDefFoundError(), message);
      }
    }

    // Step 6
    set_init_state(being_initialized);
    set_init_thread(self);
  }

  // Step 7
  // Next, if C is a class rather than an interface, initialize it's super class and super
  // interfaces.
  if (!is_interface()) {
    Klass* super_klass = super();
    if (super_klass != NULL && super_klass->should_be_initialized()) {
      super_klass->initialize(THREAD);
    }
    // If C implements any interface that declares a non-static, concrete method,
    // the initialization of C triggers initialization of its super interfaces.
    // Only need to recurse if has_nonstatic_concrete_methods which includes declaring and
    // having a superinterface that declares, non-static, concrete methods
    if (!HAS_PENDING_EXCEPTION && has_nonstatic_concrete_methods()) {
      initialize_super_interfaces(THREAD);
    }

    // If any exceptions, complete abruptly, throwing the same exception as above.
    if (HAS_PENDING_EXCEPTION) {
      Handle e(THREAD, PENDING_EXCEPTION);
      CLEAR_PENDING_EXCEPTION;
      {
        EXCEPTION_MARK;
        // Locks object, set state, and notify all waiting threads
        set_initialization_state_and_notify(initialization_error, THREAD);
        CLEAR_PENDING_EXCEPTION;
      }
      DTRACE_CLASSINIT_PROBE_WAIT(super__failed, -1, wait);
      THROW_OOP(e());
    }
  }


  // Look for aot compiled methods for this klass, including class initializer.
  AOTLoader::load_for_klass(this, THREAD);

  // Step 8
  {
    assert(THREAD->is_Java_thread(), "non-JavaThread in initialize_impl");
    JavaThread* jt = (JavaThread*)THREAD;
    DTRACE_CLASSINIT_PROBE_WAIT(clinit, -1, wait);
    // Timer includes any side effects of class initialization (resolution,
    // etc), but not recursive entry into call_class_initializer().
    PerfClassTraceTime timer(ClassLoader::perf_class_init_time(),
                             ClassLoader::perf_class_init_selftime(),
                             ClassLoader::perf_classes_inited(),
                             jt->get_thread_stat()->perf_recursion_counts_addr(),
                             jt->get_thread_stat()->perf_timers_addr(),
                             PerfClassTraceTime::CLASS_CLINIT);
    call_class_initializer(THREAD);
  }

  // Step 9
  if (!HAS_PENDING_EXCEPTION) {
    set_initialization_state_and_notify(fully_initialized, CHECK);
    { ResourceMark rm(THREAD);
      debug_only(vtable()->verify(tty, true);)
    }
  }
  else {
    // Step 10 and 11
    Handle e(THREAD, PENDING_EXCEPTION);
    CLEAR_PENDING_EXCEPTION;
    // JVMTI has already reported the pending exception
    // JVMTI internal flag reset is needed in order to report ExceptionInInitializerError
    JvmtiExport::clear_detected_exception((JavaThread*)THREAD);
    {
      EXCEPTION_MARK;
      set_initialization_state_and_notify(initialization_error, THREAD);
      CLEAR_PENDING_EXCEPTION;   // ignore any exception thrown, class initialization error is thrown below
      // JVMTI has already reported the pending exception
      // JVMTI internal flag reset is needed in order to report ExceptionInInitializerError
      JvmtiExport::clear_detected_exception((JavaThread*)THREAD);
    }
    DTRACE_CLASSINIT_PROBE_WAIT(error, -1, wait);
    if (e->is_a(SystemDictionary::Error_klass())) {
      THROW_OOP(e());
    } else {
      JavaCallArguments args(e);
      THROW_ARG(vmSymbols::java_lang_ExceptionInInitializerError(),
                vmSymbols::throwable_void_signature(),
                &args);
    }
  }
  DTRACE_CLASSINIT_PROBE_WAIT(end, -1, wait);
}


void InstanceKlass::set_initialization_state_and_notify(ClassState state, TRAPS) {
  Handle h_init_lock(THREAD, init_lock());
  if (init_lock() != NULL) {
    ObjectLocker ol(h_init_lock, THREAD);
    set_init_state(state);
    fence_and_clear_init_lock();
    ol.notify_all(CHECK);
  } else {
    assert(init_lock() != NULL, "The initialization state should never be set twice");
    set_init_state(state);
  }
}

// The embedded _implementor field can only record one implementor.
// When there are more than one implementors, the _implementor field
// is set to the interface Klass* itself. Following are the possible
// values for the _implementor field:
//   NULL                  - no implementor
//   implementor Klass*    - one implementor
//   self                  - more than one implementor
//
// The _implementor field only exists for interfaces.
void InstanceKlass::add_implementor(Klass* k) {
  assert(Compile_lock->owned_by_self(), "");
  assert(is_interface(), "not interface");
  // Filter out my subinterfaces.
  // (Note: Interfaces are never on the subklass list.)
  if (InstanceKlass::cast(k)->is_interface()) return;

  // Filter out subclasses whose supers already implement me.
  // (Note: CHA must walk subclasses of direct implementors
  // in order to locate indirect implementors.)
  Klass* sk = k->super();
  if (sk != NULL && InstanceKlass::cast(sk)->implements_interface(this))
    // We only need to check one immediate superclass, since the
    // implements_interface query looks at transitive_interfaces.
    // Any supers of the super have the same (or fewer) transitive_interfaces.
    return;

  Klass* ik = implementor();
  if (ik == NULL) {
    set_implementor(k);
  } else if (ik != this) {
    // There is already an implementor. Use itself as an indicator of
    // more than one implementors.
    set_implementor(this);
  }

  // The implementor also implements the transitive_interfaces
  for (int index = 0; index < local_interfaces()->length(); index++) {
    InstanceKlass::cast(local_interfaces()->at(index))->add_implementor(k);
  }
}

void InstanceKlass::init_implementor() {
  if (is_interface()) {
    set_implementor(NULL);
  }
}


void InstanceKlass::process_interfaces(Thread *thread) {
  // link this class into the implementors list of every interface it implements
  for (int i = local_interfaces()->length() - 1; i >= 0; i--) {
    assert(local_interfaces()->at(i)->is_klass(), "must be a klass");
    InstanceKlass* interf = InstanceKlass::cast(local_interfaces()->at(i));
    assert(interf->is_interface(), "expected interface");
    interf->add_implementor(this);
  }
}

bool InstanceKlass::can_be_primary_super_slow() const {
  if (is_interface())
    return false;
  else
    return Klass::can_be_primary_super_slow();
}

GrowableArray<Klass*>* InstanceKlass::compute_secondary_supers(int num_extra_slots) {
  // The secondaries are the implemented interfaces.
  Array<Klass*>* interfaces = transitive_interfaces();
  int num_secondaries = num_extra_slots + interfaces->length();
  if (num_secondaries == 0) {
    // Must share this for correct bootstrapping!
    set_secondary_supers(Universe::the_empty_klass_array());
    return NULL;
  } else if (num_extra_slots == 0) {
    // The secondary super list is exactly the same as the transitive interfaces.
    // Redefine classes has to be careful not to delete this!
    set_secondary_supers(interfaces);
    return NULL;
  } else {
    // Copy transitive interfaces to a temporary growable array to be constructed
    // into the secondary super list with extra slots.
    GrowableArray<Klass*>* secondaries = new GrowableArray<Klass*>(interfaces->length());
    for (int i = 0; i < interfaces->length(); i++) {
      secondaries->push(interfaces->at(i));
    }
    return secondaries;
  }
}

bool InstanceKlass::compute_is_subtype_of(Klass* k) {
  if (k->is_interface()) {
    return implements_interface(k);
  } else {
    return Klass::compute_is_subtype_of(k);
  }
}

bool InstanceKlass::implements_interface(Klass* k) const {
  if (this == k) return true;
  assert(k->is_interface(), "should be an interface class");
  for (int i = 0; i < transitive_interfaces()->length(); i++) {
    if (transitive_interfaces()->at(i) == k) {
      return true;
    }
  }
  return false;
}

bool InstanceKlass::is_same_or_direct_interface(Klass *k) const {
  // Verify direct super interface
  if (this == k) return true;
  assert(k->is_interface(), "should be an interface class");
  for (int i = 0; i < local_interfaces()->length(); i++) {
    if (local_interfaces()->at(i) == k) {
      return true;
    }
  }
  return false;
}

objArrayOop InstanceKlass::allocate_objArray(int n, int length, TRAPS) {
  if (length < 0) THROW_0(vmSymbols::java_lang_NegativeArraySizeException());
  if (length > arrayOopDesc::max_array_length(T_OBJECT)) {
    report_java_out_of_memory("Requested array size exceeds VM limit");
    JvmtiExport::post_array_size_exhausted();
    THROW_OOP_0(Universe::out_of_memory_error_array_size());
  }
  int size = objArrayOopDesc::object_size(length);
  Klass* ak = array_klass(n, CHECK_NULL);
  objArrayOop o =
    (objArrayOop)CollectedHeap::array_allocate(ak, size, length, CHECK_NULL);
  return o;
}

instanceOop InstanceKlass::register_finalizer(instanceOop i, TRAPS) {
  if (TraceFinalizerRegistration) {
    tty->print("Registered ");
    i->print_value_on(tty);
    tty->print_cr(" (" INTPTR_FORMAT ") as finalizable", p2i(i));
  }
  instanceHandle h_i(THREAD, i);
  // Pass the handle as argument, JavaCalls::call expects oop as jobjects
  JavaValue result(T_VOID);
  JavaCallArguments args(h_i);
  methodHandle mh (THREAD, Universe::finalizer_register_method());
  JavaCalls::call(&result, mh, &args, CHECK_NULL);
  return h_i();
}

instanceOop InstanceKlass::allocate_instance(TRAPS) {
  bool has_finalizer_flag = has_finalizer(); // Query before possible GC
  int size = size_helper();  // Query before forming handle.

  instanceOop i;

  i = (instanceOop)CollectedHeap::obj_allocate(this, size, CHECK_NULL);
  if (has_finalizer_flag && !RegisterFinalizersAtInit) {
    i = register_finalizer(i, CHECK_NULL);
  }
  return i;
}

void InstanceKlass::check_valid_for_instantiation(bool throwError, TRAPS) {
  if (is_interface() || is_abstract()) {
    ResourceMark rm(THREAD);
    THROW_MSG(throwError ? vmSymbols::java_lang_InstantiationError()
              : vmSymbols::java_lang_InstantiationException(), external_name());
  }
  if (this == SystemDictionary::Class_klass()) {
    ResourceMark rm(THREAD);
    THROW_MSG(throwError ? vmSymbols::java_lang_IllegalAccessError()
              : vmSymbols::java_lang_IllegalAccessException(), external_name());
  }
}

Klass* InstanceKlass::array_klass_impl(bool or_null, int n, TRAPS) {
  // Need load-acquire for lock-free read
  if (array_klasses_acquire() == NULL) {
    if (or_null) return NULL;

    ResourceMark rm;
    JavaThread *jt = (JavaThread *)THREAD;
    {
      // Atomic creation of array_klasses
      MutexLocker mc(Compile_lock, THREAD);   // for vtables
      MutexLocker ma(MultiArray_lock, THREAD);

      // Check if update has already taken place
      if (array_klasses() == NULL) {
        Klass*    k = ObjArrayKlass::allocate_objArray_klass(class_loader_data(), 1, this, CHECK_NULL);
        // use 'release' to pair with lock-free load
        release_set_array_klasses(k);
      }
    }
  }
  // _this will always be set at this point
  ObjArrayKlass* oak = (ObjArrayKlass*)array_klasses();
  if (or_null) {
    return oak->array_klass_or_null(n);
  }
  return oak->array_klass(n, THREAD);
}

Klass* InstanceKlass::array_klass_impl(bool or_null, TRAPS) {
  return array_klass_impl(or_null, 1, THREAD);
}

static int call_class_initializer_counter = 0;   // for debugging

Method* InstanceKlass::class_initializer() const {
  Method* clinit = find_method(
      vmSymbols::class_initializer_name(), vmSymbols::void_method_signature());
  if (clinit != NULL && clinit->has_valid_initializer_flags()) {
    return clinit;
  }
  return NULL;
}

void InstanceKlass::call_class_initializer(TRAPS) {
  if (ReplayCompiles &&
      (ReplaySuppressInitializers == 1 ||
       ReplaySuppressInitializers >= 2 && class_loader() != NULL)) {
    // Hide the existence of the initializer for the purpose of replaying the compile
    return;
  }

  methodHandle h_method(THREAD, class_initializer());
  assert(!is_initialized(), "we cannot initialize twice");
  if (log_is_enabled(Info, class, init)) {
    ResourceMark rm;
    outputStream* log = Log(class, init)::info_stream();
    log->print("%d Initializing ", call_class_initializer_counter++);
    name()->print_value_on(log);
    log->print_cr("%s (" INTPTR_FORMAT ")", h_method() == NULL ? "(no method)" : "", p2i(this));
  }
  if (h_method() != NULL) {
    JavaCallArguments args; // No arguments
    JavaValue result(T_VOID);
    JavaCalls::call(&result, h_method, &args, CHECK); // Static call (no args)
  }
}


void InstanceKlass::mask_for(const methodHandle& method, int bci,
  InterpreterOopMap* entry_for) {
  // Lazily create the _oop_map_cache at first request
  // Lock-free access requires load_ptr_acquire.
  OopMapCache* oop_map_cache =
      static_cast<OopMapCache*>(OrderAccess::load_ptr_acquire(&_oop_map_cache));
  if (oop_map_cache == NULL) {
    MutexLocker x(OopMapCacheAlloc_lock);
    // Check if _oop_map_cache was allocated while we were waiting for this lock
    if ((oop_map_cache = _oop_map_cache) == NULL) {
      oop_map_cache = new OopMapCache();
      // Ensure _oop_map_cache is stable, since it is examined without a lock
      OrderAccess::release_store_ptr(&_oop_map_cache, oop_map_cache);
    }
  }
  // _oop_map_cache is constant after init; lookup below does its own locking.
  oop_map_cache->lookup(method, bci, entry_for);
}


bool InstanceKlass::find_local_field(Symbol* name, Symbol* sig, fieldDescriptor* fd) const {
  for (JavaFieldStream fs(this); !fs.done(); fs.next()) {
    Symbol* f_name = fs.name();
    Symbol* f_sig  = fs.signature();
    if (f_name == name && f_sig == sig) {
      fd->reinitialize(const_cast<InstanceKlass*>(this), fs.index());
      return true;
    }
  }
  return false;
}


Klass* InstanceKlass::find_interface_field(Symbol* name, Symbol* sig, fieldDescriptor* fd) const {
  const int n = local_interfaces()->length();
  for (int i = 0; i < n; i++) {
    Klass* intf1 = local_interfaces()->at(i);
    assert(intf1->is_interface(), "just checking type");
    // search for field in current interface
    if (InstanceKlass::cast(intf1)->find_local_field(name, sig, fd)) {
      assert(fd->is_static(), "interface field must be static");
      return intf1;
    }
    // search for field in direct superinterfaces
    Klass* intf2 = InstanceKlass::cast(intf1)->find_interface_field(name, sig, fd);
    if (intf2 != NULL) return intf2;
  }
  // otherwise field lookup fails
  return NULL;
}


Klass* InstanceKlass::find_field(Symbol* name, Symbol* sig, fieldDescriptor* fd) const {
  // search order according to newest JVM spec (5.4.3.2, p.167).
  // 1) search for field in current klass
  if (find_local_field(name, sig, fd)) {
    return const_cast<InstanceKlass*>(this);
  }
  // 2) search for field recursively in direct superinterfaces
  { Klass* intf = find_interface_field(name, sig, fd);
    if (intf != NULL) return intf;
  }
  // 3) apply field lookup recursively if superclass exists
  { Klass* supr = super();
    if (supr != NULL) return InstanceKlass::cast(supr)->find_field(name, sig, fd);
  }
  // 4) otherwise field lookup fails
  return NULL;
}


Klass* InstanceKlass::find_field(Symbol* name, Symbol* sig, bool is_static, fieldDescriptor* fd) const {
  // search order according to newest JVM spec (5.4.3.2, p.167).
  // 1) search for field in current klass
  if (find_local_field(name, sig, fd)) {
    if (fd->is_static() == is_static) return const_cast<InstanceKlass*>(this);
  }
  // 2) search for field recursively in direct superinterfaces
  if (is_static) {
    Klass* intf = find_interface_field(name, sig, fd);
    if (intf != NULL) return intf;
  }
  // 3) apply field lookup recursively if superclass exists
  { Klass* supr = super();
    if (supr != NULL) return InstanceKlass::cast(supr)->find_field(name, sig, is_static, fd);
  }
  // 4) otherwise field lookup fails
  return NULL;
}


bool InstanceKlass::find_local_field_from_offset(int offset, bool is_static, fieldDescriptor* fd) const {
  for (JavaFieldStream fs(this); !fs.done(); fs.next()) {
    if (fs.offset() == offset) {
      fd->reinitialize(const_cast<InstanceKlass*>(this), fs.index());
      if (fd->is_static() == is_static) return true;
    }
  }
  return false;
}


bool InstanceKlass::find_field_from_offset(int offset, bool is_static, fieldDescriptor* fd) const {
  Klass* klass = const_cast<InstanceKlass*>(this);
  while (klass != NULL) {
    if (InstanceKlass::cast(klass)->find_local_field_from_offset(offset, is_static, fd)) {
      return true;
    }
    klass = klass->super();
  }
  return false;
}


void InstanceKlass::methods_do(void f(Method* method)) {
  // Methods aren't stable until they are loaded.  This can be read outside
  // a lock through the ClassLoaderData for profiling
  if (!is_loaded()) {
    return;
  }

  int len = methods()->length();
  for (int index = 0; index < len; index++) {
    Method* m = methods()->at(index);
    assert(m->is_method(), "must be method");
    f(m);
  }
}


void InstanceKlass::do_local_static_fields(FieldClosure* cl) {
  for (JavaFieldStream fs(this); !fs.done(); fs.next()) {
    if (fs.access_flags().is_static()) {
      fieldDescriptor& fd = fs.field_descriptor();
      cl->do_field(&fd);
    }
  }
}


void InstanceKlass::do_local_static_fields(void f(fieldDescriptor*, Handle, TRAPS), Handle mirror, TRAPS) {
  for (JavaFieldStream fs(this); !fs.done(); fs.next()) {
    if (fs.access_flags().is_static()) {
      fieldDescriptor& fd = fs.field_descriptor();
      f(&fd, mirror, CHECK);
    }
  }
}


static int compare_fields_by_offset(int* a, int* b) {
  return a[0] - b[0];
}

void InstanceKlass::do_nonstatic_fields(FieldClosure* cl) {
  InstanceKlass* super = superklass();
  if (super != NULL) {
    super->do_nonstatic_fields(cl);
  }
  fieldDescriptor fd;
  int length = java_fields_count();
  // In DebugInfo nonstatic fields are sorted by offset.
  int* fields_sorted = NEW_C_HEAP_ARRAY(int, 2*(length+1), mtClass);
  int j = 0;
  for (int i = 0; i < length; i += 1) {
    fd.reinitialize(this, i);
    if (!fd.is_static()) {
      fields_sorted[j + 0] = fd.offset();
      fields_sorted[j + 1] = i;
      j += 2;
    }
  }
  if (j > 0) {
    length = j;
    // _sort_Fn is defined in growableArray.hpp.
    qsort(fields_sorted, length/2, 2*sizeof(int), (_sort_Fn)compare_fields_by_offset);
    for (int i = 0; i < length; i += 2) {
      fd.reinitialize(this, fields_sorted[i + 1]);
      assert(!fd.is_static() && fd.offset() == fields_sorted[i], "only nonstatic fields");
      cl->do_field(&fd);
    }
  }
  FREE_C_HEAP_ARRAY(int, fields_sorted);
}


void InstanceKlass::array_klasses_do(void f(Klass* k, TRAPS), TRAPS) {
  if (array_klasses() != NULL)
    ArrayKlass::cast(array_klasses())->array_klasses_do(f, THREAD);
}

void InstanceKlass::array_klasses_do(void f(Klass* k)) {
  if (array_klasses() != NULL)
    ArrayKlass::cast(array_klasses())->array_klasses_do(f);
}

#ifdef ASSERT
static int linear_search(const Array<Method*>* methods,
                         const Symbol* name,
                         const Symbol* signature) {
  const int len = methods->length();
  for (int index = 0; index < len; index++) {
    const Method* const m = methods->at(index);
    assert(m->is_method(), "must be method");
    if (m->signature() == signature && m->name() == name) {
       return index;
    }
  }
  return -1;
}
#endif

static int binary_search(const Array<Method*>* methods, const Symbol* name) {
  int len = methods->length();
  // methods are sorted, so do binary search
  int l = 0;
  int h = len - 1;
  while (l <= h) {
    int mid = (l + h) >> 1;
    Method* m = methods->at(mid);
    assert(m->is_method(), "must be method");
    int res = m->name()->fast_compare(name);
    if (res == 0) {
      return mid;
    } else if (res < 0) {
      l = mid + 1;
    } else {
      h = mid - 1;
    }
  }
  return -1;
}

// find_method looks up the name/signature in the local methods array
Method* InstanceKlass::find_method(const Symbol* name,
                                   const Symbol* signature) const {
  return find_method_impl(name, signature, find_overpass, find_static, find_private);
}

Method* InstanceKlass::find_method_impl(const Symbol* name,
                                        const Symbol* signature,
                                        OverpassLookupMode overpass_mode,
                                        StaticLookupMode static_mode,
                                        PrivateLookupMode private_mode) const {
  return InstanceKlass::find_method_impl(methods(),
                                         name,
                                         signature,
                                         overpass_mode,
                                         static_mode,
                                         private_mode);
}

// find_instance_method looks up the name/signature in the local methods array
// and skips over static methods
Method* InstanceKlass::find_instance_method(const Array<Method*>* methods,
                                            const Symbol* name,
                                            const Symbol* signature) {
  Method* const meth = InstanceKlass::find_method_impl(methods,
                                                 name,
                                                 signature,
                                                 find_overpass,
                                                 skip_static,
                                                 find_private);
  assert(((meth == NULL) || !meth->is_static()),
    "find_instance_method should have skipped statics");
  return meth;
}

// find_instance_method looks up the name/signature in the local methods array
// and skips over static methods
Method* InstanceKlass::find_instance_method(const Symbol* name, const Symbol* signature) const {
  return InstanceKlass::find_instance_method(methods(), name, signature);
}

// Find looks up the name/signature in the local methods array
// and filters on the overpass, static and private flags
// This returns the first one found
// note that the local methods array can have up to one overpass, one static
// and one instance (private or not) with the same name/signature
Method* InstanceKlass::find_local_method(const Symbol* name,
                                         const Symbol* signature,
                                         OverpassLookupMode overpass_mode,
                                         StaticLookupMode static_mode,
                                         PrivateLookupMode private_mode) const {
  return InstanceKlass::find_method_impl(methods(),
                                         name,
                                         signature,
                                         overpass_mode,
                                         static_mode,
                                         private_mode);
}

// Find looks up the name/signature in the local methods array
// and filters on the overpass, static and private flags
// This returns the first one found
// note that the local methods array can have up to one overpass, one static
// and one instance (private or not) with the same name/signature
Method* InstanceKlass::find_local_method(const Array<Method*>* methods,
                                         const Symbol* name,
                                         const Symbol* signature,
                                         OverpassLookupMode overpass_mode,
                                         StaticLookupMode static_mode,
                                         PrivateLookupMode private_mode) {
  return InstanceKlass::find_method_impl(methods,
                                         name,
                                         signature,
                                         overpass_mode,
                                         static_mode,
                                         private_mode);
}

Method* InstanceKlass::find_method(const Array<Method*>* methods,
                                   const Symbol* name,
                                   const Symbol* signature) {
  return InstanceKlass::find_method_impl(methods,
                                         name,
                                         signature,
                                         find_overpass,
                                         find_static,
                                         find_private);
}

Method* InstanceKlass::find_method_impl(const Array<Method*>* methods,
                                        const Symbol* name,
                                        const Symbol* signature,
                                        OverpassLookupMode overpass_mode,
                                        StaticLookupMode static_mode,
                                        PrivateLookupMode private_mode) {
  int hit = find_method_index(methods, name, signature, overpass_mode, static_mode, private_mode);
  return hit >= 0 ? methods->at(hit): NULL;
}

// true if method matches signature and conforms to skipping_X conditions.
static bool method_matches(const Method* m,
                           const Symbol* signature,
                           bool skipping_overpass,
                           bool skipping_static,
                           bool skipping_private) {
  return ((m->signature() == signature) &&
    (!skipping_overpass || !m->is_overpass()) &&
    (!skipping_static || !m->is_static()) &&
    (!skipping_private || !m->is_private()));
}

// Used directly for default_methods to find the index into the
// default_vtable_indices, and indirectly by find_method
// find_method_index looks in the local methods array to return the index
// of the matching name/signature. If, overpass methods are being ignored,
// the search continues to find a potential non-overpass match.  This capability
// is important during method resolution to prefer a static method, for example,
// over an overpass method.
// There is the possibility in any _method's array to have the same name/signature
// for a static method, an overpass method and a local instance method
// To correctly catch a given method, the search criteria may need
// to explicitly skip the other two. For local instance methods, it
// is often necessary to skip private methods
int InstanceKlass::find_method_index(const Array<Method*>* methods,
                                     const Symbol* name,
                                     const Symbol* signature,
                                     OverpassLookupMode overpass_mode,
                                     StaticLookupMode static_mode,
                                     PrivateLookupMode private_mode) {
  const bool skipping_overpass = (overpass_mode == skip_overpass);
  const bool skipping_static = (static_mode == skip_static);
  const bool skipping_private = (private_mode == skip_private);
  const int hit = binary_search(methods, name);
  if (hit != -1) {
    const Method* const m = methods->at(hit);

    // Do linear search to find matching signature.  First, quick check
    // for common case, ignoring overpasses if requested.
    if (method_matches(m, signature, skipping_overpass, skipping_static, skipping_private)) {
          return hit;
    }

    // search downwards through overloaded methods
    int i;
    for (i = hit - 1; i >= 0; --i) {
        const Method* const m = methods->at(i);
        assert(m->is_method(), "must be method");
        if (m->name() != name) {
          break;
        }
        if (method_matches(m, signature, skipping_overpass, skipping_static, skipping_private)) {
          return i;
        }
    }
    // search upwards
    for (i = hit + 1; i < methods->length(); ++i) {
        const Method* const m = methods->at(i);
        assert(m->is_method(), "must be method");
        if (m->name() != name) {
          break;
        }
        if (method_matches(m, signature, skipping_overpass, skipping_static, skipping_private)) {
          return i;
        }
    }
    // not found
#ifdef ASSERT
    const int index = (skipping_overpass || skipping_static || skipping_private) ? -1 :
      linear_search(methods, name, signature);
    assert(-1 == index, "binary search should have found entry %d", index);
#endif
  }
  return -1;
}

int InstanceKlass::find_method_by_name(const Symbol* name, int* end) const {
  return find_method_by_name(methods(), name, end);
}

int InstanceKlass::find_method_by_name(const Array<Method*>* methods,
                                       const Symbol* name,
                                       int* end_ptr) {
  assert(end_ptr != NULL, "just checking");
  int start = binary_search(methods, name);
  int end = start + 1;
  if (start != -1) {
    while (start - 1 >= 0 && (methods->at(start - 1))->name() == name) --start;
    while (end < methods->length() && (methods->at(end))->name() == name) ++end;
    *end_ptr = end;
    return start;
  }
  return -1;
}

// uncached_lookup_method searches both the local class methods array and all
// superclasses methods arrays, skipping any overpass methods in superclasses.
Method* InstanceKlass::uncached_lookup_method(const Symbol* name,
                                              const Symbol* signature,
                                              OverpassLookupMode overpass_mode) const {
  OverpassLookupMode overpass_local_mode = overpass_mode;
  const Klass* klass = this;
  while (klass != NULL) {
    Method* const method = InstanceKlass::cast(klass)->find_method_impl(name,
                                                                        signature,
                                                                        overpass_local_mode,
                                                                        find_static,
                                                                        find_private);
    if (method != NULL) {
      return method;
    }
    klass = klass->super();
    overpass_local_mode = skip_overpass;   // Always ignore overpass methods in superclasses
  }
  return NULL;
}

#ifdef ASSERT
// search through class hierarchy and return true if this class or
// one of the superclasses was redefined
bool InstanceKlass::has_redefined_this_or_super() const {
  const Klass* klass = this;
  while (klass != NULL) {
    if (InstanceKlass::cast(klass)->has_been_redefined()) {
      return true;
    }
    klass = klass->super();
  }
  return false;
}
#endif

// lookup a method in the default methods list then in all transitive interfaces
// Do NOT return private or static methods
Method* InstanceKlass::lookup_method_in_ordered_interfaces(Symbol* name,
                                                         Symbol* signature) const {
  Method* m = NULL;
  if (default_methods() != NULL) {
    m = find_method(default_methods(), name, signature);
  }
  // Look up interfaces
  if (m == NULL) {
    m = lookup_method_in_all_interfaces(name, signature, find_defaults);
  }
  return m;
}

// lookup a method in all the interfaces that this class implements
// Do NOT return private or static methods, new in JDK8 which are not externally visible
// They should only be found in the initial InterfaceMethodRef
Method* InstanceKlass::lookup_method_in_all_interfaces(Symbol* name,
                                                       Symbol* signature,
                                                       DefaultsLookupMode defaults_mode) const {
  Array<Klass*>* all_ifs = transitive_interfaces();
  int num_ifs = all_ifs->length();
  InstanceKlass *ik = NULL;
  for (int i = 0; i < num_ifs; i++) {
    ik = InstanceKlass::cast(all_ifs->at(i));
    Method* m = ik->lookup_method(name, signature);
    if (m != NULL && m->is_public() && !m->is_static() &&
        ((defaults_mode != skip_defaults) || !m->is_default_method())) {
      return m;
    }
  }
  return NULL;
}

/* jni_id_for_impl for jfieldIds only */
JNIid* InstanceKlass::jni_id_for_impl(int offset) {
  MutexLocker ml(JfieldIdCreation_lock);
  // Retry lookup after we got the lock
  JNIid* probe = jni_ids() == NULL ? NULL : jni_ids()->find(offset);
  if (probe == NULL) {
    // Slow case, allocate new static field identifier
    probe = new JNIid(this, offset, jni_ids());
    set_jni_ids(probe);
  }
  return probe;
}


/* jni_id_for for jfieldIds only */
JNIid* InstanceKlass::jni_id_for(int offset) {
  JNIid* probe = jni_ids() == NULL ? NULL : jni_ids()->find(offset);
  if (probe == NULL) {
    probe = jni_id_for_impl(offset);
  }
  return probe;
}

u2 InstanceKlass::enclosing_method_data(int offset) const {
  const Array<jushort>* const inner_class_list = inner_classes();
  if (inner_class_list == NULL) {
    return 0;
  }
  const int length = inner_class_list->length();
  if (length % inner_class_next_offset == 0) {
    return 0;
  }
  const int index = length - enclosing_method_attribute_size;
  assert(offset < enclosing_method_attribute_size, "invalid offset");
  return inner_class_list->at(index + offset);
}

void InstanceKlass::set_enclosing_method_indices(u2 class_index,
                                                 u2 method_index) {
  Array<jushort>* inner_class_list = inner_classes();
  assert (inner_class_list != NULL, "_inner_classes list is not set up");
  int length = inner_class_list->length();
  if (length % inner_class_next_offset == enclosing_method_attribute_size) {
    int index = length - enclosing_method_attribute_size;
    inner_class_list->at_put(
      index + enclosing_method_class_index_offset, class_index);
    inner_class_list->at_put(
      index + enclosing_method_method_index_offset, method_index);
  }
}

// Lookup or create a jmethodID.
// This code is called by the VMThread and JavaThreads so the
// locking has to be done very carefully to avoid deadlocks
// and/or other cache consistency problems.
//
jmethodID InstanceKlass::get_jmethod_id(const methodHandle& method_h) {
  size_t idnum = (size_t)method_h->method_idnum();
  jmethodID* jmeths = methods_jmethod_ids_acquire();
  size_t length = 0;
  jmethodID id = NULL;

  // We use a double-check locking idiom here because this cache is
  // performance sensitive. In the normal system, this cache only
  // transitions from NULL to non-NULL which is safe because we use
  // release_set_methods_jmethod_ids() to advertise the new cache.
  // A partially constructed cache should never be seen by a racing
  // thread. We also use release_store_ptr() to save a new jmethodID
  // in the cache so a partially constructed jmethodID should never be
  // seen either. Cache reads of existing jmethodIDs proceed without a
  // lock, but cache writes of a new jmethodID requires uniqueness and
  // creation of the cache itself requires no leaks so a lock is
  // generally acquired in those two cases.
  //
  // If the RedefineClasses() API has been used, then this cache can
  // grow and we'll have transitions from non-NULL to bigger non-NULL.
  // Cache creation requires no leaks and we require safety between all
  // cache accesses and freeing of the old cache so a lock is generally
  // acquired when the RedefineClasses() API has been used.

  if (jmeths != NULL) {
    // the cache already exists
    if (!idnum_can_increment()) {
      // the cache can't grow so we can just get the current values
      get_jmethod_id_length_value(jmeths, idnum, &length, &id);
    } else {
      // cache can grow so we have to be more careful
      if (Threads::number_of_threads() == 0 ||
          SafepointSynchronize::is_at_safepoint()) {
        // we're single threaded or at a safepoint - no locking needed
        get_jmethod_id_length_value(jmeths, idnum, &length, &id);
      } else {
        MutexLocker ml(JmethodIdCreation_lock);
        get_jmethod_id_length_value(jmeths, idnum, &length, &id);
      }
    }
  }
  // implied else:
  // we need to allocate a cache so default length and id values are good

  if (jmeths == NULL ||   // no cache yet
      length <= idnum ||  // cache is too short
      id == NULL) {       // cache doesn't contain entry

    // This function can be called by the VMThread so we have to do all
    // things that might block on a safepoint before grabbing the lock.
    // Otherwise, we can deadlock with the VMThread or have a cache
    // consistency issue. These vars keep track of what we might have
    // to free after the lock is dropped.
    jmethodID  to_dealloc_id     = NULL;
    jmethodID* to_dealloc_jmeths = NULL;

    // may not allocate new_jmeths or use it if we allocate it
    jmethodID* new_jmeths = NULL;
    if (length <= idnum) {
      // allocate a new cache that might be used
      size_t size = MAX2(idnum+1, (size_t)idnum_allocated_count());
      new_jmeths = NEW_C_HEAP_ARRAY(jmethodID, size+1, mtClass);
      memset(new_jmeths, 0, (size+1)*sizeof(jmethodID));
      // cache size is stored in element[0], other elements offset by one
      new_jmeths[0] = (jmethodID)size;
    }

    // allocate a new jmethodID that might be used
    jmethodID new_id = NULL;
    if (method_h->is_old() && !method_h->is_obsolete()) {
      // The method passed in is old (but not obsolete), we need to use the current version
      Method* current_method = method_with_idnum((int)idnum);
      assert(current_method != NULL, "old and but not obsolete, so should exist");
      new_id = Method::make_jmethod_id(class_loader_data(), current_method);
    } else {
      // It is the current version of the method or an obsolete method,
      // use the version passed in
      new_id = Method::make_jmethod_id(class_loader_data(), method_h());
    }

    if (Threads::number_of_threads() == 0 ||
        SafepointSynchronize::is_at_safepoint()) {
      // we're single threaded or at a safepoint - no locking needed
      id = get_jmethod_id_fetch_or_update(idnum, new_id, new_jmeths,
                                          &to_dealloc_id, &to_dealloc_jmeths);
    } else {
      MutexLocker ml(JmethodIdCreation_lock);
      id = get_jmethod_id_fetch_or_update(idnum, new_id, new_jmeths,
                                          &to_dealloc_id, &to_dealloc_jmeths);
    }

    // The lock has been dropped so we can free resources.
    // Free up either the old cache or the new cache if we allocated one.
    if (to_dealloc_jmeths != NULL) {
      FreeHeap(to_dealloc_jmeths);
    }
    // free up the new ID since it wasn't needed
    if (to_dealloc_id != NULL) {
      Method::destroy_jmethod_id(class_loader_data(), to_dealloc_id);
    }
  }
  return id;
}

// Figure out how many jmethodIDs haven't been allocated, and make
// sure space for them is pre-allocated.  This makes getting all
// method ids much, much faster with classes with more than 8
// methods, and has a *substantial* effect on performance with jvmti
// code that loads all jmethodIDs for all classes.
void InstanceKlass::ensure_space_for_methodids(int start_offset) {
  int new_jmeths = 0;
  int length = methods()->length();
  for (int index = start_offset; index < length; index++) {
    Method* m = methods()->at(index);
    jmethodID id = m->find_jmethod_id_or_null();
    if (id == NULL) {
      new_jmeths++;
    }
  }
  if (new_jmeths != 0) {
    Method::ensure_jmethod_ids(class_loader_data(), new_jmeths);
  }
}

// Common code to fetch the jmethodID from the cache or update the
// cache with the new jmethodID. This function should never do anything
// that causes the caller to go to a safepoint or we can deadlock with
// the VMThread or have cache consistency issues.
//
jmethodID InstanceKlass::get_jmethod_id_fetch_or_update(
            size_t idnum, jmethodID new_id,
            jmethodID* new_jmeths, jmethodID* to_dealloc_id_p,
            jmethodID** to_dealloc_jmeths_p) {
  assert(new_id != NULL, "sanity check");
  assert(to_dealloc_id_p != NULL, "sanity check");
  assert(to_dealloc_jmeths_p != NULL, "sanity check");
  assert(Threads::number_of_threads() == 0 ||
         SafepointSynchronize::is_at_safepoint() ||
         JmethodIdCreation_lock->owned_by_self(), "sanity check");

  // reacquire the cache - we are locked, single threaded or at a safepoint
  jmethodID* jmeths = methods_jmethod_ids_acquire();
  jmethodID  id     = NULL;
  size_t     length = 0;

  if (jmeths == NULL ||                         // no cache yet
      (length = (size_t)jmeths[0]) <= idnum) {  // cache is too short
    if (jmeths != NULL) {
      // copy any existing entries from the old cache
      for (size_t index = 0; index < length; index++) {
        new_jmeths[index+1] = jmeths[index+1];
      }
      *to_dealloc_jmeths_p = jmeths;  // save old cache for later delete
    }
    release_set_methods_jmethod_ids(jmeths = new_jmeths);
  } else {
    // fetch jmethodID (if any) from the existing cache
    id = jmeths[idnum+1];
    *to_dealloc_jmeths_p = new_jmeths;  // save new cache for later delete
  }
  if (id == NULL) {
    // No matching jmethodID in the existing cache or we have a new
    // cache or we just grew the cache. This cache write is done here
    // by the first thread to win the foot race because a jmethodID
    // needs to be unique once it is generally available.
    id = new_id;

    // The jmethodID cache can be read while unlocked so we have to
    // make sure the new jmethodID is complete before installing it
    // in the cache.
    OrderAccess::release_store_ptr(&jmeths[idnum+1], id);
  } else {
    *to_dealloc_id_p = new_id; // save new id for later delete
  }
  return id;
}


// Common code to get the jmethodID cache length and the jmethodID
// value at index idnum if there is one.
//
void InstanceKlass::get_jmethod_id_length_value(jmethodID* cache,
       size_t idnum, size_t *length_p, jmethodID* id_p) {
  assert(cache != NULL, "sanity check");
  assert(length_p != NULL, "sanity check");
  assert(id_p != NULL, "sanity check");

  // cache size is stored in element[0], other elements offset by one
  *length_p = (size_t)cache[0];
  if (*length_p <= idnum) {  // cache is too short
    *id_p = NULL;
  } else {
    *id_p = cache[idnum+1];  // fetch jmethodID (if any)
  }
}


// Lookup a jmethodID, NULL if not found.  Do no blocking, no allocations, no handles
jmethodID InstanceKlass::jmethod_id_or_null(Method* method) {
  size_t idnum = (size_t)method->method_idnum();
  jmethodID* jmeths = methods_jmethod_ids_acquire();
  size_t length;                                // length assigned as debugging crumb
  jmethodID id = NULL;
  if (jmeths != NULL &&                         // If there is a cache
      (length = (size_t)jmeths[0]) > idnum) {   // and if it is long enough,
    id = jmeths[idnum+1];                       // Look up the id (may be NULL)
  }
  return id;
}

inline DependencyContext InstanceKlass::dependencies() {
  DependencyContext dep_context(&_dep_context);
  return dep_context;
}

int InstanceKlass::mark_dependent_nmethods(KlassDepChange& changes) {
  return dependencies().mark_dependent_nmethods(changes);
}

void InstanceKlass::add_dependent_nmethod(nmethod* nm) {
  dependencies().add_dependent_nmethod(nm);
}

void InstanceKlass::remove_dependent_nmethod(nmethod* nm, bool delete_immediately) {
  dependencies().remove_dependent_nmethod(nm, delete_immediately);
}

#ifndef PRODUCT
void InstanceKlass::print_dependent_nmethods(bool verbose) {
  dependencies().print_dependent_nmethods(verbose);
}

bool InstanceKlass::is_dependent_nmethod(nmethod* nm) {
  return dependencies().is_dependent_nmethod(nm);
}
#endif //PRODUCT

void InstanceKlass::clean_weak_instanceklass_links(BoolObjectClosure* is_alive) {
  clean_implementors_list(is_alive);
  clean_method_data(is_alive);

  // Since GC iterates InstanceKlasses sequentially, it is safe to remove stale entries here.
  DependencyContext dep_context(&_dep_context);
  dep_context.expunge_stale_entries();
}

void InstanceKlass::clean_implementors_list(BoolObjectClosure* is_alive) {
  assert(class_loader_data()->is_alive(is_alive), "this klass should be live");
  if (is_interface()) {
    if (ClassUnloading) {
      Klass* impl = implementor();
      if (impl != NULL) {
        if (!impl->is_loader_alive(is_alive)) {
          // remove this guy
          Klass** klass = adr_implementor();
          assert(klass != NULL, "null klass");
          if (klass != NULL) {
            *klass = NULL;
          }
        }
      }
    }
  }
}

void InstanceKlass::clean_method_data(BoolObjectClosure* is_alive) {
  for (int m = 0; m < methods()->length(); m++) {
    MethodData* mdo = methods()->at(m)->method_data();
    if (mdo != NULL) {
      mdo->clean_method_data(is_alive);
    }
  }
}

bool InstanceKlass::supers_have_passed_fingerprint_checks() {
  if (java_super() != NULL && !java_super()->has_passed_fingerprint_check()) {
    ResourceMark rm;
    log_trace(class, fingerprint)("%s : super %s not fingerprinted", external_name(), java_super()->external_name());
    return false;
  }

  Array<Klass*>* local_interfaces = this->local_interfaces();
  if (local_interfaces != NULL) {
    int length = local_interfaces->length();
    for (int i = 0; i < length; i++) {
      InstanceKlass* intf = InstanceKlass::cast(local_interfaces->at(i));
      if (!intf->has_passed_fingerprint_check()) {
        ResourceMark rm;
        log_trace(class, fingerprint)("%s : interface %s not fingerprinted", external_name(), intf->external_name());
        return false;
      }
    }
  }

  return true;
}

bool InstanceKlass::should_store_fingerprint() {
#if INCLUDE_AOT
  // We store the fingerprint into the InstanceKlass only in the following 2 cases:
  if (EnableJVMCI && !UseJVMCICompiler) {
    // (1) We are running AOT to generate a shared library.
    return true;
  }
  if (DumpSharedSpaces) {
    // (2) We are running -Xshare:dump to create a shared archive
    return true;
  }
#endif

  // In all other cases we might set the _misc_has_passed_fingerprint_check bit,
  // but do not store the 64-bit fingerprint to save space.
  return false;
}

bool InstanceKlass::has_stored_fingerprint() const {
#if INCLUDE_AOT
  return should_store_fingerprint() || is_shared();
#else
  return false;
#endif
}

uint64_t InstanceKlass::get_stored_fingerprint() const {
  address adr = adr_fingerprint();
  if (adr != NULL) {
    return (uint64_t)Bytes::get_native_u8(adr); // adr may not be 64-bit aligned
  }
  return 0;
}

void InstanceKlass::store_fingerprint(uint64_t fingerprint) {
  address adr = adr_fingerprint();
  if (adr != NULL) {
    Bytes::put_native_u8(adr, (u8)fingerprint); // adr may not be 64-bit aligned

    ResourceMark rm;
    log_trace(class, fingerprint)("stored as " PTR64_FORMAT " for class %s", fingerprint, external_name());
  }
}

static void remove_unshareable_in_class(Klass* k) {
  // remove klass's unshareable info
  k->remove_unshareable_info();
}

void InstanceKlass::remove_unshareable_info() {
  Klass::remove_unshareable_info();
  // Unlink the class
  if (is_linked()) {
    unlink_class();
  }
  init_implementor();

  constants()->remove_unshareable_info();

  assert(_dep_context == DependencyContext::EMPTY, "dependency context is not shareable");

  for (int i = 0; i < methods()->length(); i++) {
    Method* m = methods()->at(i);
    m->remove_unshareable_info();
  }

  // do array classes also.
  array_klasses_do(remove_unshareable_in_class);
}

static void restore_unshareable_in_class(Klass* k, TRAPS) {
  // Array classes have null protection domain.
  // --> see ArrayKlass::complete_create_array_klass()
  k->restore_unshareable_info(ClassLoaderData::the_null_class_loader_data(), Handle(), CHECK);
}

void InstanceKlass::restore_unshareable_info(ClassLoaderData* loader_data, Handle protection_domain, TRAPS) {
  set_package(loader_data, CHECK);
  Klass::restore_unshareable_info(loader_data, protection_domain, CHECK);

  Array<Method*>* methods = this->methods();
  int num_methods = methods->length();
  for (int index2 = 0; index2 < num_methods; ++index2) {
    methodHandle m(THREAD, methods->at(index2));
    m->restore_unshareable_info(CHECK);
  }
  if (JvmtiExport::has_redefined_a_class()) {
    // Reinitialize vtable because RedefineClasses may have changed some
    // entries in this vtable for super classes so the CDS vtable might
    // point to old or obsolete entries.  RedefineClasses doesn't fix up
    // vtables in the shared system dictionary, only the main one.
    // It also redefines the itable too so fix that too.
    ResourceMark rm(THREAD);
    vtable()->initialize_vtable(false, CHECK);
    itable()->initialize_itable(false, CHECK);
  }

  // restore constant pool resolved references
  constants()->restore_unshareable_info(CHECK);

  array_klasses_do(restore_unshareable_in_class, CHECK);
}

// returns true IFF is_in_error_state() has been changed as a result of this call.
bool InstanceKlass::check_sharing_error_state() {
  assert(DumpSharedSpaces, "should only be called during dumping");
  bool old_state = is_in_error_state();

  if (!is_in_error_state()) {
    bool bad = false;
    for (InstanceKlass* sup = java_super(); sup; sup = sup->java_super()) {
      if (sup->is_in_error_state()) {
        bad = true;
        break;
      }
    }
    if (!bad) {
      Array<Klass*>* interfaces = transitive_interfaces();
      for (int i = 0; i < interfaces->length(); i++) {
        Klass* iface = interfaces->at(i);
        if (InstanceKlass::cast(iface)->is_in_error_state()) {
          bad = true;
          break;
        }
      }
    }

    if (bad) {
      set_in_error_state();
    }
  }

  return (old_state != is_in_error_state());
}

#if INCLUDE_JVMTI
static void clear_all_breakpoints(Method* m) {
  m->clear_all_breakpoints();
}
#endif

void InstanceKlass::notify_unload_class(InstanceKlass* ik) {
  // notify the debugger
  if (JvmtiExport::should_post_class_unload()) {
    JvmtiExport::post_class_unload(ik);
  }

  // notify ClassLoadingService of class unload
  ClassLoadingService::notify_class_unloaded(ik);
}

void InstanceKlass::release_C_heap_structures(InstanceKlass* ik) {
  // Clean up C heap
  ik->release_C_heap_structures();
  ik->constants()->release_C_heap_structures();
}

void InstanceKlass::release_C_heap_structures() {
  // Can't release the constant pool here because the constant pool can be
  // deallocated separately from the InstanceKlass for default methods and
  // redefine classes.

  // Deallocate oop map cache
  if (_oop_map_cache != NULL) {
    delete _oop_map_cache;
    _oop_map_cache = NULL;
  }

  // Deallocate JNI identifiers for jfieldIDs
  JNIid::deallocate(jni_ids());
  set_jni_ids(NULL);

  jmethodID* jmeths = methods_jmethod_ids_acquire();
  if (jmeths != (jmethodID*)NULL) {
    release_set_methods_jmethod_ids(NULL);
    FreeHeap(jmeths);
  }

  // Deallocate MemberNameTable
  {
    Mutex* lock_or_null = SafepointSynchronize::is_at_safepoint() ? NULL : MemberNameTable_lock;
    MutexLockerEx ml(lock_or_null, Mutex::_no_safepoint_check_flag);
    MemberNameTable* mnt = member_names();
    if (mnt != NULL) {
      delete mnt;
      set_member_names(NULL);
    }
  }

  // Release dependencies.
  // It is desirable to use DC::remove_all_dependents() here, but, unfortunately,
  // it is not safe (see JDK-8143408). The problem is that the klass dependency
  // context can contain live dependencies, since there's a race between nmethod &
  // klass unloading. If the klass is dead when nmethod unloading happens, relevant
  // dependencies aren't removed from the context associated with the class (see
  // nmethod::flush_dependencies). It ends up during klass unloading as seemingly
  // live dependencies pointing to unloaded nmethods and causes a crash in
  // DC::remove_all_dependents() when it touches unloaded nmethod.
  dependencies().wipe();

#if INCLUDE_JVMTI
  // Deallocate breakpoint records
  if (breakpoints() != 0x0) {
    methods_do(clear_all_breakpoints);
    assert(breakpoints() == 0x0, "should have cleared breakpoints");
  }

  // deallocate the cached class file
  if (_cached_class_file != NULL && !MetaspaceShared::is_in_shared_space(_cached_class_file)) {
    os::free(_cached_class_file);
    _cached_class_file = NULL;
  }
#endif

  // Decrement symbol reference counts associated with the unloaded class.
  if (_name != NULL) _name->decrement_refcount();
  // unreference array name derived from this class name (arrays of an unloaded
  // class can't be referenced anymore).
  if (_array_name != NULL)  _array_name->decrement_refcount();
  if (_source_debug_extension != NULL) FREE_C_HEAP_ARRAY(char, _source_debug_extension);

  assert(_total_instanceKlass_count >= 1, "Sanity check");
  Atomic::dec(&_total_instanceKlass_count);
}

void InstanceKlass::set_source_debug_extension(const char* array, int length) {
  if (array == NULL) {
    _source_debug_extension = NULL;
  } else {
    // Adding one to the attribute length in order to store a null terminator
    // character could cause an overflow because the attribute length is
    // already coded with an u4 in the classfile, but in practice, it's
    // unlikely to happen.
    assert((length+1) > length, "Overflow checking");
    char* sde = NEW_C_HEAP_ARRAY(char, (length + 1), mtClass);
    for (int i = 0; i < length; i++) {
      sde[i] = array[i];
    }
    sde[length] = '\0';
    _source_debug_extension = sde;
  }
}

address InstanceKlass::static_field_addr(int offset) {
  return (address)(offset + InstanceMirrorKlass::offset_of_static_fields() + cast_from_oop<intptr_t>(java_mirror()));
}


const char* InstanceKlass::signature_name() const {
  int hash_len = 0;
  char hash_buf[40];

  // If this is an anonymous class, append a hash to make the name unique
  if (is_anonymous()) {
    intptr_t hash = (java_mirror() != NULL) ? java_mirror()->identity_hash() : 0;
    jio_snprintf(hash_buf, sizeof(hash_buf), "/" UINTX_FORMAT, (uintx)hash);
    hash_len = (int)strlen(hash_buf);
  }

  // Get the internal name as a c string
  const char* src = (const char*) (name()->as_C_string());
  const int src_length = (int)strlen(src);

  char* dest = NEW_RESOURCE_ARRAY(char, src_length + hash_len + 3);

  // Add L as type indicator
  int dest_index = 0;
  dest[dest_index++] = 'L';

  // Add the actual class name
  for (int src_index = 0; src_index < src_length; ) {
    dest[dest_index++] = src[src_index++];
  }

  // If we have a hash, append it
  for (int hash_index = 0; hash_index < hash_len; ) {
    dest[dest_index++] = hash_buf[hash_index++];
  }

  // Add the semicolon and the NULL
  dest[dest_index++] = ';';
  dest[dest_index] = '\0';
  return dest;
}

// Used to obtain the package name from a fully qualified class name.
Symbol* InstanceKlass::package_from_name(const Symbol* name, TRAPS) {
  if (name == NULL) {
    return NULL;
  } else {
    if (name->utf8_length() <= 0) {
      return NULL;
    }
    ResourceMark rm;
    const char* package_name = ClassLoader::package_from_name((const char*) name->as_C_string());
    if (package_name == NULL) {
      return NULL;
    }
    Symbol* pkg_name = SymbolTable::new_symbol(package_name, THREAD);
    return pkg_name;
  }
}

ModuleEntry* InstanceKlass::module() const {
  if (!in_unnamed_package()) {
    return _package_entry->module();
  }
  const Klass* host = host_klass();
  if (host == NULL) {
    return class_loader_data()->modules()->unnamed_module();
  }
  return host->class_loader_data()->modules()->unnamed_module();
}

void InstanceKlass::set_package(ClassLoaderData* loader_data, TRAPS) {

  // ensure java/ packages only loaded by boot or platform builtin loaders
  Handle class_loader(THREAD, loader_data->class_loader());
  check_prohibited_package(name(), class_loader, CHECK);

  TempNewSymbol pkg_name = package_from_name(name(), CHECK);

  if (pkg_name != NULL && loader_data != NULL) {

    // Find in class loader's package entry table.
    _package_entry = loader_data->packages()->lookup_only(pkg_name);

    // If the package name is not found in the loader's package
    // entry table, it is an indication that the package has not
    // been defined. Consider it defined within the unnamed module.
    if (_package_entry == NULL) {
      ResourceMark rm;

      if (!ModuleEntryTable::javabase_defined()) {
        // Before java.base is defined during bootstrapping, define all packages in
        // the java.base module.  If a non-java.base package is erroneously placed
        // in the java.base module it will be caught later when java.base
        // is defined by ModuleEntryTable::verify_javabase_packages check.
        assert(ModuleEntryTable::javabase_moduleEntry() != NULL, JAVA_BASE_NAME " module is NULL");
        _package_entry = loader_data->packages()->lookup(pkg_name, ModuleEntryTable::javabase_moduleEntry());
      } else {
        assert(loader_data->modules()->unnamed_module() != NULL, "unnamed module is NULL");
        _package_entry = loader_data->packages()->lookup(pkg_name,
                                                         loader_data->modules()->unnamed_module());
      }

      // A package should have been successfully created
      assert(_package_entry != NULL, "Package entry for class %s not found, loader %s",
             name()->as_C_string(), loader_data->loader_name());
    }

    if (log_is_enabled(Debug, modules)) {
      ResourceMark rm;
      ModuleEntry* m = _package_entry->module();
      log_trace(modules)("Setting package: class: %s, package: %s, loader: %s, module: %s",
                         external_name(),
                         pkg_name->as_C_string(),
                         loader_data->loader_name(),
                         (m->is_named() ? m->name()->as_C_string() : UNNAMED_MODULE));
    }
  } else {
    ResourceMark rm;
    log_trace(modules)("Setting package: class: %s, package: unnamed, loader: %s, module: %s",
                       external_name(),
                       (loader_data != NULL) ? loader_data->loader_name() : "NULL",
                       UNNAMED_MODULE);
  }
}


// different versions of is_same_class_package

bool InstanceKlass::is_same_class_package(const Klass* class2) const {
  oop classloader1 = this->class_loader();
  PackageEntry* classpkg1 = this->package();
  if (class2->is_objArray_klass()) {
    class2 = ObjArrayKlass::cast(class2)->bottom_klass();
  }

  oop classloader2;
  PackageEntry* classpkg2;
  if (class2->is_instance_klass()) {
    classloader2 = class2->class_loader();
    classpkg2 = class2->package();
  } else {
    assert(class2->is_typeArray_klass(), "should be type array");
    classloader2 = NULL;
    classpkg2 = NULL;
  }

  // Same package is determined by comparing class loader
  // and package entries. Both must be the same. This rule
  // applies even to classes that are defined in the unnamed
  // package, they still must have the same class loader.
  if ((classloader1 == classloader2) && (classpkg1 == classpkg2)) {
    return true;
  }

  return false;
}

bool InstanceKlass::is_same_class_package(oop other_class_loader,
                                          const Symbol* other_class_name) const {
  oop this_class_loader = class_loader();
  const Symbol* const this_class_name = name();

  return InstanceKlass::is_same_class_package(this_class_loader,
                                             this_class_name,
                                             other_class_loader,
                                             other_class_name);
}

// return true if two classes are in the same package, classloader
// and classname information is enough to determine a class's package
bool InstanceKlass::is_same_class_package(oop class_loader1, const Symbol* class_name1,
                                          oop class_loader2, const Symbol* class_name2) {
  if (class_loader1 != class_loader2) {
    return false;
  } else if (class_name1 == class_name2) {
    return true;
  } else {
    ResourceMark rm;

    bool bad_class_name = false;
    const char* name1 = ClassLoader::package_from_name((const char*) class_name1->as_C_string(), &bad_class_name);
    if (bad_class_name) {
      return false;
    }

    const char* name2 = ClassLoader::package_from_name((const char*) class_name2->as_C_string(), &bad_class_name);
    if (bad_class_name) {
      return false;
    }

    if ((name1 == NULL) || (name2 == NULL)) {
      // One of the two doesn't have a package.  Only return true
      // if the other one also doesn't have a package.
      return name1 == name2;
    }

    // Check that package is identical
    return (strcmp(name1, name2) == 0);
  }
}

// Returns true iff super_method can be overridden by a method in targetclassname
// See JLS 3rd edition 8.4.6.1
// Assumes name-signature match
// "this" is InstanceKlass of super_method which must exist
// note that the InstanceKlass of the method in the targetclassname has not always been created yet
bool InstanceKlass::is_override(const methodHandle& super_method, Handle targetclassloader, Symbol* targetclassname, TRAPS) {
   // Private methods can not be overridden
   if (super_method->is_private()) {
     return false;
   }
   // If super method is accessible, then override
   if ((super_method->is_protected()) ||
       (super_method->is_public())) {
     return true;
   }
   // Package-private methods are not inherited outside of package
   assert(super_method->is_package_private(), "must be package private");
   return(is_same_class_package(targetclassloader(), targetclassname));
}

// Only boot and platform class loaders can define classes in "java/" packages.
void InstanceKlass::check_prohibited_package(Symbol* class_name,
                                             Handle class_loader,
                                             TRAPS) {
  if (!class_loader.is_null() &&
<<<<<<< HEAD
      !SystemDictionary::is_platform_class_loader(class_loader) &&
      class_name != NULL) {
    ResourceMark rm(THREAD);
    char* name = class_name->as_C_string();
    if (strncmp(name, JAVAPKG, JAVAPKG_LEN) == 0 && name[JAVAPKG_LEN] == '/') {
      TempNewSymbol pkg_name = InstanceKlass::package_from_name(class_name, CHECK);
      assert(pkg_name != NULL, "Error in parsing package name starting with 'java/'");
      name = pkg_name->as_C_string();
      const char* class_loader_name = SystemDictionary::loader_name(class_loader());
      StringUtils::replace_no_expand(name, "/", ".");
      const char* msg_text1 = "Class loader (instance of): ";
      const char* msg_text2 = " tried to load prohibited package name: ";
      size_t len = strlen(msg_text1) + strlen(class_loader_name) + strlen(msg_text2) + strlen(name) + 1;
      char* message = NEW_RESOURCE_ARRAY_IN_THREAD(THREAD, char, len);
      jio_snprintf(message, len, "%s%s%s%s", msg_text1, class_loader_name, msg_text2, name);
      THROW_MSG(vmSymbols::java_lang_SecurityException(), message);
    }
=======
      !SystemDictionary::is_platform_class_loader(class_loader()) &&
      class_name != NULL &&
      strncmp(class_name->as_C_string(), JAVAPKG, JAVAPKG_LEN) == 0) {
    TempNewSymbol pkg_name = InstanceKlass::package_from_name(class_name, CHECK);
    assert(pkg_name != NULL, "Error in parsing package name starting with 'java/'");
    char* name = pkg_name->as_C_string();
    const char* class_loader_name = SystemDictionary::loader_name(class_loader());
    StringUtils::replace_no_expand(name, "/", ".");
    const char* msg_text1 = "Class loader (instance of): ";
    const char* msg_text2 = " tried to load prohibited package name: ";
    size_t len = strlen(msg_text1) + strlen(class_loader_name) + strlen(msg_text2) + strlen(name) + 1;
    char* message = NEW_RESOURCE_ARRAY_IN_THREAD(THREAD, char, len);
    jio_snprintf(message, len, "%s%s%s%s", msg_text1, class_loader_name, msg_text2, name);
    THROW_MSG(vmSymbols::java_lang_SecurityException(), message);
>>>>>>> a2a4b3cc
  }
  return;
}

// tell if two classes have the same enclosing class (at package level)
bool InstanceKlass::is_same_package_member(const Klass* class2, TRAPS) const {
  if (class2 == this) return true;
  if (!class2->is_instance_klass())  return false;

  // must be in same package before we try anything else
  if (!is_same_class_package(class2))
    return false;

  // As long as there is an outer_this.getEnclosingClass,
  // shift the search outward.
  const InstanceKlass* outer_this = this;
  for (;;) {
    // As we walk along, look for equalities between outer_this and class2.
    // Eventually, the walks will terminate as outer_this stops
    // at the top-level class around the original class.
    bool ignore_inner_is_member;
    const Klass* next = outer_this->compute_enclosing_class(&ignore_inner_is_member,
                                                            CHECK_false);
    if (next == NULL)  break;
    if (next == class2)  return true;
    outer_this = InstanceKlass::cast(next);
  }

  // Now do the same for class2.
  const InstanceKlass* outer2 = InstanceKlass::cast(class2);
  for (;;) {
    bool ignore_inner_is_member;
    Klass* next = outer2->compute_enclosing_class(&ignore_inner_is_member,
                                                    CHECK_false);
    if (next == NULL)  break;
    // Might as well check the new outer against all available values.
    if (next == this)  return true;
    if (next == outer_this)  return true;
    outer2 = InstanceKlass::cast(next);
  }

  // If by this point we have not found an equality between the
  // two classes, we know they are in separate package members.
  return false;
}

bool InstanceKlass::find_inner_classes_attr(int* ooff, int* noff, TRAPS) const {
  constantPoolHandle i_cp(THREAD, constants());
  for (InnerClassesIterator iter(this); !iter.done(); iter.next()) {
    int ioff = iter.inner_class_info_index();
    if (ioff != 0) {
      // Check to see if the name matches the class we're looking for
      // before attempting to find the class.
      if (i_cp->klass_name_at_matches(this, ioff)) {
        Klass* inner_klass = i_cp->klass_at(ioff, CHECK_false);
        if (this == inner_klass) {
          *ooff = iter.outer_class_info_index();
          *noff = iter.inner_name_index();
          return true;
        }
      }
    }
  }
  return false;
}

InstanceKlass* InstanceKlass::compute_enclosing_class(bool* inner_is_member, TRAPS) const {
  InstanceKlass* outer_klass = NULL;
  *inner_is_member = false;
  int ooff = 0, noff = 0;
  bool has_inner_classes_attr = find_inner_classes_attr(&ooff, &noff, THREAD);
  if (has_inner_classes_attr) {
    constantPoolHandle i_cp(THREAD, constants());
    if (ooff != 0) {
      Klass* ok = i_cp->klass_at(ooff, CHECK_NULL);
      outer_klass = InstanceKlass::cast(ok);
      *inner_is_member = true;
    }
    if (NULL == outer_klass) {
      // It may be anonymous; try for that.
      int encl_method_class_idx = enclosing_method_class_index();
      if (encl_method_class_idx != 0) {
        Klass* ok = i_cp->klass_at(encl_method_class_idx, CHECK_NULL);
        outer_klass = InstanceKlass::cast(ok);
        *inner_is_member = false;
      }
    }
  }

  // If no inner class attribute found for this class.
  if (NULL == outer_klass) return NULL;

  // Throws an exception if outer klass has not declared k as an inner klass
  // We need evidence that each klass knows about the other, or else
  // the system could allow a spoof of an inner class to gain access rights.
  Reflection::check_for_inner_class(outer_klass, this, *inner_is_member, CHECK_NULL);
  return outer_klass;
}

jint InstanceKlass::compute_modifier_flags(TRAPS) const {
  jint access = access_flags().as_int();

  // But check if it happens to be member class.
  InnerClassesIterator iter(this);
  for (; !iter.done(); iter.next()) {
    int ioff = iter.inner_class_info_index();
    // Inner class attribute can be zero, skip it.
    // Strange but true:  JVM spec. allows null inner class refs.
    if (ioff == 0) continue;

    // only look at classes that are already loaded
    // since we are looking for the flags for our self.
    Symbol* inner_name = constants()->klass_name_at(ioff);
    if (name() == inner_name) {
      // This is really a member class.
      access = iter.inner_access_flags();
      break;
    }
  }
  // Remember to strip ACC_SUPER bit
  return (access & (~JVM_ACC_SUPER)) & JVM_ACC_WRITTEN_FLAGS;
}

jint InstanceKlass::jvmti_class_status() const {
  jint result = 0;

  if (is_linked()) {
    result |= JVMTI_CLASS_STATUS_VERIFIED | JVMTI_CLASS_STATUS_PREPARED;
  }

  if (is_initialized()) {
    assert(is_linked(), "Class status is not consistent");
    result |= JVMTI_CLASS_STATUS_INITIALIZED;
  }
  if (is_in_error_state()) {
    result |= JVMTI_CLASS_STATUS_ERROR;
  }
  return result;
}

Method* InstanceKlass::method_at_itable(Klass* holder, int index, TRAPS) {
  itableOffsetEntry* ioe = (itableOffsetEntry*)start_of_itable();
  int method_table_offset_in_words = ioe->offset()/wordSize;
  int nof_interfaces = (method_table_offset_in_words - itable_offset_in_words())
                       / itableOffsetEntry::size();

  for (int cnt = 0 ; ; cnt ++, ioe ++) {
    // If the interface isn't implemented by the receiver class,
    // the VM should throw IncompatibleClassChangeError.
    if (cnt >= nof_interfaces) {
      THROW_NULL(vmSymbols::java_lang_IncompatibleClassChangeError());
    }

    Klass* ik = ioe->interface_klass();
    if (ik == holder) break;
  }

  itableMethodEntry* ime = ioe->first_method_entry(this);
  Method* m = ime[index].method();
  if (m == NULL) {
    THROW_NULL(vmSymbols::java_lang_AbstractMethodError());
  }
  return m;
}


#if INCLUDE_JVMTI
// update default_methods for redefineclasses for methods that are
// not yet in the vtable due to concurrent subclass define and superinterface
// redefinition
// Note: those in the vtable, should have been updated via adjust_method_entries
void InstanceKlass::adjust_default_methods(InstanceKlass* holder, bool* trace_name_printed) {
  // search the default_methods for uses of either obsolete or EMCP methods
  if (default_methods() != NULL) {
    for (int index = 0; index < default_methods()->length(); index ++) {
      Method* old_method = default_methods()->at(index);
      if (old_method == NULL || old_method->method_holder() != holder || !old_method->is_old()) {
        continue; // skip uninteresting entries
      }
      assert(!old_method->is_deleted(), "default methods may not be deleted");

      Method* new_method = holder->method_with_idnum(old_method->orig_method_idnum());

      assert(new_method != NULL, "method_with_idnum() should not be NULL");
      assert(old_method != new_method, "sanity check");

      default_methods()->at_put(index, new_method);
      if (log_is_enabled(Info, redefine, class, update)) {
        ResourceMark rm;
        if (!(*trace_name_printed)) {
          log_info(redefine, class, update)
            ("adjust: klassname=%s default methods from name=%s",
             external_name(), old_method->method_holder()->external_name());
          *trace_name_printed = true;
        }
        log_debug(redefine, class, update, vtables)
          ("default method update: %s(%s) ",
           new_method->name()->as_C_string(), new_method->signature()->as_C_string());
      }
    }
  }
}
#endif // INCLUDE_JVMTI

// On-stack replacement stuff
void InstanceKlass::add_osr_nmethod(nmethod* n) {
  // only one compilation can be active
  {
    // This is a short non-blocking critical region, so the no safepoint check is ok.
    MutexLockerEx ml(OsrList_lock, Mutex::_no_safepoint_check_flag);
    assert(n->is_osr_method(), "wrong kind of nmethod");
    n->set_osr_link(osr_nmethods_head());
    set_osr_nmethods_head(n);
    // Raise the highest osr level if necessary
    if (TieredCompilation) {
      Method* m = n->method();
      m->set_highest_osr_comp_level(MAX2(m->highest_osr_comp_level(), n->comp_level()));
    }
  }

  // Get rid of the osr methods for the same bci that have lower levels.
  if (TieredCompilation) {
    for (int l = CompLevel_limited_profile; l < n->comp_level(); l++) {
      nmethod *inv = lookup_osr_nmethod(n->method(), n->osr_entry_bci(), l, true);
      if (inv != NULL && inv->is_in_use()) {
        inv->make_not_entrant();
      }
    }
  }
}

// Remove osr nmethod from the list. Return true if found and removed.
bool InstanceKlass::remove_osr_nmethod(nmethod* n) {
  // This is a short non-blocking critical region, so the no safepoint check is ok.
  MutexLockerEx ml(OsrList_lock, Mutex::_no_safepoint_check_flag);
  assert(n->is_osr_method(), "wrong kind of nmethod");
  nmethod* last = NULL;
  nmethod* cur  = osr_nmethods_head();
  int max_level = CompLevel_none;  // Find the max comp level excluding n
  Method* m = n->method();
  // Search for match
  bool found = false;
  while(cur != NULL && cur != n) {
    if (TieredCompilation && m == cur->method()) {
      // Find max level before n
      max_level = MAX2(max_level, cur->comp_level());
    }
    last = cur;
    cur = cur->osr_link();
  }
  nmethod* next = NULL;
  if (cur == n) {
    found = true;
    next = cur->osr_link();
    if (last == NULL) {
      // Remove first element
      set_osr_nmethods_head(next);
    } else {
      last->set_osr_link(next);
    }
  }
  n->set_osr_link(NULL);
  if (TieredCompilation) {
    cur = next;
    while (cur != NULL) {
      // Find max level after n
      if (m == cur->method()) {
        max_level = MAX2(max_level, cur->comp_level());
      }
      cur = cur->osr_link();
    }
    m->set_highest_osr_comp_level(max_level);
  }
  return found;
}

int InstanceKlass::mark_osr_nmethods(const Method* m) {
  // This is a short non-blocking critical region, so the no safepoint check is ok.
  MutexLockerEx ml(OsrList_lock, Mutex::_no_safepoint_check_flag);
  nmethod* osr = osr_nmethods_head();
  int found = 0;
  while (osr != NULL) {
    assert(osr->is_osr_method(), "wrong kind of nmethod found in chain");
    if (osr->method() == m) {
      osr->mark_for_deoptimization();
      found++;
    }
    osr = osr->osr_link();
  }
  return found;
}

nmethod* InstanceKlass::lookup_osr_nmethod(const Method* m, int bci, int comp_level, bool match_level) const {
  // This is a short non-blocking critical region, so the no safepoint check is ok.
  MutexLockerEx ml(OsrList_lock, Mutex::_no_safepoint_check_flag);
  nmethod* osr = osr_nmethods_head();
  nmethod* best = NULL;
  while (osr != NULL) {
    assert(osr->is_osr_method(), "wrong kind of nmethod found in chain");
    // There can be a time when a c1 osr method exists but we are waiting
    // for a c2 version. When c2 completes its osr nmethod we will trash
    // the c1 version and only be able to find the c2 version. However
    // while we overflow in the c1 code at back branches we don't want to
    // try and switch to the same code as we are already running

    if (osr->method() == m &&
        (bci == InvocationEntryBci || osr->osr_entry_bci() == bci)) {
      if (match_level) {
        if (osr->comp_level() == comp_level) {
          // Found a match - return it.
          return osr;
        }
      } else {
        if (best == NULL || (osr->comp_level() > best->comp_level())) {
          if (osr->comp_level() == CompLevel_highest_tier) {
            // Found the best possible - return it.
            return osr;
          }
          best = osr;
        }
      }
    }
    osr = osr->osr_link();
  }
  if (best != NULL && best->comp_level() >= comp_level && match_level == false) {
    return best;
  }
  return NULL;
}

oop InstanceKlass::add_member_name(Handle mem_name, bool intern) {
  jweak mem_name_wref = JNIHandles::make_weak_global(mem_name);
  MutexLocker ml(MemberNameTable_lock);
  DEBUG_ONLY(NoSafepointVerifier nsv);

  // Check if method has been redefined while taking out MemberNameTable_lock, if so
  // return false.  We cannot cache obsolete methods. They will crash when the function
  // is called!
  Method* method = (Method*)java_lang_invoke_MemberName::vmtarget(mem_name());
  if (method->is_obsolete()) {
    return NULL;
  } else if (method->is_old()) {
    // Replace method with redefined version
    java_lang_invoke_MemberName::set_vmtarget(mem_name(), method_with_idnum(method->method_idnum()));
  }

  if (_member_names == NULL) {
    _member_names = new (ResourceObj::C_HEAP, mtClass) MemberNameTable(idnum_allocated_count());
  }
  if (intern) {
    return _member_names->find_or_add_member_name(mem_name_wref);
  } else {
    return _member_names->add_member_name(mem_name_wref);
  }
}

// -----------------------------------------------------------------------------------------------------
// Printing

#ifndef PRODUCT

#define BULLET  " - "

static const char* state_names[] = {
  "allocated", "loaded", "linked", "being_initialized", "fully_initialized", "initialization_error"
};

static void print_vtable(intptr_t* start, int len, outputStream* st) {
  for (int i = 0; i < len; i++) {
    intptr_t e = start[i];
    st->print("%d : " INTPTR_FORMAT, i, e);
    if (e != 0 && ((Metadata*)e)->is_metaspace_object()) {
      st->print(" ");
      ((Metadata*)e)->print_value_on(st);
    }
    st->cr();
  }
}

static void print_vtable(vtableEntry* start, int len, outputStream* st) {
  return print_vtable(reinterpret_cast<intptr_t*>(start), len, st);
}

void InstanceKlass::print_on(outputStream* st) const {
  assert(is_klass(), "must be klass");
  Klass::print_on(st);

  st->print(BULLET"instance size:     %d", size_helper());                        st->cr();
  st->print(BULLET"klass size:        %d", size());                               st->cr();
  st->print(BULLET"access:            "); access_flags().print_on(st);            st->cr();
  st->print(BULLET"state:             "); st->print_cr("%s", state_names[_init_state]);
  st->print(BULLET"name:              "); name()->print_value_on(st);             st->cr();
  st->print(BULLET"super:             "); super()->print_value_on_maybe_null(st); st->cr();
  st->print(BULLET"sub:               ");
  Klass* sub = subklass();
  int n;
  for (n = 0; sub != NULL; n++, sub = sub->next_sibling()) {
    if (n < MaxSubklassPrintSize) {
      sub->print_value_on(st);
      st->print("   ");
    }
  }
  if (n >= MaxSubklassPrintSize) st->print("(" INTX_FORMAT " more klasses...)", n - MaxSubklassPrintSize);
  st->cr();

  if (is_interface()) {
    st->print_cr(BULLET"nof implementors:  %d", nof_implementors());
    if (nof_implementors() == 1) {
      st->print_cr(BULLET"implementor:    ");
      st->print("   ");
      implementor()->print_value_on(st);
      st->cr();
    }
  }

  st->print(BULLET"arrays:            "); array_klasses()->print_value_on_maybe_null(st); st->cr();
  st->print(BULLET"methods:           "); methods()->print_value_on(st);                  st->cr();
  if (Verbose || WizardMode) {
    Array<Method*>* method_array = methods();
    for (int i = 0; i < method_array->length(); i++) {
      st->print("%d : ", i); method_array->at(i)->print_value(); st->cr();
    }
  }
  st->print(BULLET"method ordering:   "); method_ordering()->print_value_on(st);      st->cr();
  st->print(BULLET"default_methods:   "); default_methods()->print_value_on(st);      st->cr();
  if (Verbose && default_methods() != NULL) {
    Array<Method*>* method_array = default_methods();
    for (int i = 0; i < method_array->length(); i++) {
      st->print("%d : ", i); method_array->at(i)->print_value(); st->cr();
    }
  }
  if (default_vtable_indices() != NULL) {
    st->print(BULLET"default vtable indices:   "); default_vtable_indices()->print_value_on(st);       st->cr();
  }
  st->print(BULLET"local interfaces:  "); local_interfaces()->print_value_on(st);      st->cr();
  st->print(BULLET"trans. interfaces: "); transitive_interfaces()->print_value_on(st); st->cr();
  st->print(BULLET"constants:         "); constants()->print_value_on(st);         st->cr();
  if (class_loader_data() != NULL) {
    st->print(BULLET"class loader data:  ");
    class_loader_data()->print_value_on(st);
    st->cr();
  }
  st->print(BULLET"host class:        "); host_klass()->print_value_on_maybe_null(st); st->cr();
  if (source_file_name() != NULL) {
    st->print(BULLET"source file:       ");
    source_file_name()->print_value_on(st);
    st->cr();
  }
  if (source_debug_extension() != NULL) {
    st->print(BULLET"source debug extension:       ");
    st->print("%s", source_debug_extension());
    st->cr();
  }
  st->print(BULLET"class annotations:       "); class_annotations()->print_value_on(st); st->cr();
  st->print(BULLET"class type annotations:  "); class_type_annotations()->print_value_on(st); st->cr();
  st->print(BULLET"field annotations:       "); fields_annotations()->print_value_on(st); st->cr();
  st->print(BULLET"field type annotations:  "); fields_type_annotations()->print_value_on(st); st->cr();
  {
    bool have_pv = false;
    // previous versions are linked together through the InstanceKlass
    for (InstanceKlass* pv_node = previous_versions();
         pv_node != NULL;
         pv_node = pv_node->previous_versions()) {
      if (!have_pv)
        st->print(BULLET"previous version:  ");
      have_pv = true;
      pv_node->constants()->print_value_on(st);
    }
    if (have_pv) st->cr();
  }

  if (generic_signature() != NULL) {
    st->print(BULLET"generic signature: ");
    generic_signature()->print_value_on(st);
    st->cr();
  }
  st->print(BULLET"inner classes:     "); inner_classes()->print_value_on(st);     st->cr();
  st->print(BULLET"java mirror:       "); java_mirror()->print_value_on(st);       st->cr();
  st->print(BULLET"vtable length      %d  (start addr: " INTPTR_FORMAT ")", vtable_length(), p2i(start_of_vtable())); st->cr();
  if (vtable_length() > 0 && (Verbose || WizardMode))  print_vtable(start_of_vtable(), vtable_length(), st);
  st->print(BULLET"itable length      %d (start addr: " INTPTR_FORMAT ")", itable_length(), p2i(start_of_itable())); st->cr();
  if (itable_length() > 0 && (Verbose || WizardMode))  print_vtable(start_of_itable(), itable_length(), st);
  st->print_cr(BULLET"---- static fields (%d words):", static_field_size());
  FieldPrinter print_static_field(st);
  ((InstanceKlass*)this)->do_local_static_fields(&print_static_field);
  st->print_cr(BULLET"---- non-static fields (%d words):", nonstatic_field_size());
  FieldPrinter print_nonstatic_field(st);
  InstanceKlass* ik = const_cast<InstanceKlass*>(this);
  ik->do_nonstatic_fields(&print_nonstatic_field);

  st->print(BULLET"non-static oop maps: ");
  OopMapBlock* map     = start_of_nonstatic_oop_maps();
  OopMapBlock* end_map = map + nonstatic_oop_map_count();
  while (map < end_map) {
    st->print("%d-%d ", map->offset(), map->offset() + heapOopSize*(map->count() - 1));
    map++;
  }
  st->cr();
}

#endif //PRODUCT

void InstanceKlass::print_value_on(outputStream* st) const {
  assert(is_klass(), "must be klass");
  if (Verbose || WizardMode)  access_flags().print_on(st);
  name()->print_value_on(st);
}

#ifndef PRODUCT

void FieldPrinter::do_field(fieldDescriptor* fd) {
  _st->print(BULLET);
   if (_obj == NULL) {
     fd->print_on(_st);
     _st->cr();
   } else {
     fd->print_on_for(_st, _obj);
     _st->cr();
   }
}


void InstanceKlass::oop_print_on(oop obj, outputStream* st) {
  Klass::oop_print_on(obj, st);

  if (this == SystemDictionary::String_klass()) {
    typeArrayOop value  = java_lang_String::value(obj);
    juint        length = java_lang_String::length(obj);
    if (value != NULL &&
        value->is_typeArray() &&
        length <= (juint) value->length()) {
      st->print(BULLET"string: ");
      java_lang_String::print(obj, st);
      st->cr();
      if (!WizardMode)  return;  // that is enough
    }
  }

  st->print_cr(BULLET"---- fields (total size %d words):", oop_size(obj));
  FieldPrinter print_field(st, obj);
  do_nonstatic_fields(&print_field);

  if (this == SystemDictionary::Class_klass()) {
    st->print(BULLET"signature: ");
    java_lang_Class::print_signature(obj, st);
    st->cr();
    Klass* mirrored_klass = java_lang_Class::as_Klass(obj);
    st->print(BULLET"fake entry for mirror: ");
    mirrored_klass->print_value_on_maybe_null(st);
    st->cr();
    Klass* array_klass = java_lang_Class::array_klass(obj);
    st->print(BULLET"fake entry for array: ");
    array_klass->print_value_on_maybe_null(st);
    st->cr();
    st->print_cr(BULLET"fake entry for oop_size: %d", java_lang_Class::oop_size(obj));
    st->print_cr(BULLET"fake entry for static_oop_field_count: %d", java_lang_Class::static_oop_field_count(obj));
    Klass* real_klass = java_lang_Class::as_Klass(obj);
    if (real_klass != NULL && real_klass->is_instance_klass()) {
      InstanceKlass::cast(real_klass)->do_local_static_fields(&print_field);
    }
  } else if (this == SystemDictionary::MethodType_klass()) {
    st->print(BULLET"signature: ");
    java_lang_invoke_MethodType::print_signature(obj, st);
    st->cr();
  }
}

#endif //PRODUCT

void InstanceKlass::oop_print_value_on(oop obj, outputStream* st) {
  st->print("a ");
  name()->print_value_on(st);
  obj->print_address_on(st);
  if (this == SystemDictionary::String_klass()
      && java_lang_String::value(obj) != NULL) {
    ResourceMark rm;
    int len = java_lang_String::length(obj);
    int plen = (len < 24 ? len : 12);
    char* str = java_lang_String::as_utf8_string(obj, 0, plen);
    st->print(" = \"%s\"", str);
    if (len > plen)
      st->print("...[%d]", len);
  } else if (this == SystemDictionary::Class_klass()) {
    Klass* k = java_lang_Class::as_Klass(obj);
    st->print(" = ");
    if (k != NULL) {
      k->print_value_on(st);
    } else {
      const char* tname = type2name(java_lang_Class::primitive_type(obj));
      st->print("%s", tname ? tname : "type?");
    }
  } else if (this == SystemDictionary::MethodType_klass()) {
    st->print(" = ");
    java_lang_invoke_MethodType::print_signature(obj, st);
  } else if (java_lang_boxing_object::is_instance(obj)) {
    st->print(" = ");
    java_lang_boxing_object::print(obj, st);
  } else if (this == SystemDictionary::LambdaForm_klass()) {
    oop vmentry = java_lang_invoke_LambdaForm::vmentry(obj);
    if (vmentry != NULL) {
      st->print(" => ");
      vmentry->print_value_on(st);
    }
  } else if (this == SystemDictionary::MemberName_klass()) {
    Metadata* vmtarget = java_lang_invoke_MemberName::vmtarget(obj);
    if (vmtarget != NULL) {
      st->print(" = ");
      vmtarget->print_value_on(st);
    } else {
      java_lang_invoke_MemberName::clazz(obj)->print_value_on(st);
      st->print(".");
      java_lang_invoke_MemberName::name(obj)->print_value_on(st);
    }
  }
}

const char* InstanceKlass::internal_name() const {
  return external_name();
}

void InstanceKlass::print_loading_log(LogLevel::type type,
                                      ClassLoaderData* loader_data,
                                      const char* module_name,
                                      const ClassFileStream* cfs) const {
  ResourceMark rm;
  outputStream* log;

  assert(type == LogLevel::Info || type == LogLevel::Debug, "sanity");

  if (type == LogLevel::Info) {
    log = Log(class, load)::info_stream();
  } else {
    assert(type == LogLevel::Debug,
           "print_loading_log supports only Debug and Info levels");
    log = Log(class, load)::debug_stream();
  }

  // Name and class hierarchy info
  log->print("%s", external_name());

  // Source
  if (cfs != NULL) {
    if (cfs->source() != NULL) {
      if (module_name != NULL) {
        if (ClassLoader::is_jrt(cfs->source())) {
          log->print(" source: jrt:/%s", module_name);
        } else {
          log->print(" source: %s", cfs->source());
        }
      } else {
        log->print(" source: %s", cfs->source());
      }
    } else if (loader_data == ClassLoaderData::the_null_class_loader_data()) {
      Thread* THREAD = Thread::current();
      Klass* caller =
            THREAD->is_Java_thread()
                ? ((JavaThread*)THREAD)->security_get_caller_class(1)
                : NULL;
      // caller can be NULL, for example, during a JVMTI VM_Init hook
      if (caller != NULL) {
        log->print(" source: instance of %s", caller->external_name());
      } else {
        // source is unknown
      }
    } else {
      oop class_loader = loader_data->class_loader();
      log->print(" source: %s", class_loader->klass()->external_name());
    }
  } else {
    log->print(" source: shared objects file");
  }

  if (type == LogLevel::Debug) {
    // Class hierarchy info
    log->print(" klass: " INTPTR_FORMAT " super: " INTPTR_FORMAT,
               p2i(this),  p2i(superklass()));

    if (local_interfaces() != NULL && local_interfaces()->length() > 0) {
      log->print(" interfaces:");
      int length = local_interfaces()->length();
      for (int i = 0; i < length; i++) {
        log->print(" " INTPTR_FORMAT,
                   p2i(InstanceKlass::cast(local_interfaces()->at(i))));
      }
    }

    // Class loader
    log->print(" loader: [");
    loader_data->print_value_on(log);
    log->print("]");

    // Classfile checksum
    if (cfs) {
      log->print(" bytes: %d checksum: %08x",
                 cfs->length(),
                 ClassLoader::crc32(0, (const char*)cfs->buffer(),
                 cfs->length()));
    }
  }
  log->cr();
}

#if INCLUDE_SERVICES
// Size Statistics
void InstanceKlass::collect_statistics(KlassSizeStats *sz) const {
  Klass::collect_statistics(sz);

  sz->_inst_size  = wordSize * size_helper();
  sz->_vtab_bytes = wordSize * vtable_length();
  sz->_itab_bytes = wordSize * itable_length();
  sz->_nonstatic_oopmap_bytes = wordSize * nonstatic_oop_map_size();

  int n = 0;
  n += (sz->_methods_array_bytes         = sz->count_array(methods()));
  n += (sz->_method_ordering_bytes       = sz->count_array(method_ordering()));
  n += (sz->_local_interfaces_bytes      = sz->count_array(local_interfaces()));
  n += (sz->_transitive_interfaces_bytes = sz->count_array(transitive_interfaces()));
  n += (sz->_fields_bytes                = sz->count_array(fields()));
  n += (sz->_inner_classes_bytes         = sz->count_array(inner_classes()));
  sz->_ro_bytes += n;

  const ConstantPool* cp = constants();
  if (cp) {
    cp->collect_statistics(sz);
  }

  const Annotations* anno = annotations();
  if (anno) {
    anno->collect_statistics(sz);
  }

  const Array<Method*>* methods_array = methods();
  if (methods()) {
    for (int i = 0; i < methods_array->length(); i++) {
      Method* method = methods_array->at(i);
      if (method) {
        sz->_method_count ++;
        method->collect_statistics(sz);
      }
    }
  }
}
#endif // INCLUDE_SERVICES

// Verification

class VerifyFieldClosure: public OopClosure {
 protected:
  template <class T> void do_oop_work(T* p) {
    oop obj = oopDesc::load_decode_heap_oop(p);
    if (!obj->is_oop_or_null()) {
      tty->print_cr("Failed: " PTR_FORMAT " -> " PTR_FORMAT, p2i(p), p2i(obj));
      Universe::print_on(tty);
      guarantee(false, "boom");
    }
  }
 public:
  virtual void do_oop(oop* p)       { VerifyFieldClosure::do_oop_work(p); }
  virtual void do_oop(narrowOop* p) { VerifyFieldClosure::do_oop_work(p); }
};

void InstanceKlass::verify_on(outputStream* st) {
#ifndef PRODUCT
  // Avoid redundant verifies, this really should be in product.
  if (_verify_count == Universe::verify_count()) return;
  _verify_count = Universe::verify_count();
#endif

  // Verify Klass
  Klass::verify_on(st);

  // Verify that klass is present in ClassLoaderData
  guarantee(class_loader_data()->contains_klass(this),
            "this class isn't found in class loader data");

  // Verify vtables
  if (is_linked()) {
    ResourceMark rm;
    // $$$ This used to be done only for m/s collections.  Doing it
    // always seemed a valid generalization.  (DLD -- 6/00)
    vtable()->verify(st);
  }

  // Verify first subklass
  if (subklass() != NULL) {
    guarantee(subklass()->is_klass(), "should be klass");
  }

  // Verify siblings
  Klass* super = this->super();
  Klass* sib = next_sibling();
  if (sib != NULL) {
    if (sib == this) {
      fatal("subclass points to itself " PTR_FORMAT, p2i(sib));
    }

    guarantee(sib->is_klass(), "should be klass");
    guarantee(sib->super() == super, "siblings should have same superklass");
  }

  // Verify implementor fields
  Klass* im = implementor();
  if (im != NULL) {
    guarantee(is_interface(), "only interfaces should have implementor set");
    guarantee(im->is_klass(), "should be klass");
    guarantee(!im->is_interface() || im == this,
      "implementors cannot be interfaces");
  }

  // Verify local interfaces
  if (local_interfaces()) {
    Array<Klass*>* local_interfaces = this->local_interfaces();
    for (int j = 0; j < local_interfaces->length(); j++) {
      Klass* e = local_interfaces->at(j);
      guarantee(e->is_klass() && e->is_interface(), "invalid local interface");
    }
  }

  // Verify transitive interfaces
  if (transitive_interfaces() != NULL) {
    Array<Klass*>* transitive_interfaces = this->transitive_interfaces();
    for (int j = 0; j < transitive_interfaces->length(); j++) {
      Klass* e = transitive_interfaces->at(j);
      guarantee(e->is_klass() && e->is_interface(), "invalid transitive interface");
    }
  }

  // Verify methods
  if (methods() != NULL) {
    Array<Method*>* methods = this->methods();
    for (int j = 0; j < methods->length(); j++) {
      guarantee(methods->at(j)->is_method(), "non-method in methods array");
    }
    for (int j = 0; j < methods->length() - 1; j++) {
      Method* m1 = methods->at(j);
      Method* m2 = methods->at(j + 1);
      guarantee(m1->name()->fast_compare(m2->name()) <= 0, "methods not sorted correctly");
    }
  }

  // Verify method ordering
  if (method_ordering() != NULL) {
    Array<int>* method_ordering = this->method_ordering();
    int length = method_ordering->length();
    if (JvmtiExport::can_maintain_original_method_order() ||
        ((UseSharedSpaces || DumpSharedSpaces) && length != 0)) {
      guarantee(length == methods()->length(), "invalid method ordering length");
      jlong sum = 0;
      for (int j = 0; j < length; j++) {
        int original_index = method_ordering->at(j);
        guarantee(original_index >= 0, "invalid method ordering index");
        guarantee(original_index < length, "invalid method ordering index");
        sum += original_index;
      }
      // Verify sum of indices 0,1,...,length-1
      guarantee(sum == ((jlong)length*(length-1))/2, "invalid method ordering sum");
    } else {
      guarantee(length == 0, "invalid method ordering length");
    }
  }

  // Verify default methods
  if (default_methods() != NULL) {
    Array<Method*>* methods = this->default_methods();
    for (int j = 0; j < methods->length(); j++) {
      guarantee(methods->at(j)->is_method(), "non-method in methods array");
    }
    for (int j = 0; j < methods->length() - 1; j++) {
      Method* m1 = methods->at(j);
      Method* m2 = methods->at(j + 1);
      guarantee(m1->name()->fast_compare(m2->name()) <= 0, "methods not sorted correctly");
    }
  }

  // Verify JNI static field identifiers
  if (jni_ids() != NULL) {
    jni_ids()->verify(this);
  }

  // Verify other fields
  if (array_klasses() != NULL) {
    guarantee(array_klasses()->is_klass(), "should be klass");
  }
  if (constants() != NULL) {
    guarantee(constants()->is_constantPool(), "should be constant pool");
  }
  const Klass* host = host_klass();
  if (host != NULL) {
    guarantee(host->is_klass(), "should be klass");
  }
}

void InstanceKlass::oop_verify_on(oop obj, outputStream* st) {
  Klass::oop_verify_on(obj, st);
  VerifyFieldClosure blk;
  obj->oop_iterate_no_header(&blk);
}


// JNIid class for jfieldIDs only
// Note to reviewers:
// These JNI functions are just moved over to column 1 and not changed
// in the compressed oops workspace.
JNIid::JNIid(Klass* holder, int offset, JNIid* next) {
  _holder = holder;
  _offset = offset;
  _next = next;
  debug_only(_is_static_field_id = false;)
}


JNIid* JNIid::find(int offset) {
  JNIid* current = this;
  while (current != NULL) {
    if (current->offset() == offset) return current;
    current = current->next();
  }
  return NULL;
}

void JNIid::deallocate(JNIid* current) {
  while (current != NULL) {
    JNIid* next = current->next();
    delete current;
    current = next;
  }
}


void JNIid::verify(Klass* holder) {
  int first_field_offset  = InstanceMirrorKlass::offset_of_static_fields();
  int end_field_offset;
  end_field_offset = first_field_offset + (InstanceKlass::cast(holder)->static_field_size() * wordSize);

  JNIid* current = this;
  while (current != NULL) {
    guarantee(current->holder() == holder, "Invalid klass in JNIid");
#ifdef ASSERT
    int o = current->offset();
    if (current->is_static_field_id()) {
      guarantee(o >= first_field_offset  && o < end_field_offset,  "Invalid static field offset in JNIid");
    }
#endif
    current = current->next();
  }
}


#ifdef ASSERT
void InstanceKlass::set_init_state(ClassState state) {
  bool good_state = is_shared() ? (_init_state <= state)
                                               : (_init_state < state);
  assert(good_state || state == allocated, "illegal state transition");
  _init_state = (u1)state;
}
#endif

#if INCLUDE_JVMTI

// RedefineClasses() support for previous versions

// Globally, there is at least one previous version of a class to walk
// during class unloading, which is saved because old methods in the class
// are still running.   Otherwise the previous version list is cleaned up.
bool InstanceKlass::_has_previous_versions = false;

// Returns true if there are previous versions of a class for class
// unloading only. Also resets the flag to false. purge_previous_version
// will set the flag to true if there are any left, i.e., if there's any
// work to do for next time. This is to avoid the expensive code cache
// walk in CLDG::do_unloading().
bool InstanceKlass::has_previous_versions_and_reset() {
  bool ret = _has_previous_versions;
  log_trace(redefine, class, iklass, purge)("Class unloading: has_previous_versions = %s",
     ret ? "true" : "false");
  _has_previous_versions = false;
  return ret;
}

// Purge previous versions before adding new previous versions of the class and
// during class unloading.
void InstanceKlass::purge_previous_version_list() {
  assert(SafepointSynchronize::is_at_safepoint(), "only called at safepoint");
  assert(has_been_redefined(), "Should only be called for main class");

  // Quick exit.
  if (previous_versions() == NULL) {
    return;
  }

  // This klass has previous versions so see what we can cleanup
  // while it is safe to do so.

  int deleted_count = 0;    // leave debugging breadcrumbs
  int live_count = 0;
  ClassLoaderData* loader_data = class_loader_data();
  assert(loader_data != NULL, "should never be null");

  ResourceMark rm;
  log_trace(redefine, class, iklass, purge)("%s: previous versions", external_name());

  // previous versions are linked together through the InstanceKlass
  InstanceKlass* pv_node = previous_versions();
  InstanceKlass* last = this;
  int version = 0;

  // check the previous versions list
  for (; pv_node != NULL; ) {

    ConstantPool* pvcp = pv_node->constants();
    assert(pvcp != NULL, "cp ref was unexpectedly cleared");

    if (!pvcp->on_stack()) {
      // If the constant pool isn't on stack, none of the methods
      // are executing.  Unlink this previous_version.
      // The previous version InstanceKlass is on the ClassLoaderData deallocate list
      // so will be deallocated during the next phase of class unloading.
      log_trace(redefine, class, iklass, purge)
        ("previous version " INTPTR_FORMAT " is dead.", p2i(pv_node));
      // For debugging purposes.
      pv_node->set_is_scratch_class();
      // Unlink from previous version list.
      assert(pv_node->class_loader_data() == loader_data, "wrong loader_data");
      InstanceKlass* next = pv_node->previous_versions();
      pv_node->link_previous_versions(NULL);   // point next to NULL
      last->link_previous_versions(next);
      // Add to the deallocate list after unlinking
      loader_data->add_to_deallocate_list(pv_node);
      pv_node = next;
      deleted_count++;
      version++;
      continue;
    } else {
      log_trace(redefine, class, iklass, purge)("previous version " INTPTR_FORMAT " is alive", p2i(pv_node));
      assert(pvcp->pool_holder() != NULL, "Constant pool with no holder");
      guarantee (!loader_data->is_unloading(), "unloaded classes can't be on the stack");
      live_count++;
      // found a previous version for next time we do class unloading
      _has_previous_versions = true;
    }

    // At least one method is live in this previous version.
    // Reset dead EMCP methods not to get breakpoints.
    // All methods are deallocated when all of the methods for this class are no
    // longer running.
    Array<Method*>* method_refs = pv_node->methods();
    if (method_refs != NULL) {
      log_trace(redefine, class, iklass, purge)("previous methods length=%d", method_refs->length());
      for (int j = 0; j < method_refs->length(); j++) {
        Method* method = method_refs->at(j);

        if (!method->on_stack()) {
          // no breakpoints for non-running methods
          if (method->is_running_emcp()) {
            method->set_running_emcp(false);
          }
        } else {
          assert (method->is_obsolete() || method->is_running_emcp(),
                  "emcp method cannot run after emcp bit is cleared");
          log_trace(redefine, class, iklass, purge)
            ("purge: %s(%s): prev method @%d in version @%d is alive",
             method->name()->as_C_string(), method->signature()->as_C_string(), j, version);
        }
      }
    }
    // next previous version
    last = pv_node;
    pv_node = pv_node->previous_versions();
    version++;
  }
  log_trace(redefine, class, iklass, purge)
    ("previous version stats: live=%d, deleted=%d", live_count, deleted_count);
}

void InstanceKlass::mark_newly_obsolete_methods(Array<Method*>* old_methods,
                                                int emcp_method_count) {
  int obsolete_method_count = old_methods->length() - emcp_method_count;

  if (emcp_method_count != 0 && obsolete_method_count != 0 &&
      _previous_versions != NULL) {
    // We have a mix of obsolete and EMCP methods so we have to
    // clear out any matching EMCP method entries the hard way.
    int local_count = 0;
    for (int i = 0; i < old_methods->length(); i++) {
      Method* old_method = old_methods->at(i);
      if (old_method->is_obsolete()) {
        // only obsolete methods are interesting
        Symbol* m_name = old_method->name();
        Symbol* m_signature = old_method->signature();

        // previous versions are linked together through the InstanceKlass
        int j = 0;
        for (InstanceKlass* prev_version = _previous_versions;
             prev_version != NULL;
             prev_version = prev_version->previous_versions(), j++) {

          Array<Method*>* method_refs = prev_version->methods();
          for (int k = 0; k < method_refs->length(); k++) {
            Method* method = method_refs->at(k);

            if (!method->is_obsolete() &&
                method->name() == m_name &&
                method->signature() == m_signature) {
              // The current RedefineClasses() call has made all EMCP
              // versions of this method obsolete so mark it as obsolete
              log_trace(redefine, class, iklass, add)
                ("%s(%s): flush obsolete method @%d in version @%d",
                 m_name->as_C_string(), m_signature->as_C_string(), k, j);

              method->set_is_obsolete();
              break;
            }
          }

          // The previous loop may not find a matching EMCP method, but
          // that doesn't mean that we can optimize and not go any
          // further back in the PreviousVersion generations. The EMCP
          // method for this generation could have already been made obsolete,
          // but there still may be an older EMCP method that has not
          // been made obsolete.
        }

        if (++local_count >= obsolete_method_count) {
          // no more obsolete methods so bail out now
          break;
        }
      }
    }
  }
}

// Save the scratch_class as the previous version if any of the methods are running.
// The previous_versions are used to set breakpoints in EMCP methods and they are
// also used to clean MethodData links to redefined methods that are no longer running.
void InstanceKlass::add_previous_version(InstanceKlass* scratch_class,
                                         int emcp_method_count) {
  assert(Thread::current()->is_VM_thread(),
         "only VMThread can add previous versions");

  ResourceMark rm;
  log_trace(redefine, class, iklass, add)
    ("adding previous version ref for %s, EMCP_cnt=%d", scratch_class->external_name(), emcp_method_count);

  // Clean out old previous versions for this class
  purge_previous_version_list();

  // Mark newly obsolete methods in remaining previous versions.  An EMCP method from
  // a previous redefinition may be made obsolete by this redefinition.
  Array<Method*>* old_methods = scratch_class->methods();
  mark_newly_obsolete_methods(old_methods, emcp_method_count);

  // If the constant pool for this previous version of the class
  // is not marked as being on the stack, then none of the methods
  // in this previous version of the class are on the stack so
  // we don't need to add this as a previous version.
  ConstantPool* cp_ref = scratch_class->constants();
  if (!cp_ref->on_stack()) {
    log_trace(redefine, class, iklass, add)("scratch class not added; no methods are running");
    // For debugging purposes.
    scratch_class->set_is_scratch_class();
    scratch_class->class_loader_data()->add_to_deallocate_list(scratch_class);
    return;
  }

  if (emcp_method_count != 0) {
    // At least one method is still running, check for EMCP methods
    for (int i = 0; i < old_methods->length(); i++) {
      Method* old_method = old_methods->at(i);
      if (!old_method->is_obsolete() && old_method->on_stack()) {
        // if EMCP method (not obsolete) is on the stack, mark as EMCP so that
        // we can add breakpoints for it.

        // We set the method->on_stack bit during safepoints for class redefinition
        // and use this bit to set the is_running_emcp bit.
        // After the safepoint, the on_stack bit is cleared and the running emcp
        // method may exit.   If so, we would set a breakpoint in a method that
        // is never reached, but this won't be noticeable to the programmer.
        old_method->set_running_emcp(true);
        log_trace(redefine, class, iklass, add)
          ("EMCP method %s is on_stack " INTPTR_FORMAT, old_method->name_and_sig_as_C_string(), p2i(old_method));
      } else if (!old_method->is_obsolete()) {
        log_trace(redefine, class, iklass, add)
          ("EMCP method %s is NOT on_stack " INTPTR_FORMAT, old_method->name_and_sig_as_C_string(), p2i(old_method));
      }
    }
  }

  // Add previous version if any methods are still running.
  // Set has_previous_version flag for processing during class unloading.
  _has_previous_versions = true;
  log_trace(redefine, class, iklass, add) ("scratch class added; one of its methods is on_stack.");
  assert(scratch_class->previous_versions() == NULL, "shouldn't have a previous version");
  scratch_class->link_previous_versions(previous_versions());
  link_previous_versions(scratch_class);
} // end add_previous_version()

#endif // INCLUDE_JVMTI

Method* InstanceKlass::method_with_idnum(int idnum) {
  Method* m = NULL;
  if (idnum < methods()->length()) {
    m = methods()->at(idnum);
  }
  if (m == NULL || m->method_idnum() != idnum) {
    for (int index = 0; index < methods()->length(); ++index) {
      m = methods()->at(index);
      if (m->method_idnum() == idnum) {
        return m;
      }
    }
    // None found, return null for the caller to handle.
    return NULL;
  }
  return m;
}


Method* InstanceKlass::method_with_orig_idnum(int idnum) {
  if (idnum >= methods()->length()) {
    return NULL;
  }
  Method* m = methods()->at(idnum);
  if (m != NULL && m->orig_method_idnum() == idnum) {
    return m;
  }
  // Obsolete method idnum does not match the original idnum
  for (int index = 0; index < methods()->length(); ++index) {
    m = methods()->at(index);
    if (m->orig_method_idnum() == idnum) {
      return m;
    }
  }
  // None found, return null for the caller to handle.
  return NULL;
}


Method* InstanceKlass::method_with_orig_idnum(int idnum, int version) {
  InstanceKlass* holder = get_klass_version(version);
  if (holder == NULL) {
    return NULL; // The version of klass is gone, no method is found
  }
  Method* method = holder->method_with_orig_idnum(idnum);
  return method;
}

#if INCLUDE_JVMTI
JvmtiCachedClassFileData* InstanceKlass::get_cached_class_file() {
  if (MetaspaceShared::is_in_shared_space(_cached_class_file)) {
    // Ignore the archived class stream data
    return NULL;
  } else {
    return _cached_class_file;
  }
}

jint InstanceKlass::get_cached_class_file_len() {
  return VM_RedefineClasses::get_cached_class_file_len(_cached_class_file);
}

unsigned char * InstanceKlass::get_cached_class_file_bytes() {
  return VM_RedefineClasses::get_cached_class_file_bytes(_cached_class_file);
}

#if INCLUDE_CDS
JvmtiCachedClassFileData* InstanceKlass::get_archived_class_data() {
  assert(this->is_shared(), "class should be shared");
  if (MetaspaceShared::is_in_shared_space(_cached_class_file)) {
    return _cached_class_file;
  } else {
    return NULL;
  }
}
#endif
#endif<|MERGE_RESOLUTION|>--- conflicted
+++ resolved
@@ -2418,8 +2418,7 @@
                                              Handle class_loader,
                                              TRAPS) {
   if (!class_loader.is_null() &&
-<<<<<<< HEAD
-      !SystemDictionary::is_platform_class_loader(class_loader) &&
+      !SystemDictionary::is_platform_class_loader(class_loader()) &&
       class_name != NULL) {
     ResourceMark rm(THREAD);
     char* name = class_name->as_C_string();
@@ -2436,22 +2435,6 @@
       jio_snprintf(message, len, "%s%s%s%s", msg_text1, class_loader_name, msg_text2, name);
       THROW_MSG(vmSymbols::java_lang_SecurityException(), message);
     }
-=======
-      !SystemDictionary::is_platform_class_loader(class_loader()) &&
-      class_name != NULL &&
-      strncmp(class_name->as_C_string(), JAVAPKG, JAVAPKG_LEN) == 0) {
-    TempNewSymbol pkg_name = InstanceKlass::package_from_name(class_name, CHECK);
-    assert(pkg_name != NULL, "Error in parsing package name starting with 'java/'");
-    char* name = pkg_name->as_C_string();
-    const char* class_loader_name = SystemDictionary::loader_name(class_loader());
-    StringUtils::replace_no_expand(name, "/", ".");
-    const char* msg_text1 = "Class loader (instance of): ";
-    const char* msg_text2 = " tried to load prohibited package name: ";
-    size_t len = strlen(msg_text1) + strlen(class_loader_name) + strlen(msg_text2) + strlen(name) + 1;
-    char* message = NEW_RESOURCE_ARRAY_IN_THREAD(THREAD, char, len);
-    jio_snprintf(message, len, "%s%s%s%s", msg_text1, class_loader_name, msg_text2, name);
-    THROW_MSG(vmSymbols::java_lang_SecurityException(), message);
->>>>>>> a2a4b3cc
   }
   return;
 }
