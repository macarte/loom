--- conflicted
+++ resolved
@@ -591,20 +591,16 @@
       OopStorage::trigger_cleanup_if_needed();
     }
 
-<<<<<<< HEAD
-   if (_subtasks.try_claim_task(SafepointSynchronize::SAFEPOINT_CLEANUP_KEEPALIVES)) {
-     const char* name = "cleaning keepalive jweak handles";
-     EventSafepointCleanupTask event;
-     TraceTime timer(name, TRACETIME_LOG(Info, safepoint, cleanup));
-     Continuations::cleanup_keepalives();
-
-     post_safepoint_cleanup_task_event(event, SafepointSynchronize::safepoint_id(), name);
-   }
-
-    _subtasks.all_tasks_completed(_num_workers);
-=======
+    if (_subtasks.try_claim_task(SafepointSynchronize::SAFEPOINT_CLEANUP_KEEPALIVES)) {
+      const char* name = "cleaning keepalive jweak handles";
+      EventSafepointCleanupTask event;
+      TraceTime timer(name, TRACETIME_LOG(Info, safepoint, cleanup));
+      Continuations::cleanup_keepalives();
+
+      post_safepoint_cleanup_task_event(event, SafepointSynchronize::safepoint_id(), name);
+    }
+
     _subtasks.all_tasks_claimed();
->>>>>>> e7e20d4e
   }
 };
 
