/*
<<<<<<< HEAD
* Copyright (c) 2016, 2020, Oracle and/or its affiliates. All rights reserved.
=======
* Copyright (c) 2016, 2022, Oracle and/or its affiliates. All rights reserved.
>>>>>>> f34f8d4d
* DO NOT ALTER OR REMOVE COPYRIGHT NOTICES OR THIS FILE HEADER.
*
* This code is free software; you can redistribute it and/or modify it
* under the terms of the GNU General Public License version 2 only, as
* published by the Free Software Foundation.
*
* This code is distributed in the hope that it will be useful, but WITHOUT
* ANY WARRANTY; without even the implied warranty of MERCHANTABILITY or
* FITNESS FOR A PARTICULAR PURPOSE.  See the GNU General Public License
* version 2 for more details (a copy is included in the LICENSE file that
* accompanied this code).
*
* You should have received a copy of the GNU General Public License version
* 2 along with this work; if not, write to the Free Software Foundation,
* Inc., 51 Franklin St, Fifth Floor, Boston, MA 02110-1301 USA.
*
* Please contact Oracle, 500 Oracle Parkway, Redwood Shores, CA 94065 USA
* or visit www.oracle.com if you need additional information or have any
* questions.
*
*/

#ifndef SHARE_JFR_RECORDER_CHECKPOINT_TYPES_JFRTHREADSTATE_HPP
#define SHARE_JFR_RECORDER_CHECKPOINT_TYPES_JFRTHREADSTATE_HPP

#include "memory/allStatic.hpp"

class JfrCheckpointWriter;
class Thread;

class JfrThreadState : public AllStatic {
 public:
  static void serialize(JfrCheckpointWriter& writer);
};

class JfrThreadId : public AllStatic {
public:
  static traceid id(const Thread* t, oop vthread = NULL);
  static traceid os_id(const Thread* t);
  static traceid jfr_id(const Thread* t, traceid tid = 0);
};

class JfrThreadName : public AllStatic {
 public:
  // Requires a ResourceMark for get_thread_name/as_utf8
  static const char* name(const Thread* t, oop vthread = NULL);
};

#endif // SHARE_JFR_RECORDER_CHECKPOINT_TYPES_JFRTHREADSTATE_HPP<|MERGE_RESOLUTION|>--- conflicted
+++ resolved
@@ -1,9 +1,5 @@
 /*
-<<<<<<< HEAD
-* Copyright (c) 2016, 2020, Oracle and/or its affiliates. All rights reserved.
-=======
 * Copyright (c) 2016, 2022, Oracle and/or its affiliates. All rights reserved.
->>>>>>> f34f8d4d
 * DO NOT ALTER OR REMOVE COPYRIGHT NOTICES OR THIS FILE HEADER.
 *
 * This code is free software; you can redistribute it and/or modify it
