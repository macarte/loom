/*
 * Copyright (c) 2020, 2023, Oracle and/or its affiliates. All rights reserved.
 * DO NOT ALTER OR REMOVE COPYRIGHT NOTICES OR THIS FILE HEADER.
 *
 * This code is free software; you can redistribute it and/or modify it
 * under the terms of the GNU General Public License version 2 only, as
 * published by the Free Software Foundation.
 *
 * This code is distributed in the hope that it will be useful, but WITHOUT
 * ANY WARRANTY; without even the implied warranty of MERCHANTABILITY or
 * FITNESS FOR A PARTICULAR PURPOSE.  See the GNU General Public License
 * version 2 for more details (a copy is included in the LICENSE file that
 * accompanied this code).
 *
 * You should have received a copy of the GNU General Public License version
 * 2 along with this work; if not, write to the Free Software Foundation,
 * Inc., 51 Franklin St, Fifth Floor, Boston, MA 02110-1301 USA.
 *
 * Please contact Oracle, 500 Oracle Parkway, Redwood Shores, CA 94065 USA
 * or visit www.oracle.com if you need additional information or have any
 * questions.
 */

package nsk.share;

import java.lang.reflect.InvocationTargetException;
import java.lang.reflect.Method;
import java.util.concurrent.atomic.AtomicReference;


public final class MainWrapper {
    public static final String OLD_MAIN_THREAD_NAME = "old-m-a-i-n";

    static AtomicReference<Throwable> ue = new AtomicReference<>();
    public MainWrapper() {
    }

    public static void main(String[] args) throws Throwable {
        String wrapperName = args[0];
        String className = args[1];
        String[] classArgs = new String[args.length - 2];
        System.arraycopy(args, 2, classArgs, 0, args.length - 2);

        // It is needed to register finalizer thread in default thread group
        // So FinalizerThread thread can't be in virtual threads group
        Finalizer finalizer = new Finalizer(new FinalizableObject());
        finalizer.activate();

        // Some tests use this property to understand if virtual threads are used
<<<<<<< HEAD
        System.setProperty("main.wrapper", "Virtual");
=======
        System.setProperty("main.wrapper", wrapperName);
>>>>>>> 0da48f19

        Runnable task = () -> {
            try {
                Class<?> c = Class.forName(className);
                Method mainMethod = c.getMethod("main", new Class[] { String[].class });
                mainMethod.setAccessible(true);
                mainMethod.invoke(null, new Object[] { classArgs });
            } catch (InvocationTargetException e) {
                e.printStackTrace();
                ue.set(e.getCause());
            } catch (Exception e) {
                e.printStackTrace();
            }
        };

        Thread t;
        if (wrapperName.equals("Virtual")) {
            t = unstartedVirtualThread(task);
        } else {
            t = new Thread(task);
        }
        t.setName("main");
        Thread.currentThread().setName(OLD_MAIN_THREAD_NAME);
        t.start();
        t.join();
        if (ue.get() != null) {
            throw ue.get();
        }
    }

    static Thread unstartedVirtualThread(Runnable task) {
        return Thread.ofVirtual().unstarted(task);
    }

}<|MERGE_RESOLUTION|>--- conflicted
+++ resolved
@@ -47,11 +47,7 @@
         finalizer.activate();
 
         // Some tests use this property to understand if virtual threads are used
-<<<<<<< HEAD
-        System.setProperty("main.wrapper", "Virtual");
-=======
         System.setProperty("main.wrapper", wrapperName);
->>>>>>> 0da48f19
 
         Runnable task = () -> {
             try {
