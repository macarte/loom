/*
 * Copyright (c) 2013, 2020, Oracle and/or its affiliates. All rights reserved.
 * DO NOT ALTER OR REMOVE COPYRIGHT NOTICES OR THIS FILE HEADER.
 *
 * This code is free software; you can redistribute it and/or modify it
 * under the terms of the GNU General Public License version 2 only, as
 * published by the Free Software Foundation.  Oracle designates this
 * particular file as subject to the "Classpath" exception as provided
 * by Oracle in the LICENSE file that accompanied this code.
 *
 * This code is distributed in the hope that it will be useful, but WITHOUT
 * ANY WARRANTY; without even the implied warranty of MERCHANTABILITY or
 * FITNESS FOR A PARTICULAR PURPOSE.  See the GNU General Public License
 * version 2 for more details (a copy is included in the LICENSE file that
 * accompanied this code).
 *
 * You should have received a copy of the GNU General Public License version
 * 2 along with this work; if not, write to the Free Software Foundation,
 * Inc., 51 Franklin St, Fifth Floor, Boston, MA 02110-1301 USA.
 *
 * Please contact Oracle, 500 Oracle Parkway, Redwood Shores, CA 94065 USA
 * or visit www.oracle.com if you need additional information or have any
 * questions.
 */

package jdk.jfr.internal.instrument;

import java.io.IOException;

import jdk.jfr.events.Handlers;
import jdk.jfr.internal.handlers.EventHandler;

/**
 * See {@link JITracer} for an explanation of this code.
 */
@JIInstrumentationTarget("java.io.RandomAccessFile")
final class RandomAccessFileInstrumentor {

    private RandomAccessFileInstrumentor() {
    }

    private String path;

    @SuppressWarnings("deprecation")
    @JIInstrumentationMethod
    public int read() throws IOException {
        EventHandler handler = Handlers.FILE_READ;
        if (!handler.isEnabled()) {
            return read();
        }
        int result = 0;
        long bytesRead = 0;
        boolean endOfFile = false;
        long start = 0;
        try {
            start = EventHandler.timestamp();
            result = read();
            if (result < 0) {
                endOfFile = true;
            } else {
                bytesRead = 1;
            }
        } finally {
            long duration = EventHandler.timestamp() - start;
            if (handler.shouldCommit(duration)) {
                handler.write(start, duration, path, bytesRead, endOfFile);
            }
        }
        return result;
    }

    @SuppressWarnings("deprecation")
    @JIInstrumentationMethod
<<<<<<< HEAD
=======
    public int read(byte b[]) throws IOException {
        EventHandler handler = Handlers.FILE_READ;
        if (!handler.isEnabled()) {
            return read(b);
        }
        int bytesRead = 0;
        long start = 0;
        try {
            start = EventHandler.timestamp();
            bytesRead = read(b);
        } finally {
            long duration = EventHandler.timestamp() - start;
            if (handler.shouldCommit(duration)) {
                if (bytesRead < 0) {
                    handler.write(start, duration, path, 0L, true);
                } else {
                    handler.write(start, duration, path, bytesRead, false);
                }
            }
        }
        return bytesRead;
    }

    @SuppressWarnings("deprecation")
    @JIInstrumentationMethod
>>>>>>> ca53ee25
    public int read(byte b[], int off, int len) throws IOException {
        EventHandler handler = Handlers.FILE_READ;
        if (!handler.isEnabled()) {
            return read(b, off, len);
        }
        int bytesRead = 0;
        long start = 0;
        try {
            start = EventHandler.timestamp();
            bytesRead = read(b, off, len);
        } finally {
            long duration = EventHandler.timestamp() - start;
            if (handler.shouldCommit(duration)) {
                if (bytesRead < 0) {
                    handler.write(start, duration, path, 0L, true);
                } else {
                    handler.write(start, duration, path, bytesRead, false);
                }
            }
        }
        return bytesRead;
    }

    @SuppressWarnings("deprecation")
    @JIInstrumentationMethod
    public void write(int b) throws IOException {
        EventHandler handler = Handlers.FILE_WRITE;
        if (!handler.isEnabled()) {
            write(b);
            return;
        }
        long bytesWritten = 0;
        long start = 0;
        try {
            start = EventHandler.timestamp();
            write(b);
            bytesWritten = 1;
        } finally {
            long duration = EventHandler.timestamp() - start;
            if (handler.shouldCommit(duration)) {
                handler.write(start, duration, path, bytesWritten);
            }
        }
    }

    @SuppressWarnings("deprecation")
    @JIInstrumentationMethod
<<<<<<< HEAD
=======
    public void write(byte b[]) throws IOException {
        EventHandler handler = Handlers.FILE_WRITE;
        if (!handler.isEnabled()) {
            write(b);
            return;
        }
        long bytesWritten = 0;
        long start = 0;
        try {
            start = EventHandler.timestamp();
            write(b);
            bytesWritten = b.length;
        } finally {
            long duration = EventHandler.timestamp();
            if (handler.shouldCommit(duration)) {
                handler.write(start, duration, path, bytesWritten);
            }
        }
    }

    @SuppressWarnings("deprecation")
    @JIInstrumentationMethod
>>>>>>> ca53ee25
    public void write(byte b[], int off, int len) throws IOException {
        EventHandler handler = Handlers.FILE_WRITE;
        if (!handler.isEnabled()) {
            write(b, off, len);
            return;
        }
        long bytesWritten = 0;
        long start = 0;
        try {
            start = EventHandler.timestamp();
            write(b, off, len);
            bytesWritten = len;
        } finally {
            long duration = EventHandler.timestamp() - start;
            if (handler.shouldCommit(duration)) {
                handler.write(start, duration, path, bytesWritten);
            }
        }
    }
}<|MERGE_RESOLUTION|>--- conflicted
+++ resolved
@@ -71,34 +71,6 @@
 
     @SuppressWarnings("deprecation")
     @JIInstrumentationMethod
-<<<<<<< HEAD
-=======
-    public int read(byte b[]) throws IOException {
-        EventHandler handler = Handlers.FILE_READ;
-        if (!handler.isEnabled()) {
-            return read(b);
-        }
-        int bytesRead = 0;
-        long start = 0;
-        try {
-            start = EventHandler.timestamp();
-            bytesRead = read(b);
-        } finally {
-            long duration = EventHandler.timestamp() - start;
-            if (handler.shouldCommit(duration)) {
-                if (bytesRead < 0) {
-                    handler.write(start, duration, path, 0L, true);
-                } else {
-                    handler.write(start, duration, path, bytesRead, false);
-                }
-            }
-        }
-        return bytesRead;
-    }
-
-    @SuppressWarnings("deprecation")
-    @JIInstrumentationMethod
->>>>>>> ca53ee25
     public int read(byte b[], int off, int len) throws IOException {
         EventHandler handler = Handlers.FILE_READ;
         if (!handler.isEnabled()) {
@@ -146,31 +118,6 @@
 
     @SuppressWarnings("deprecation")
     @JIInstrumentationMethod
-<<<<<<< HEAD
-=======
-    public void write(byte b[]) throws IOException {
-        EventHandler handler = Handlers.FILE_WRITE;
-        if (!handler.isEnabled()) {
-            write(b);
-            return;
-        }
-        long bytesWritten = 0;
-        long start = 0;
-        try {
-            start = EventHandler.timestamp();
-            write(b);
-            bytesWritten = b.length;
-        } finally {
-            long duration = EventHandler.timestamp();
-            if (handler.shouldCommit(duration)) {
-                handler.write(start, duration, path, bytesWritten);
-            }
-        }
-    }
-
-    @SuppressWarnings("deprecation")
-    @JIInstrumentationMethod
->>>>>>> ca53ee25
     public void write(byte b[], int off, int len) throws IOException {
         EventHandler handler = Handlers.FILE_WRITE;
         if (!handler.isEnabled()) {
