/*
 * Copyright (c) 2012, 2020, Oracle and/or its affiliates. All rights reserved.
 * DO NOT ALTER OR REMOVE COPYRIGHT NOTICES OR THIS FILE HEADER.
 *
 * This code is free software; you can redistribute it and/or modify it
 * under the terms of the GNU General Public License version 2 only, as
 * published by the Free Software Foundation.
 *
 * This code is distributed in the hope that it will be useful, but WITHOUT
 * ANY WARRANTY; without even the implied warranty of MERCHANTABILITY or
 * FITNESS FOR A PARTICULAR PURPOSE.  See the GNU General Public License
 * version 2 for more details (a copy is included in the LICENSE file that
 * accompanied this code).
 *
 * You should have received a copy of the GNU General Public License version
 * 2 along with this work; if not, write to the Free Software Foundation,
 * Inc., 51 Franklin St, Fifth Floor, Boston, MA 02110-1301 USA.
 *
 * Please contact Oracle, 500 Oracle Parkway, Redwood Shores, CA 94065 USA
 * or visit www.oracle.com if you need additional information or have any
 * questions.
 *
 */

#include "precompiled.hpp"
#include "jvm.h"
#include "classfile/classLoaderDataGraph.hpp"
#include "classfile/classListParser.hpp"
#include "classfile/classLoaderExt.hpp"
#include "classfile/dictionary.hpp"
#include "classfile/loaderConstraints.hpp"
#include "classfile/javaClasses.inline.hpp"
#include "classfile/placeholders.hpp"
#include "classfile/symbolTable.hpp"
#include "classfile/stringTable.hpp"
#include "classfile/systemDictionary.hpp"
#include "classfile/systemDictionaryShared.hpp"
#include "code/codeCache.hpp"
#include "gc/shared/softRefPolicy.hpp"
#include "interpreter/bytecodeStream.hpp"
#include "interpreter/bytecodes.hpp"
#include "logging/log.hpp"
#include "logging/logMessage.hpp"
#include "memory/archiveUtils.inline.hpp"
#include "memory/dynamicArchive.hpp"
#include "memory/filemap.hpp"
#include "memory/heapShared.inline.hpp"
#include "memory/metaspace.hpp"
#include "memory/metaspaceClosure.hpp"
#include "memory/metaspaceShared.hpp"
#include "memory/resourceArea.hpp"
#include "memory/universe.hpp"
#include "oops/compressedOops.inline.hpp"
#include "oops/instanceClassLoaderKlass.hpp"
#include "oops/instanceMirrorKlass.hpp"
#include "oops/instanceRefKlass.hpp"
#include "oops/instanceStackChunkKlass.hpp"
#include "oops/methodData.hpp"
#include "oops/objArrayKlass.hpp"
#include "oops/objArrayOop.hpp"
#include "oops/oop.inline.hpp"
#include "oops/typeArrayKlass.hpp"
#include "prims/jvmtiRedefineClasses.hpp"
#include "runtime/handles.inline.hpp"
#include "runtime/os.hpp"
#include "runtime/safepointVerifiers.hpp"
#include "runtime/signature.hpp"
#include "runtime/timerTrace.hpp"
#include "runtime/vmThread.hpp"
#include "runtime/vmOperations.hpp"
#include "utilities/align.hpp"
#include "utilities/bitMap.inline.hpp"
#include "utilities/ostream.hpp"
#include "utilities/defaultStream.hpp"
#include "utilities/hashtable.inline.hpp"
#if INCLUDE_G1GC
#include "gc/g1/g1CollectedHeap.hpp"
#endif

ReservedSpace MetaspaceShared::_shared_rs;
VirtualSpace MetaspaceShared::_shared_vs;
ReservedSpace MetaspaceShared::_symbol_rs;
VirtualSpace MetaspaceShared::_symbol_vs;
MetaspaceSharedStats MetaspaceShared::_stats;
bool MetaspaceShared::_has_error_classes;
bool MetaspaceShared::_archive_loading_failed = false;
bool MetaspaceShared::_remapped_readwrite = false;
address MetaspaceShared::_i2i_entry_code_buffers = NULL;
size_t MetaspaceShared::_i2i_entry_code_buffers_size = 0;
void* MetaspaceShared::_shared_metaspace_static_top = NULL;
intx MetaspaceShared::_relocation_delta;
char* MetaspaceShared::_requested_base_address;
bool MetaspaceShared::_use_optimized_module_handling = true;

// The CDS archive is divided into the following regions:
//     mc  - misc code (the method entry trampolines, c++ vtables)
//     rw  - read-write metadata
//     ro  - read-only metadata and read-only tables
//
//     ca0 - closed archive heap space #0
//     ca1 - closed archive heap space #1 (may be empty)
//     oa0 - open archive heap space #0
//     oa1 - open archive heap space #1 (may be empty)
//
// The mc, rw, and ro regions are linearly allocated, starting from
// SharedBaseAddress, in the order of mc->rw->ro. The size of these 3 regions
// are page-aligned, and there's no gap between any consecutive regions.
//
// These 3 regions are populated in the following steps:
// [1] All classes are loaded in MetaspaceShared::preload_classes(). All metadata are
//     temporarily allocated outside of the shared regions. Only the method entry
//     trampolines are written into the mc region.
// [2] C++ vtables are copied into the mc region.
// [3] ArchiveCompactor copies RW metadata into the rw region.
// [4] ArchiveCompactor copies RO metadata into the ro region.
// [5] SymbolTable, StringTable, SystemDictionary, and a few other read-only data
//     are copied into the ro region as read-only tables.
//
// The s0/s1 and oa0/oa1 regions are populated inside HeapShared::archive_java_heap_objects.
// Their layout is independent of the other 4 regions.

char* DumpRegion::expand_top_to(char* newtop) {
  assert(is_allocatable(), "must be initialized and not packed");
  assert(newtop >= _top, "must not grow backwards");
  if (newtop > _end) {
    MetaspaceShared::report_out_of_space(_name, newtop - _top);
    ShouldNotReachHere();
  }

  if (_rs == MetaspaceShared::shared_rs()) {
    uintx delta;
    if (DynamicDumpSharedSpaces) {
      delta = DynamicArchive::object_delta_uintx(newtop);
    } else {
      delta = MetaspaceShared::object_delta_uintx(newtop);
    }
    if (delta > MAX_SHARED_DELTA) {
      // This is just a sanity check and should not appear in any real world usage. This
      // happens only if you allocate more than 2GB of shared objects and would require
      // millions of shared classes.
      vm_exit_during_initialization("Out of memory in the CDS archive",
                                    "Please reduce the number of shared classes.");
    }
  }

  MetaspaceShared::commit_to(_rs, _vs, newtop);
  _top = newtop;
  return _top;
}

char* DumpRegion::allocate(size_t num_bytes, size_t alignment) {
  char* p = (char*)align_up(_top, alignment);
  char* newtop = p + align_up(num_bytes, alignment);
  expand_top_to(newtop);
  memset(p, 0, newtop - p);
  return p;
}

void DumpRegion::append_intptr_t(intptr_t n, bool need_to_mark) {
  assert(is_aligned(_top, sizeof(intptr_t)), "bad alignment");
  intptr_t *p = (intptr_t*)_top;
  char* newtop = _top + sizeof(intptr_t);
  expand_top_to(newtop);
  *p = n;
  if (need_to_mark) {
    ArchivePtrMarker::mark_pointer(p);
  }
}

void DumpRegion::print(size_t total_bytes) const {
  log_debug(cds)("%-3s space: " SIZE_FORMAT_W(9) " [ %4.1f%% of total] out of " SIZE_FORMAT_W(9) " bytes [%5.1f%% used] at " INTPTR_FORMAT,
                 _name, used(), percent_of(used(), total_bytes), reserved(), percent_of(used(), reserved()),
                 p2i(_base + MetaspaceShared::final_delta()));
}

void DumpRegion::print_out_of_space_msg(const char* failing_region, size_t needed_bytes) {
  log_error(cds)("[%-8s] " PTR_FORMAT " - " PTR_FORMAT " capacity =%9d, allocated =%9d",
                 _name, p2i(_base), p2i(_top), int(_end - _base), int(_top - _base));
  if (strcmp(_name, failing_region) == 0) {
    log_error(cds)(" required = %d", int(needed_bytes));
  }
}

void DumpRegion::init(ReservedSpace* rs, VirtualSpace* vs) {
  _rs = rs;
  _vs = vs;
  // Start with 0 committed bytes. The memory will be committed as needed by
  // MetaspaceShared::commit_to().
  if (!_vs->initialize(*_rs, 0)) {
    fatal("Unable to allocate memory for shared space");
  }
  _base = _top = _rs->base();
  _end = _rs->end();
}

void DumpRegion::pack(DumpRegion* next) {
  assert(!is_packed(), "sanity");
  _end = (char*)align_up(_top, MetaspaceShared::reserved_space_alignment());
  _is_packed = true;
  if (next != NULL) {
    next->_rs = _rs;
    next->_vs = _vs;
    next->_base = next->_top = this->_end;
    next->_end = _rs->end();
  }
}

static DumpRegion _mc_region("mc"), _ro_region("ro"), _rw_region("rw"), _symbol_region("symbols");
static size_t _total_closed_archive_region_size = 0, _total_open_archive_region_size = 0;

void MetaspaceShared::init_shared_dump_space(DumpRegion* first_space) {
  first_space->init(&_shared_rs, &_shared_vs);
}

DumpRegion* MetaspaceShared::misc_code_dump_space() {
  return &_mc_region;
}

DumpRegion* MetaspaceShared::read_write_dump_space() {
  return &_rw_region;
}

DumpRegion* MetaspaceShared::read_only_dump_space() {
  return &_ro_region;
}

void MetaspaceShared::pack_dump_space(DumpRegion* current, DumpRegion* next,
                                      ReservedSpace* rs) {
  current->pack(next);
}

char* MetaspaceShared::symbol_space_alloc(size_t num_bytes) {
  return _symbol_region.allocate(num_bytes);
}

char* MetaspaceShared::misc_code_space_alloc(size_t num_bytes) {
  return _mc_region.allocate(num_bytes);
}

char* MetaspaceShared::read_only_space_alloc(size_t num_bytes) {
  return _ro_region.allocate(num_bytes);
}

size_t MetaspaceShared::reserved_space_alignment() { return os::vm_allocation_granularity(); }

static bool shared_base_valid(char* shared_base) {
#ifdef _LP64
  return CompressedKlassPointers::is_valid_base((address)shared_base);
#else
  return true;
#endif
}

static bool shared_base_too_high(char* shared_base, size_t cds_total) {
  if (SharedBaseAddress != 0 && shared_base < (char*)SharedBaseAddress) {
    // SharedBaseAddress is very high (e.g., 0xffffffffffffff00) so
    // align_up(SharedBaseAddress, MetaspaceShared::reserved_space_alignment()) has wrapped around.
    return true;
  }
  if (max_uintx - uintx(shared_base) < uintx(cds_total)) {
    // The end of the archive will wrap around
    return true;
  }

  return false;
}

static char* compute_shared_base(size_t cds_total) {
  char* shared_base = (char*)align_up((char*)SharedBaseAddress, MetaspaceShared::reserved_space_alignment());
  const char* err = NULL;
  if (shared_base_too_high(shared_base, cds_total)) {
    err = "too high";
  } else if (!shared_base_valid(shared_base)) {
    err = "invalid for this platform";
  }
  if (err) {
    log_warning(cds)("SharedBaseAddress (" INTPTR_FORMAT ") is %s. Reverted to " INTPTR_FORMAT,
                     p2i((void*)SharedBaseAddress), err,
                     p2i((void*)Arguments::default_SharedBaseAddress()));
    SharedBaseAddress = Arguments::default_SharedBaseAddress();
    shared_base = (char*)align_up((char*)SharedBaseAddress, MetaspaceShared::reserved_space_alignment());
  }
  assert(!shared_base_too_high(shared_base, cds_total) && shared_base_valid(shared_base), "Sanity");
  return shared_base;
}

void MetaspaceShared::initialize_dumptime_shared_and_meta_spaces() {
  assert(DumpSharedSpaces, "should be called for dump time only");

  const size_t reserve_alignment = MetaspaceShared::reserved_space_alignment();

#ifdef _LP64
  // On 64-bit VM we reserve a 4G range and, if UseCompressedClassPointers=1,
  //  will use that to house both the archives and the ccs. See below for
  //  details.
  const uint64_t UnscaledClassSpaceMax = (uint64_t(max_juint) + 1);
  const size_t cds_total = align_down(UnscaledClassSpaceMax, reserve_alignment);
#else
  // We don't support archives larger than 256MB on 32-bit due to limited
  //  virtual address space.
  size_t cds_total = align_down(256*M, reserve_alignment);
#endif

  char* shared_base = compute_shared_base(cds_total);
  _requested_base_address = shared_base;

  // Whether to use SharedBaseAddress as attach address.
  bool use_requested_base = true;

  if (shared_base == NULL) {
    use_requested_base = false;
  }

  if (ArchiveRelocationMode == 1) {
    log_info(cds)("ArchiveRelocationMode == 1: always allocate class space at an alternative address");
    use_requested_base = false;
  }

  // First try to reserve the space at the specified SharedBaseAddress.
  assert(!_shared_rs.is_reserved(), "must be");
  if (use_requested_base) {
    _shared_rs = ReservedSpace(cds_total, reserve_alignment,
                               false /* large */, (char*)shared_base);
    if (_shared_rs.is_reserved()) {
      assert(_shared_rs.base() == shared_base, "should match");
    } else {
      log_info(cds)("dumptime space reservation: failed to map at "
                    "SharedBaseAddress " PTR_FORMAT, p2i(shared_base));
    }
  }
  if (!_shared_rs.is_reserved()) {
    // Get a reserved space anywhere if attaching at the SharedBaseAddress
    //  fails:
    if (UseCompressedClassPointers) {
      // If we need to reserve class space as well, let the platform handle
      //  the reservation.
      LP64_ONLY(_shared_rs =
                Metaspace::reserve_address_space_for_compressed_classes(cds_total);)
      NOT_LP64(ShouldNotReachHere();)
    } else {
      // anywhere is fine.
      _shared_rs = ReservedSpace(cds_total, reserve_alignment,
                                 false /* large */, (char*)NULL);
    }
  }

  if (!_shared_rs.is_reserved()) {
    vm_exit_during_initialization("Unable to reserve memory for shared space",
                                  err_msg(SIZE_FORMAT " bytes.", cds_total));
  }

#ifdef _LP64

  if (UseCompressedClassPointers) {

    assert(CompressedKlassPointers::is_valid_base((address)_shared_rs.base()), "Sanity");

    // On 64-bit VM, if UseCompressedClassPointers=1, the compressed class space
    //  must be allocated near the cds such as that the compressed Klass pointer
    //  encoding can be used to en/decode pointers from both cds and ccs. Since
    //  Metaspace cannot do this (it knows nothing about cds), we do it for
    //  Metaspace here and pass it the space to use for ccs.
    //
    // We do this by reserving space for the ccs behind the archives. Note
    //  however that ccs follows a different alignment
    //  (Metaspace::reserve_alignment), so there may be a gap between ccs and
    //  cds.
    // We use a similar layout at runtime, see reserve_address_space_for_archives().
    //
    //                              +-- SharedBaseAddress (default = 0x800000000)
    //                              v
    // +-..---------+---------+ ... +----+----+----+--------+-----------------+
    // |    Heap    | Archive |     | MC | RW | RO | [gap]  |    class space  |
    // +-..---------+---------+ ... +----+----+----+--------+-----------------+
    // |<--   MaxHeapSize  -->|     |<-- UnscaledClassSpaceMax = 4GB -->|
    //
    // Note: ccs must follow the archives, and the archives must start at the
    //  encoding base. However, the exact placement of ccs does not matter as
    //  long as it it resides in the encoding range of CompressedKlassPointers
    //  and comes after the archive.
    //
    // We do this by splitting up the allocated 4G into 3G of archive space,
    //  followed by 1G for the ccs:
    // + The upper 1 GB is used as the "temporary compressed class space"
    //   -- preload_classes() will store Klasses into this space.
    // + The lower 3 GB is used for the archive -- when preload_classes()
    //   is done, ArchiveCompactor will copy the class metadata into this
    //   space, first the RW parts, then the RO parts.

    // Starting address of ccs must be aligned to Metaspace::reserve_alignment()...
    size_t class_space_size = align_down(_shared_rs.size() / 4, Metaspace::reserve_alignment());
    address class_space_start = (address)align_down(_shared_rs.end() - class_space_size, Metaspace::reserve_alignment());
    size_t archive_size = class_space_start - (address)_shared_rs.base();

    ReservedSpace tmp_class_space = _shared_rs.last_part(archive_size);
    _shared_rs = _shared_rs.first_part(archive_size);

    // ... as does the size of ccs.
    tmp_class_space = tmp_class_space.first_part(class_space_size);
    CompressedClassSpaceSize = class_space_size;

    // Let Metaspace initialize ccs
    Metaspace::initialize_class_space(tmp_class_space);

    // and set up CompressedKlassPointers encoding.
    CompressedKlassPointers::initialize((address)_shared_rs.base(), cds_total);

    log_info(cds)("narrow_klass_base = " PTR_FORMAT ", narrow_klass_shift = %d",
                  p2i(CompressedKlassPointers::base()), CompressedKlassPointers::shift());

    log_info(cds)("Allocated temporary class space: " SIZE_FORMAT " bytes at " PTR_FORMAT,
                  CompressedClassSpaceSize, p2i(tmp_class_space.base()));

    assert(_shared_rs.end() == tmp_class_space.base() &&
           is_aligned(_shared_rs.base(), MetaspaceShared::reserved_space_alignment()) &&
           is_aligned(tmp_class_space.base(), Metaspace::reserve_alignment()) &&
           is_aligned(tmp_class_space.size(), Metaspace::reserve_alignment()), "Sanity");
  }

#endif

  init_shared_dump_space(&_mc_region);
  SharedBaseAddress = (size_t)_shared_rs.base();
  log_info(cds)("Allocated shared space: " SIZE_FORMAT " bytes at " PTR_FORMAT,
                _shared_rs.size(), p2i(_shared_rs.base()));

  // We don't want any valid object to be at the very bottom of the archive.
  // See ArchivePtrMarker::mark_pointer().
  MetaspaceShared::misc_code_space_alloc(16);

  size_t symbol_rs_size = LP64_ONLY(3 * G) NOT_LP64(128 * M);
  _symbol_rs = ReservedSpace(symbol_rs_size);
  if (!_symbol_rs.is_reserved()) {
    vm_exit_during_initialization("Unable to reserve memory for symbols",
                                  err_msg(SIZE_FORMAT " bytes.", symbol_rs_size));
  }
  _symbol_region.init(&_symbol_rs, &_symbol_vs);
}

// Called by universe_post_init()
void MetaspaceShared::post_initialize(TRAPS) {
  if (UseSharedSpaces) {
    int size = FileMapInfo::get_number_of_shared_paths();
    if (size > 0) {
      SystemDictionaryShared::allocate_shared_data_arrays(size, THREAD);
      if (!DynamicDumpSharedSpaces) {
        FileMapInfo* info;
        if (FileMapInfo::dynamic_info() == NULL) {
          info = FileMapInfo::current_info();
        } else {
          info = FileMapInfo::dynamic_info();
        }
        ClassLoaderExt::init_paths_start_index(info->app_class_paths_start_index());
        ClassLoaderExt::init_app_module_paths_start_index(info->app_module_paths_start_index());
      }
    }
  }
}

static GrowableArrayCHeap<Handle, mtClassShared>* _extra_interned_strings = NULL;

void MetaspaceShared::read_extra_data(const char* filename, TRAPS) {
  _extra_interned_strings = new GrowableArrayCHeap<Handle, mtClassShared>(10000);

  HashtableTextDump reader(filename);
  reader.check_version("VERSION: 1.0");

  while (reader.remain() > 0) {
    int utf8_length;
    int prefix_type = reader.scan_prefix(&utf8_length);
    ResourceMark rm(THREAD);
    if (utf8_length == 0x7fffffff) {
      // buf_len will overflown 32-bit value.
      vm_exit_during_initialization(err_msg("string length too large: %d", utf8_length));
    }
    int buf_len = utf8_length+1;
    char* utf8_buffer = NEW_RESOURCE_ARRAY(char, buf_len);
    reader.get_utf8(utf8_buffer, utf8_length);
    utf8_buffer[utf8_length] = '\0';

    if (prefix_type == HashtableTextDump::SymbolPrefix) {
      SymbolTable::new_permanent_symbol(utf8_buffer);
    } else{
      assert(prefix_type == HashtableTextDump::StringPrefix, "Sanity");
      oop s = StringTable::intern(utf8_buffer, THREAD);

      if (HAS_PENDING_EXCEPTION) {
        log_warning(cds, heap)("[line %d] extra interned string allocation failed; size too large: %d",
                               reader.last_line_no(), utf8_length);
        CLEAR_PENDING_EXCEPTION;
      } else {
#if INCLUDE_G1GC
        if (UseG1GC) {
          typeArrayOop body = java_lang_String::value(s);
          const HeapRegion* hr = G1CollectedHeap::heap()->heap_region_containing(body);
          if (hr->is_humongous()) {
            // Don't keep it alive, so it will be GC'ed before we dump the strings, in order
            // to maximize free heap space and minimize fragmentation.
            log_warning(cds, heap)("[line %d] extra interned string ignored; size too large: %d",
                                reader.last_line_no(), utf8_length);
            continue;
          }
        }
#endif
        // Interned strings are GC'ed if there are no references to it, so let's
        // add a reference to keep this string alive.
        assert(s != NULL, "must succeed");
        Handle h(THREAD, s);
        _extra_interned_strings->append(h);
      }
    }
  }
}

void MetaspaceShared::commit_to(ReservedSpace* rs, VirtualSpace* vs, char* newtop) {
  Arguments::assert_is_dumping_archive();
  char* base = rs->base();
  size_t need_committed_size = newtop - base;
  size_t has_committed_size = vs->committed_size();
  if (need_committed_size < has_committed_size) {
    return;
  }

  size_t min_bytes = need_committed_size - has_committed_size;
  size_t preferred_bytes = 1 * M;
  size_t uncommitted = vs->reserved_size() - has_committed_size;

  size_t commit =MAX2(min_bytes, preferred_bytes);
  commit = MIN2(commit, uncommitted);
  assert(commit <= uncommitted, "sanity");

  bool result = vs->expand_by(commit, false);
  if (rs == &_shared_rs) {
    ArchivePtrMarker::expand_ptr_end((address*)vs->high());
  }

  if (!result) {
    vm_exit_during_initialization(err_msg("Failed to expand shared space to " SIZE_FORMAT " bytes",
                                          need_committed_size));
  }

  assert(rs == &_shared_rs || rs == &_symbol_rs, "must be");
  const char* which = (rs == &_shared_rs) ? "shared" : "symbol";
  log_debug(cds)("Expanding %s spaces by " SIZE_FORMAT_W(7) " bytes [total " SIZE_FORMAT_W(9)  " bytes ending at %p]",
                 which, commit, vs->actual_committed_size(), vs->high());
}

void MetaspaceShared::initialize_ptr_marker(CHeapBitMap* ptrmap) {
  ArchivePtrMarker::initialize(ptrmap, (address*)_shared_vs.low(), (address*)_shared_vs.high());
}

// Read/write a data stream for restoring/preserving metadata pointers and
// miscellaneous data from/to the shared archive file.

void MetaspaceShared::serialize(SerializeClosure* soc) {
  int tag = 0;
  soc->do_tag(--tag);

  // Verify the sizes of various metadata in the system.
  soc->do_tag(sizeof(Method));
  soc->do_tag(sizeof(ConstMethod));
  soc->do_tag(arrayOopDesc::base_offset_in_bytes(T_BYTE));
  soc->do_tag(sizeof(ConstantPool));
  soc->do_tag(sizeof(ConstantPoolCache));
  soc->do_tag(objArrayOopDesc::base_offset_in_bytes());
  soc->do_tag(typeArrayOopDesc::base_offset_in_bytes(T_BYTE));
  soc->do_tag(sizeof(Symbol));

  // Dump/restore miscellaneous metadata.
  JavaClasses::serialize_offsets(soc);
  Universe::serialize(soc);
  soc->do_tag(--tag);

  // Dump/restore references to commonly used names and signatures.
  vmSymbols::serialize(soc);
  soc->do_tag(--tag);

  // Dump/restore the symbol/string/subgraph_info tables
  SymbolTable::serialize_shared_table_header(soc);
  StringTable::serialize_shared_table_header(soc);
  HeapShared::serialize_subgraph_info_table_header(soc);
  SystemDictionaryShared::serialize_dictionary_headers(soc);

  InstanceMirrorKlass::serialize_offsets(soc);

  // Dump/restore well known classes (pointers)
  SystemDictionaryShared::serialize_well_known_klasses(soc);
  soc->do_tag(--tag);

  serialize_cloned_cpp_vtptrs(soc);
  soc->do_tag(--tag);

  soc->do_tag(666);
}

address MetaspaceShared::i2i_entry_code_buffers(size_t total_size) {
  if (DumpSharedSpaces) {
    if (_i2i_entry_code_buffers == NULL) {
      _i2i_entry_code_buffers = (address)misc_code_space_alloc(total_size);
      _i2i_entry_code_buffers_size = total_size;
    }
  } else if (UseSharedSpaces) {
    assert(_i2i_entry_code_buffers != NULL, "must already been initialized");
  } else {
    return NULL;
  }

  assert(_i2i_entry_code_buffers_size == total_size, "must not change");
  return _i2i_entry_code_buffers;
}

uintx MetaspaceShared::object_delta_uintx(void* obj) {
  Arguments::assert_is_dumping_archive();
  if (DumpSharedSpaces) {
    assert(shared_rs()->contains(obj), "must be");
  } else {
    assert(is_in_shared_metaspace(obj) || DynamicArchive::is_in_target_space(obj), "must be");
  }
  address base_address = address(SharedBaseAddress);
  uintx deltax = address(obj) - base_address;
  return deltax;
}

// Global object for holding classes that have been loaded.  Since this
// is run at a safepoint just before exit, this is the entire set of classes.
static GrowableArray<Klass*>* _global_klass_objects;

static int global_klass_compare(Klass** a, Klass **b) {
  return a[0]->name()->fast_compare(b[0]->name());
}

GrowableArray<Klass*>* MetaspaceShared::collected_klasses() {
  return _global_klass_objects;
}

static void collect_array_classes(Klass* k) {
  _global_klass_objects->append_if_missing(k);
  if (k->is_array_klass()) {
    // Add in the array classes too
    ArrayKlass* ak = ArrayKlass::cast(k);
    Klass* h = ak->higher_dimension();
    if (h != NULL) {
      h->array_klasses_do(collect_array_classes);
    }
  }
}

class CollectClassesClosure : public KlassClosure {
  void do_klass(Klass* k) {
    if (k->is_instance_klass() &&
        SystemDictionaryShared::is_excluded_class(InstanceKlass::cast(k))) {
      // Don't add to the _global_klass_objects
    } else {
      _global_klass_objects->append_if_missing(k);
    }
    if (k->is_array_klass()) {
      // Add in the array classes too
      ArrayKlass* ak = ArrayKlass::cast(k);
      Klass* h = ak->higher_dimension();
      if (h != NULL) {
        h->array_klasses_do(collect_array_classes);
      }
    }
  }
};

// Global object for holding symbols that created during class loading. See SymbolTable::new_symbol
static GrowableArray<Symbol*>* _global_symbol_objects = NULL;

static int compare_symbols_by_address(Symbol** a, Symbol** b) {
  if (a[0] < b[0]) {
    return -1;
  } else if (a[0] == b[0]) {
    ResourceMark rm;
    log_warning(cds)("Duplicated symbol %s unexpected", (*a)->as_C_string());
    return 0;
  } else {
    return 1;
  }
}

void MetaspaceShared::add_symbol(Symbol* sym) {
  MutexLocker ml(CDSAddSymbol_lock, Mutex::_no_safepoint_check_flag);
  if (_global_symbol_objects == NULL) {
    _global_symbol_objects = new (ResourceObj::C_HEAP, mtSymbol) GrowableArray<Symbol*>(2048, mtSymbol);
  }
  _global_symbol_objects->append(sym);
}

GrowableArray<Symbol*>* MetaspaceShared::collected_symbols() {
  return _global_symbol_objects;
}

static void remove_unshareable_in_classes() {
  for (int i = 0; i < _global_klass_objects->length(); i++) {
    Klass* k = _global_klass_objects->at(i);
    if (!k->is_objArray_klass()) {
      // InstanceKlass and TypeArrayKlass will in turn call remove_unshareable_info
      // on their array classes.
      assert(k->is_instance_klass() || k->is_typeArray_klass(), "must be");
      k->remove_unshareable_info();
    }
  }
}

static void remove_java_mirror_in_classes() {
  for (int i = 0; i < _global_klass_objects->length(); i++) {
    Klass* k = _global_klass_objects->at(i);
    if (!k->is_objArray_klass()) {
      // InstanceKlass and TypeArrayKlass will in turn call remove_unshareable_info
      // on their array classes.
      assert(k->is_instance_klass() || k->is_typeArray_klass(), "must be");
      k->remove_java_mirror();
    }
  }
}

static void clear_basic_type_mirrors() {
  assert(!HeapShared::is_heap_object_archiving_allowed(), "Sanity");
  Universe::set_int_mirror(NULL);
  Universe::set_float_mirror(NULL);
  Universe::set_double_mirror(NULL);
  Universe::set_byte_mirror(NULL);
  Universe::set_bool_mirror(NULL);
  Universe::set_char_mirror(NULL);
  Universe::set_long_mirror(NULL);
  Universe::set_short_mirror(NULL);
  Universe::set_void_mirror(NULL);
}

static void rewrite_nofast_bytecode(const methodHandle& method) {
  BytecodeStream bcs(method);
  while (!bcs.is_last_bytecode()) {
    Bytecodes::Code opcode = bcs.next();
    switch (opcode) {
    case Bytecodes::_getfield:      *bcs.bcp() = Bytecodes::_nofast_getfield;      break;
    case Bytecodes::_putfield:      *bcs.bcp() = Bytecodes::_nofast_putfield;      break;
    case Bytecodes::_aload_0:       *bcs.bcp() = Bytecodes::_nofast_aload_0;       break;
    case Bytecodes::_iload: {
      if (!bcs.is_wide()) {
        *bcs.bcp() = Bytecodes::_nofast_iload;
      }
      break;
    }
    default: break;
    }
  }
}

// Walk all methods in the class list to ensure that they won't be modified at
// run time. This includes:
// [1] Rewrite all bytecodes as needed, so that the ConstMethod* will not be modified
//     at run time by RewriteBytecodes/RewriteFrequentPairs
// [2] Assign a fingerprint, so one doesn't need to be assigned at run-time.
static void rewrite_nofast_bytecodes_and_calculate_fingerprints(Thread* thread) {
  for (int i = 0; i < _global_klass_objects->length(); i++) {
    Klass* k = _global_klass_objects->at(i);
    if (k->is_instance_klass()) {
      InstanceKlass* ik = InstanceKlass::cast(k);
      MetaspaceShared::rewrite_nofast_bytecodes_and_calculate_fingerprints(thread, ik);
    }
  }
}

void MetaspaceShared::rewrite_nofast_bytecodes_and_calculate_fingerprints(Thread* thread, InstanceKlass* ik) {
  for (int i = 0; i < ik->methods()->length(); i++) {
    methodHandle m(thread, ik->methods()->at(i));
    rewrite_nofast_bytecode(m);
    Fingerprinter fp(m);
    // The side effect of this call sets method's fingerprint field.
    fp.fingerprint();
  }
}

// Objects of the Metadata types (such as Klass and ConstantPool) have C++ vtables.
// (In GCC this is the field <Type>::_vptr, i.e., first word in the object.)
//
// Addresses of the vtables and the methods may be different across JVM runs,
// if libjvm.so is dynamically loaded at a different base address.
//
// To ensure that the Metadata objects in the CDS archive always have the correct vtable:
//
// + at dump time:  we redirect the _vptr to point to our own vtables inside
//                  the CDS image
// + at run time:   we clone the actual contents of the vtables from libjvm.so
//                  into our own tables.

// Currently, the archive contain ONLY the following types of objects that have C++ vtables.
#define CPP_VTABLE_PATCH_TYPES_DO(f) \
  f(ConstantPool) \
  f(InstanceKlass) \
  f(InstanceClassLoaderKlass) \
  f(InstanceMirrorKlass) \
  f(InstanceRefKlass) \
  f(InstanceStackChunkKlass) \
  f(Method) \
  f(ObjArrayKlass) \
  f(TypeArrayKlass)

class CppVtableInfo {
  intptr_t _vtable_size;
  intptr_t _cloned_vtable[1];
public:
  static int num_slots(int vtable_size) {
    return 1 + vtable_size; // Need to add the space occupied by _vtable_size;
  }
  int vtable_size()           { return int(uintx(_vtable_size)); }
  void set_vtable_size(int n) { _vtable_size = intptr_t(n); }
  intptr_t* cloned_vtable()   { return &_cloned_vtable[0]; }
  void zero()                 { memset(_cloned_vtable, 0, sizeof(intptr_t) * vtable_size()); }
  // Returns the address of the next CppVtableInfo that can be placed immediately after this CppVtableInfo
  static size_t byte_size(int vtable_size) {
    CppVtableInfo i;
    return pointer_delta(&i._cloned_vtable[vtable_size], &i, sizeof(u1));
  }
};

static inline intptr_t* vtable_of(Metadata* m) {
  return *((intptr_t**)m);
}

template <class T> class CppVtableCloner : public T {
  static CppVtableInfo* _info;

  static int get_vtable_length(const char* name);

public:
  // Allocate and initialize the C++ vtable, starting from top, but do not go past end.
  static intptr_t* allocate(const char* name);

  // Clone the vtable to ...
  static intptr_t* clone_vtable(const char* name, CppVtableInfo* info);

  static void zero_vtable_clone() {
    assert(DumpSharedSpaces, "dump-time only");
    _info->zero();
  }

  static bool is_valid_shared_object(const T* obj) {
    intptr_t* vptr = *(intptr_t**)obj;
    return vptr == _info->cloned_vtable();
  }

  static void init_orig_cpp_vtptr(int kind);
};

template <class T> CppVtableInfo* CppVtableCloner<T>::_info = NULL;

template <class T>
intptr_t* CppVtableCloner<T>::allocate(const char* name) {
  assert(is_aligned(_mc_region.top(), sizeof(intptr_t)), "bad alignment");
  int n = get_vtable_length(name);
  _info = (CppVtableInfo*)_mc_region.allocate(CppVtableInfo::byte_size(n), sizeof(intptr_t));
  _info->set_vtable_size(n);

  intptr_t* p = clone_vtable(name, _info);
  assert((char*)p == _mc_region.top(), "must be");

  return _info->cloned_vtable();
}

template <class T>
intptr_t* CppVtableCloner<T>::clone_vtable(const char* name, CppVtableInfo* info) {
  if (!DumpSharedSpaces) {
    assert(_info == 0, "_info is initialized only at dump time");
    _info = info; // Remember it -- it will be used by MetaspaceShared::is_valid_shared_method()
  }
  T tmp; // Allocate temporary dummy metadata object to get to the original vtable.
  int n = info->vtable_size();
  intptr_t* srcvtable = vtable_of(&tmp);
  intptr_t* dstvtable = info->cloned_vtable();

  // We already checked (and, if necessary, adjusted n) when the vtables were allocated, so we are
  // safe to do memcpy.
  log_debug(cds, vtables)("Copying %3d vtable entries for %s", n, name);
  memcpy(dstvtable, srcvtable, sizeof(intptr_t) * n);
  return dstvtable + n;
}

// To determine the size of the vtable for each type, we use the following
// trick by declaring 2 subclasses:
//
//   class CppVtableTesterA: public InstanceKlass {virtual int   last_virtual_method() {return 1;}    };
//   class CppVtableTesterB: public InstanceKlass {virtual void* last_virtual_method() {return NULL}; };
//
// CppVtableTesterA and CppVtableTesterB's vtables have the following properties:
// - Their size (N+1) is exactly one more than the size of InstanceKlass's vtable (N)
// - The first N entries have are exactly the same as in InstanceKlass's vtable.
// - Their last entry is different.
//
// So to determine the value of N, we just walk CppVtableTesterA and CppVtableTesterB's tables
// and find the first entry that's different.
//
// This works on all C++ compilers supported by Oracle, but you may need to tweak it for more
// esoteric compilers.

template <class T> class CppVtableTesterB: public T {
public:
  virtual int last_virtual_method() {return 1;}
};

template <class T> class CppVtableTesterA : public T {
public:
  virtual void* last_virtual_method() {
    // Make this different than CppVtableTesterB::last_virtual_method so the C++
    // compiler/linker won't alias the two functions.
    return NULL;
  }
};

template <class T>
int CppVtableCloner<T>::get_vtable_length(const char* name) {
  CppVtableTesterA<T> a;
  CppVtableTesterB<T> b;

  intptr_t* avtable = vtable_of(&a);
  intptr_t* bvtable = vtable_of(&b);

  // Start at slot 1, because slot 0 may be RTTI (on Solaris/Sparc)
  int vtable_len = 1;
  for (; ; vtable_len++) {
    if (avtable[vtable_len] != bvtable[vtable_len]) {
      break;
    }
  }
  log_debug(cds, vtables)("Found   %3d vtable entries for %s", vtable_len, name);

  return vtable_len;
}

#define ALLOC_CPP_VTABLE_CLONE(c) \
  _cloned_cpp_vtptrs[c##_Kind] = CppVtableCloner<c>::allocate(#c); \
  ArchivePtrMarker::mark_pointer(&_cloned_cpp_vtptrs[c##_Kind]);

#define CLONE_CPP_VTABLE(c) \
  p = CppVtableCloner<c>::clone_vtable(#c, (CppVtableInfo*)p);

#define ZERO_CPP_VTABLE(c) \
 CppVtableCloner<c>::zero_vtable_clone();

#define INIT_ORIG_CPP_VTPTRS(c) \
  CppVtableCloner<c>::init_orig_cpp_vtptr(c##_Kind);

#define DECLARE_CLONED_VTABLE_KIND(c) c ## _Kind,

enum ClonedVtableKind {
  // E.g., ConstantPool_Kind == 0, InstanceKlass_Kind == 1, etc.
  CPP_VTABLE_PATCH_TYPES_DO(DECLARE_CLONED_VTABLE_KIND)
  _num_cloned_vtable_kinds
};

// This is a map of all the original vtptrs. E.g., for
//     ConstantPool *cp = new (...) ConstantPool(...) ; // a dynamically allocated constant pool
// the following holds true:
//     _orig_cpp_vtptrs[ConstantPool_Kind] ==  ((intptr_t**)cp)[0]
static intptr_t* _orig_cpp_vtptrs[_num_cloned_vtable_kinds];
static bool _orig_cpp_vtptrs_inited = false;

template <class T>
void CppVtableCloner<T>::init_orig_cpp_vtptr(int kind) {
  assert(kind < _num_cloned_vtable_kinds, "sanity");
  T tmp; // Allocate temporary dummy metadata object to get to the original vtable.
  intptr_t* srcvtable = vtable_of(&tmp);
  _orig_cpp_vtptrs[kind] = srcvtable;
}

// This is the index of all the cloned vtables. E.g., for
//     ConstantPool* cp = ....; // an archived constant pool
//     InstanceKlass* ik = ....;// an archived class
// the following holds true:
//     _cloned_cpp_vtptrs[ConstantPool_Kind]  == ((intptr_t**)cp)[0]
//     _cloned_cpp_vtptrs[InstanceKlass_Kind] == ((intptr_t**)ik)[0]
static intptr_t** _cloned_cpp_vtptrs = NULL;

void MetaspaceShared::allocate_cloned_cpp_vtptrs() {
  assert(DumpSharedSpaces, "must");
  size_t vtptrs_bytes = _num_cloned_vtable_kinds * sizeof(intptr_t*);
  _cloned_cpp_vtptrs = (intptr_t**)_mc_region.allocate(vtptrs_bytes, sizeof(intptr_t*));
}

void MetaspaceShared::serialize_cloned_cpp_vtptrs(SerializeClosure* soc) {
  soc->do_ptr((void**)&_cloned_cpp_vtptrs);
}

intptr_t* MetaspaceShared::get_archived_cpp_vtable(MetaspaceObj::Type msotype, address obj) {
  if (!_orig_cpp_vtptrs_inited) {
    CPP_VTABLE_PATCH_TYPES_DO(INIT_ORIG_CPP_VTPTRS);
    _orig_cpp_vtptrs_inited = true;
  }

  Arguments::assert_is_dumping_archive();
  int kind = -1;
  switch (msotype) {
  case MetaspaceObj::SymbolType:
  case MetaspaceObj::TypeArrayU1Type:
  case MetaspaceObj::TypeArrayU2Type:
  case MetaspaceObj::TypeArrayU4Type:
  case MetaspaceObj::TypeArrayU8Type:
  case MetaspaceObj::TypeArrayOtherType:
  case MetaspaceObj::ConstMethodType:
  case MetaspaceObj::ConstantPoolCacheType:
  case MetaspaceObj::AnnotationsType:
  case MetaspaceObj::MethodCountersType:
  case MetaspaceObj::RecordComponentType:
    // These have no vtables.
    break;
<<<<<<< HEAD
  case MetaspaceObj::ClassType:
    {
      Klass* k = (Klass*)obj;
      assert(k->is_klass(), "must be");
      if (k->is_instance_klass()) {
        InstanceKlass* ik = InstanceKlass::cast(k);
        if (ik->is_class_loader_instance_klass()) {
          kind = InstanceClassLoaderKlass_Kind;
        } else if (ik->is_reference_instance_klass()) {
          kind = InstanceRefKlass_Kind;
        } else if (ik->is_mirror_instance_klass()) {
          kind = InstanceMirrorKlass_Kind;
        } else if (ik->is_stack_chunk_instance_klass()) {
          kind = InstanceStackChunkKlass_Kind;
        } else {
          kind = InstanceKlass_Kind;
        }
      } else if (k->is_typeArray_klass()) {
        kind = TypeArrayKlass_Kind;
      } else {
        assert(k->is_objArray_klass(), "must be");
        kind = ObjArrayKlass_Kind;
      }
    }
    break;

  case MetaspaceObj::MethodType:
    {
      Method* m = (Method*)obj;
      assert(m->is_method(), "must be");
      kind = Method_Kind;
    }
    break;

=======
>>>>>>> 4d2b0b53
  case MetaspaceObj::MethodDataType:
    // We don't archive MethodData <-- should have been removed in removed_unsharable_info
    ShouldNotReachHere();
    break;
  default:
    for (kind = 0; kind < _num_cloned_vtable_kinds; kind ++) {
      if (vtable_of((Metadata*)obj) == _orig_cpp_vtptrs[kind]) {
        break;
      }
    }
    if (kind >= _num_cloned_vtable_kinds) {
      fatal("Cannot find C++ vtable for " INTPTR_FORMAT " -- you probably added"
            " a new subtype of Klass or MetaData without updating CPP_VTABLE_PATCH_TYPES_DO",
            p2i(obj));
    }
  }

  if (kind >= 0) {
    assert(kind < _num_cloned_vtable_kinds, "must be");
    return _cloned_cpp_vtptrs[kind];
  } else {
    return NULL;
  }
}

// This can be called at both dump time and run time:
// - clone the contents of the c++ vtables into the space
//   allocated by allocate_cpp_vtable_clones()
void MetaspaceShared::clone_cpp_vtables(intptr_t* p) {
  assert(DumpSharedSpaces || UseSharedSpaces, "sanity");
  CPP_VTABLE_PATCH_TYPES_DO(CLONE_CPP_VTABLE);
}

void MetaspaceShared::zero_cpp_vtable_clones_for_writing() {
  assert(DumpSharedSpaces, "dump-time only");
  CPP_VTABLE_PATCH_TYPES_DO(ZERO_CPP_VTABLE);
}

// Allocate and initialize the C++ vtables, starting from top, but do not go past end.
char* MetaspaceShared::allocate_cpp_vtable_clones() {
  char* cloned_vtables = _mc_region.top(); // This is the beginning of all the cloned vtables

  assert(DumpSharedSpaces, "dump-time only");
  // Layout (each slot is a intptr_t):
  //   [number of slots in the first vtable = n1]
  //   [ <n1> slots for the first vtable]
  //   [number of slots in the first second = n2]
  //   [ <n2> slots for the second vtable]
  //   ...
  // The order of the vtables is the same as the CPP_VTAB_PATCH_TYPES_DO macro.
  CPP_VTABLE_PATCH_TYPES_DO(ALLOC_CPP_VTABLE_CLONE);

  return cloned_vtables;
}

bool MetaspaceShared::is_valid_shared_method(const Method* m) {
  assert(is_in_shared_metaspace(m), "must be");
  return CppVtableCloner<Method>::is_valid_shared_object(m);
}

void WriteClosure::do_oop(oop* o) {
  if (*o == NULL) {
    _dump_region->append_intptr_t(0);
  } else {
    assert(HeapShared::is_heap_object_archiving_allowed(),
           "Archiving heap object is not allowed");
    _dump_region->append_intptr_t(
      (intptr_t)CompressedOops::encode_not_null(*o));
  }
}

void WriteClosure::do_region(u_char* start, size_t size) {
  assert((intptr_t)start % sizeof(intptr_t) == 0, "bad alignment");
  assert(size % sizeof(intptr_t) == 0, "bad size");
  do_tag((int)size);
  while (size > 0) {
    _dump_region->append_intptr_t(*(intptr_t*)start, true);
    start += sizeof(intptr_t);
    size -= sizeof(intptr_t);
  }
}

// This is for dumping detailed statistics for the allocations
// in the shared spaces.
class DumpAllocStats : public ResourceObj {
public:

  // Here's poor man's enum inheritance
#define SHAREDSPACE_OBJ_TYPES_DO(f) \
  METASPACE_OBJ_TYPES_DO(f) \
  f(SymbolHashentry) \
  f(SymbolBucket) \
  f(StringHashentry) \
  f(StringBucket) \
  f(Other)

  enum Type {
    // Types are MetaspaceObj::ClassType, MetaspaceObj::SymbolType, etc
    SHAREDSPACE_OBJ_TYPES_DO(METASPACE_OBJ_TYPE_DECLARE)
    _number_of_types
  };

  static const char * type_name(Type type) {
    switch(type) {
    SHAREDSPACE_OBJ_TYPES_DO(METASPACE_OBJ_TYPE_NAME_CASE)
    default:
      ShouldNotReachHere();
      return NULL;
    }
  }

public:
  enum { RO = 0, RW = 1 };

  int _counts[2][_number_of_types];
  int _bytes [2][_number_of_types];

  DumpAllocStats() {
    memset(_counts, 0, sizeof(_counts));
    memset(_bytes,  0, sizeof(_bytes));
  };

  void record(MetaspaceObj::Type type, int byte_size, bool read_only) {
    assert(int(type) >= 0 && type < MetaspaceObj::_number_of_types, "sanity");
    int which = (read_only) ? RO : RW;
    _counts[which][type] ++;
    _bytes [which][type] += byte_size;
  }

  void record_other_type(int byte_size, bool read_only) {
    int which = (read_only) ? RO : RW;
    _bytes [which][OtherType] += byte_size;
  }
  void print_stats(int ro_all, int rw_all, int mc_all);
};

void DumpAllocStats::print_stats(int ro_all, int rw_all, int mc_all) {
  // Calculate size of data that was not allocated by Metaspace::allocate()
  MetaspaceSharedStats *stats = MetaspaceShared::stats();

  // symbols
  _counts[RO][SymbolHashentryType] = stats->symbol.hashentry_count;
  _bytes [RO][SymbolHashentryType] = stats->symbol.hashentry_bytes;

  _counts[RO][SymbolBucketType] = stats->symbol.bucket_count;
  _bytes [RO][SymbolBucketType] = stats->symbol.bucket_bytes;

  // strings
  _counts[RO][StringHashentryType] = stats->string.hashentry_count;
  _bytes [RO][StringHashentryType] = stats->string.hashentry_bytes;

  _counts[RO][StringBucketType] = stats->string.bucket_count;
  _bytes [RO][StringBucketType] = stats->string.bucket_bytes;

  // TODO: count things like dictionary, vtable, etc
  _bytes[RW][OtherType] += mc_all;
  rw_all += mc_all; // mc is mapped Read/Write

  // prevent divide-by-zero
  if (ro_all < 1) {
    ro_all = 1;
  }
  if (rw_all < 1) {
    rw_all = 1;
  }

  int all_ro_count = 0;
  int all_ro_bytes = 0;
  int all_rw_count = 0;
  int all_rw_bytes = 0;

// To make fmt_stats be a syntactic constant (for format warnings), use #define.
#define fmt_stats "%-20s: %8d %10d %5.1f | %8d %10d %5.1f | %8d %10d %5.1f"
  const char *sep = "--------------------+---------------------------+---------------------------+--------------------------";
  const char *hdr = "                        ro_cnt   ro_bytes     % |   rw_cnt   rw_bytes     % |  all_cnt  all_bytes     %";

  LogMessage(cds) msg;

  msg.debug("Detailed metadata info (excluding st regions; rw stats include mc regions):");
  msg.debug("%s", hdr);
  msg.debug("%s", sep);
  for (int type = 0; type < int(_number_of_types); type ++) {
    const char *name = type_name((Type)type);
    int ro_count = _counts[RO][type];
    int ro_bytes = _bytes [RO][type];
    int rw_count = _counts[RW][type];
    int rw_bytes = _bytes [RW][type];
    int count = ro_count + rw_count;
    int bytes = ro_bytes + rw_bytes;

    double ro_perc = percent_of(ro_bytes, ro_all);
    double rw_perc = percent_of(rw_bytes, rw_all);
    double perc    = percent_of(bytes, ro_all + rw_all);

    msg.debug(fmt_stats, name,
                         ro_count, ro_bytes, ro_perc,
                         rw_count, rw_bytes, rw_perc,
                         count, bytes, perc);

    all_ro_count += ro_count;
    all_ro_bytes += ro_bytes;
    all_rw_count += rw_count;
    all_rw_bytes += rw_bytes;
  }

  int all_count = all_ro_count + all_rw_count;
  int all_bytes = all_ro_bytes + all_rw_bytes;

  double all_ro_perc = percent_of(all_ro_bytes, ro_all);
  double all_rw_perc = percent_of(all_rw_bytes, rw_all);
  double all_perc    = percent_of(all_bytes, ro_all + rw_all);

  msg.debug("%s", sep);
  msg.debug(fmt_stats, "Total",
                       all_ro_count, all_ro_bytes, all_ro_perc,
                       all_rw_count, all_rw_bytes, all_rw_perc,
                       all_count, all_bytes, all_perc);

  assert(all_ro_bytes == ro_all, "everything should have been counted");
  assert(all_rw_bytes == rw_all, "everything should have been counted");

#undef fmt_stats
}

// Populate the shared space.

class VM_PopulateDumpSharedSpace: public VM_Operation {
private:
  GrowableArray<MemRegion> *_closed_archive_heap_regions;
  GrowableArray<MemRegion> *_open_archive_heap_regions;

  GrowableArray<ArchiveHeapOopmapInfo> *_closed_archive_heap_oopmaps;
  GrowableArray<ArchiveHeapOopmapInfo> *_open_archive_heap_oopmaps;

  void dump_java_heap_objects() NOT_CDS_JAVA_HEAP_RETURN;
  void dump_archive_heap_oopmaps() NOT_CDS_JAVA_HEAP_RETURN;
  void dump_archive_heap_oopmaps(GrowableArray<MemRegion>* regions,
                                 GrowableArray<ArchiveHeapOopmapInfo>* oopmaps);
  void dump_symbols();
  char* dump_read_only_tables();
  void print_class_stats();
  void print_region_stats(FileMapInfo* map_info);
  void print_bitmap_region_stats(size_t size, size_t total_size);
  void print_heap_region_stats(GrowableArray<MemRegion> *heap_mem,
                               const char *name, size_t total_size);
  void relocate_to_requested_base_address(CHeapBitMap* ptrmap);

public:

  VMOp_Type type() const { return VMOp_PopulateDumpSharedSpace; }
  void doit();   // outline because gdb sucks
  bool allow_nested_vm_operations() const { return true; }
}; // class VM_PopulateDumpSharedSpace

// ArchiveCompactor --
//
// This class is the central piece of shared archive compaction -- all metaspace data are
// initially allocated outside of the shared regions. ArchiveCompactor copies the
// metaspace data into their final location in the shared regions.

class ArchiveCompactor : AllStatic {
  static const int INITIAL_TABLE_SIZE = 8087;
  static const int MAX_TABLE_SIZE     = 1000000;

  static DumpAllocStats* _alloc_stats;

  typedef KVHashtable<address, address, mtInternal> RelocationTable;
  static RelocationTable* _new_loc_table;

public:
  static void initialize() {
    _alloc_stats = new(ResourceObj::C_HEAP, mtInternal)DumpAllocStats;
    _new_loc_table = new RelocationTable(INITIAL_TABLE_SIZE);
  }
  static DumpAllocStats* alloc_stats() {
    return _alloc_stats;
  }

  // Use this when you allocate space with MetaspaceShare::read_only_space_alloc()
  // outside of ArchiveCompactor::allocate(). These are usually for misc tables
  // that are allocated in the RO space.
  class OtherROAllocMark {
    char* _oldtop;
  public:
    OtherROAllocMark() {
      _oldtop = _ro_region.top();
    }
    ~OtherROAllocMark() {
      char* newtop = _ro_region.top();
      ArchiveCompactor::alloc_stats()->record_other_type(int(newtop - _oldtop), true);
    }
  };

  static void allocate(MetaspaceClosure::Ref* ref, bool read_only) {
    address obj = ref->obj();
    int bytes = ref->size() * BytesPerWord;
    char* p;
    size_t alignment = BytesPerWord;
    char* oldtop;
    char* newtop;

    if (read_only) {
      oldtop = _ro_region.top();
      p = _ro_region.allocate(bytes, alignment);
      newtop = _ro_region.top();
    } else {
      oldtop = _rw_region.top();
      if (ref->msotype() == MetaspaceObj::ClassType) {
        // Save a pointer immediate in front of an InstanceKlass, so
        // we can do a quick lookup from InstanceKlass* -> RunTimeSharedClassInfo*
        // without building another hashtable. See RunTimeSharedClassInfo::get_for()
        // in systemDictionaryShared.cpp.
        Klass* klass = (Klass*)obj;
        if (klass->is_instance_klass()) {
          SystemDictionaryShared::validate_before_archiving(InstanceKlass::cast(klass));
          _rw_region.allocate(sizeof(address), BytesPerWord);
        }
      }
      p = _rw_region.allocate(bytes, alignment);
      newtop = _rw_region.top();
    }
    memcpy(p, obj, bytes);

    intptr_t* archived_vtable = MetaspaceShared::get_archived_cpp_vtable(ref->msotype(), (address)p);
    if (archived_vtable != NULL) {
      *(address*)p = (address)archived_vtable;
      ArchivePtrMarker::mark_pointer((address*)p);
    }

    assert(_new_loc_table->lookup(obj) == NULL, "each object can be relocated at most once");
    _new_loc_table->add(obj, (address)p);
    log_trace(cds)("Copy: " PTR_FORMAT " ==> " PTR_FORMAT " %d", p2i(obj), p2i(p), bytes);
    if (_new_loc_table->maybe_grow(MAX_TABLE_SIZE)) {
      log_info(cds, hashtables)("Expanded _new_loc_table to %d", _new_loc_table->table_size());
    }
    _alloc_stats->record(ref->msotype(), int(newtop - oldtop), read_only);
  }

  static address get_new_loc(MetaspaceClosure::Ref* ref) {
    address* pp = _new_loc_table->lookup(ref->obj());
    assert(pp != NULL, "must be");
    return *pp;
  }

private:
  // Makes a shallow copy of visited MetaspaceObj's
  class ShallowCopier: public UniqueMetaspaceClosure {
    bool _read_only;
  public:
    ShallowCopier(bool read_only) : _read_only(read_only) {}

    virtual bool do_unique_ref(Ref* ref, bool read_only) {
      if (read_only == _read_only) {
        allocate(ref, read_only);
      }
      return true; // recurse into ref.obj()
    }
  };

  // Relocate embedded pointers within a MetaspaceObj's shallow copy
  class ShallowCopyEmbeddedRefRelocator: public UniqueMetaspaceClosure {
  public:
    virtual bool do_unique_ref(Ref* ref, bool read_only) {
      address new_loc = get_new_loc(ref);
      RefRelocator refer;
      ref->metaspace_pointers_do_at(&refer, new_loc);
      return true; // recurse into ref.obj()
    }
    virtual void push_special(SpecialRef type, Ref* ref, intptr_t* p) {
      assert(type == _method_entry_ref, "only special type allowed for now");
      address obj = ref->obj();
      address new_obj = get_new_loc(ref);
      size_t offset = pointer_delta(p, obj,  sizeof(u1));
      intptr_t* new_p = (intptr_t*)(new_obj + offset);
      assert(*p == *new_p, "must be a copy");
      ArchivePtrMarker::mark_pointer((address*)new_p);
    }
  };

  // Relocate a reference to point to its shallow copy
  class RefRelocator: public MetaspaceClosure {
  public:
    virtual bool do_ref(Ref* ref, bool read_only) {
      if (ref->not_null()) {
        ref->update(get_new_loc(ref));
        ArchivePtrMarker::mark_pointer(ref->addr());
      }
      return false; // Do not recurse.
    }
  };

#ifdef ASSERT
  class IsRefInArchiveChecker: public MetaspaceClosure {
  public:
    virtual bool do_ref(Ref* ref, bool read_only) {
      if (ref->not_null()) {
        char* obj = (char*)ref->obj();
        assert(_ro_region.contains(obj) || _rw_region.contains(obj),
               "must be relocated to point to CDS archive");
      }
      return false; // Do not recurse.
    }
  };
#endif

public:
  static void copy_and_compact() {
    ResourceMark rm;

    log_info(cds)("Scanning all metaspace objects ... ");
    {
      // allocate and shallow-copy RW objects, immediately following the MC region
      log_info(cds)("Allocating RW objects ... ");
      _mc_region.pack(&_rw_region);

      ResourceMark rm;
      ShallowCopier rw_copier(false);
      iterate_roots(&rw_copier);
    }
    {
      // allocate and shallow-copy of RO object, immediately following the RW region
      log_info(cds)("Allocating RO objects ... ");
      _rw_region.pack(&_ro_region);

      ResourceMark rm;
      ShallowCopier ro_copier(true);
      iterate_roots(&ro_copier);
    }
    {
      log_info(cds)("Relocating embedded pointers ... ");
      ResourceMark rm;
      ShallowCopyEmbeddedRefRelocator emb_reloc;
      iterate_roots(&emb_reloc);
    }
    {
      log_info(cds)("Relocating external roots ... ");
      ResourceMark rm;
      RefRelocator ext_reloc;
      iterate_roots(&ext_reloc);
    }
    {
      log_info(cds)("Fixing symbol identity hash ... ");
      os::init_random(0x12345678);
      GrowableArray<Symbol*>* all_symbols = MetaspaceShared::collected_symbols();
      all_symbols->sort(compare_symbols_by_address);
      for (int i = 0; i < all_symbols->length(); i++) {
        assert(all_symbols->at(i)->is_permanent(), "archived symbols must be permanent");
        all_symbols->at(i)->update_identity_hash();
      }
    }
#ifdef ASSERT
    {
      log_info(cds)("Verifying external roots ... ");
      ResourceMark rm;
      IsRefInArchiveChecker checker;
      iterate_roots(&checker);
    }
#endif
  }

  // We must relocate the System::_well_known_klasses only after we have copied the
  // java objects in during dump_java_heap_objects(): during the object copy, we operate on
  // old objects which assert that their klass is the original klass.
  static void relocate_well_known_klasses() {
    {
      log_info(cds)("Relocating SystemDictionary::_well_known_klasses[] ... ");
      ResourceMark rm;
      RefRelocator ext_reloc;
      SystemDictionary::well_known_klasses_do(&ext_reloc);
    }
    // NOTE: after this point, we shouldn't have any globals that can reach the old
    // objects.

    // We cannot use any of the objects in the heap anymore (except for the
    // shared strings) because their headers no longer point to valid Klasses.
  }

  static void iterate_roots(MetaspaceClosure* it) {
    // To ensure deterministic contents in the archive, we just need to ensure that
    // we iterate the MetsapceObjs in a deterministic order. It doesn't matter where
    // the MetsapceObjs are located originally, as they are copied sequentially into
    // the archive during the iteration.
    //
    // The only issue here is that the symbol table and the system directories may be
    // randomly ordered, so we copy the symbols and klasses into two arrays and sort
    // them deterministically.
    //
    // During -Xshare:dump, the order of Symbol creation is strictly determined by
    // the SharedClassListFile (class loading is done in a single thread and the JIT
    // is disabled). Also, Symbols are allocated in monotonically increasing addresses
    // (see Symbol::operator new(size_t, int)). So if we iterate the Symbols by
    // ascending address order, we ensure that all Symbols are copied into deterministic
    // locations in the archive.
    GrowableArray<Symbol*>* symbols = _global_symbol_objects;
    for (int i = 0; i < symbols->length(); i++) {
      it->push(symbols->adr_at(i));
    }
    if (_global_klass_objects != NULL) {
      // Need to fix up the pointers
      for (int i = 0; i < _global_klass_objects->length(); i++) {
        // NOTE -- this requires that the vtable is NOT yet patched, or else we are hosed.
        it->push(_global_klass_objects->adr_at(i));
      }
    }
    FileMapInfo::metaspace_pointers_do(it, false);
    SystemDictionaryShared::dumptime_classes_do(it);
    Universe::metaspace_pointers_do(it);
    SymbolTable::metaspace_pointers_do(it);
    vmSymbols::metaspace_pointers_do(it);

    it->finish();
  }

  static Klass* get_relocated_klass(Klass* orig_klass) {
    assert(DumpSharedSpaces, "dump time only");
    address* pp = _new_loc_table->lookup((address)orig_klass);
    assert(pp != NULL, "must be");
    Klass* klass = (Klass*)(*pp);
    assert(klass->is_klass(), "must be");
    return klass;
  }
};

DumpAllocStats* ArchiveCompactor::_alloc_stats;
ArchiveCompactor::RelocationTable* ArchiveCompactor::_new_loc_table;

void VM_PopulateDumpSharedSpace::dump_symbols() {
  log_info(cds)("Dumping symbol table ...");

  NOT_PRODUCT(SymbolTable::verify());
  SymbolTable::write_to_archive();
}

char* VM_PopulateDumpSharedSpace::dump_read_only_tables() {
  ArchiveCompactor::OtherROAllocMark mark;

  log_info(cds)("Removing java_mirror ... ");
  if (!HeapShared::is_heap_object_archiving_allowed()) {
    clear_basic_type_mirrors();
  }
  remove_java_mirror_in_classes();
  log_info(cds)("done. ");

  SystemDictionaryShared::write_to_archive();

  // Write the other data to the output array.
  char* start = _ro_region.top();
  WriteClosure wc(&_ro_region);
  MetaspaceShared::serialize(&wc);

  // Write the bitmaps for patching the archive heap regions
  _closed_archive_heap_oopmaps = NULL;
  _open_archive_heap_oopmaps = NULL;
  dump_archive_heap_oopmaps();

  return start;
}

void VM_PopulateDumpSharedSpace::print_class_stats() {
  log_info(cds)("Number of classes %d", _global_klass_objects->length());
  {
    int num_type_array = 0, num_obj_array = 0, num_inst = 0;
    for (int i = 0; i < _global_klass_objects->length(); i++) {
      Klass* k = _global_klass_objects->at(i);
      if (k->is_instance_klass()) {
        num_inst ++;
      } else if (k->is_objArray_klass()) {
        num_obj_array ++;
      } else {
        assert(k->is_typeArray_klass(), "sanity");
        num_type_array ++;
      }
    }
    log_info(cds)("    instance classes   = %5d", num_inst);
    log_info(cds)("    obj array classes  = %5d", num_obj_array);
    log_info(cds)("    type array classes = %5d", num_type_array);
  }
}

void VM_PopulateDumpSharedSpace::relocate_to_requested_base_address(CHeapBitMap* ptrmap) {
  intx addr_delta = MetaspaceShared::final_delta();
  if (addr_delta == 0) {
    ArchivePtrMarker::compact((address)SharedBaseAddress, (address)_ro_region.top());
  } else {
    // We are not able to reserve space at MetaspaceShared::requested_base_address() (due to ASLR).
    // This means that the current content of the archive is based on a random
    // address. Let's relocate all the pointers, so that it can be mapped to
    // MetaspaceShared::requested_base_address() without runtime relocation.
    //
    // Note: both the base and dynamic archive are written with
    // FileMapHeader::_requested_base_address == MetaspaceShared::requested_base_address()

    // Patch all pointers that are marked by ptrmap within this region,
    // where we have just dumped all the metaspace data.
    address patch_base = (address)SharedBaseAddress;
    address patch_end  = (address)_ro_region.top();
    size_t size = patch_end - patch_base;

    // the current value of the pointers to be patched must be within this
    // range (i.e., must point to valid metaspace objects)
    address valid_old_base = patch_base;
    address valid_old_end  = patch_end;

    // after patching, the pointers must point inside this range
    // (the requested location of the archive, as mapped at runtime).
    address valid_new_base = (address)MetaspaceShared::requested_base_address();
    address valid_new_end  = valid_new_base + size;

    log_debug(cds)("Relocating archive from [" INTPTR_FORMAT " - " INTPTR_FORMAT " ] to "
                   "[" INTPTR_FORMAT " - " INTPTR_FORMAT " ]", p2i(patch_base), p2i(patch_end),
                   p2i(valid_new_base), p2i(valid_new_end));

    SharedDataRelocator<true> patcher((address*)patch_base, (address*)patch_end, valid_old_base, valid_old_end,
                                      valid_new_base, valid_new_end, addr_delta, ptrmap);
    ptrmap->iterate(&patcher);
    ArchivePtrMarker::compact(patcher.max_non_null_offset());
  }
}

void VM_PopulateDumpSharedSpace::doit() {
  HeapShared::run_full_gc_in_vm_thread();
  CHeapBitMap ptrmap;
  MetaspaceShared::initialize_ptr_marker(&ptrmap);

  // We should no longer allocate anything from the metaspace, so that:
  //
  // (1) Metaspace::allocate might trigger GC if we have run out of
  //     committed metaspace, but we can't GC because we're running
  //     in the VM thread.
  // (2) ArchiveCompactor needs to work with a stable set of MetaspaceObjs.
  Metaspace::freeze();
  DEBUG_ONLY(SystemDictionaryShared::NoClassLoadingMark nclm);

  Thread* THREAD = VMThread::vm_thread();

  FileMapInfo::check_nonempty_dir_in_shared_path_table();

  NOT_PRODUCT(SystemDictionary::verify();)
  // The following guarantee is meant to ensure that no loader constraints
  // exist yet, since the constraints table is not shared.  This becomes
  // more important now that we don't re-initialize vtables/itables for
  // shared classes at runtime, where constraints were previously created.
  guarantee(SystemDictionary::constraints()->number_of_entries() == 0,
            "loader constraints are not saved");
  guarantee(SystemDictionary::placeholders()->number_of_entries() == 0,
          "placeholders are not saved");

  // At this point, many classes have been loaded.
  // Gather systemDictionary classes in a global array and do everything to
  // that so we don't have to walk the SystemDictionary again.
  SystemDictionaryShared::check_excluded_classes();
  _global_klass_objects = new GrowableArray<Klass*>(1000);
  CollectClassesClosure collect_classes;
  ClassLoaderDataGraph::loaded_classes_do(&collect_classes);
  _global_klass_objects->sort(global_klass_compare);

  print_class_stats();

  // Ensure the ConstMethods won't be modified at run-time
  log_info(cds)("Updating ConstMethods ... ");
  rewrite_nofast_bytecodes_and_calculate_fingerprints(THREAD);
  log_info(cds)("done. ");

  // Remove all references outside the metadata
  log_info(cds)("Removing unshareable information ... ");
  remove_unshareable_in_classes();
  log_info(cds)("done. ");

  MetaspaceShared::allocate_cloned_cpp_vtptrs();
  char* cloned_vtables = _mc_region.top();
  MetaspaceShared::allocate_cpp_vtable_clones();

  ArchiveCompactor::initialize();
  ArchiveCompactor::copy_and_compact();

  dump_symbols();

  // Dump supported java heap objects
  _closed_archive_heap_regions = NULL;
  _open_archive_heap_regions = NULL;
  dump_java_heap_objects();

  ArchiveCompactor::relocate_well_known_klasses();

  char* serialized_data = dump_read_only_tables();
  _ro_region.pack();

  // The vtable clones contain addresses of the current process.
  // We don't want to write these addresses into the archive. Same for i2i buffer.
  MetaspaceShared::zero_cpp_vtable_clones_for_writing();
  memset(MetaspaceShared::i2i_entry_code_buffers(), 0,
         MetaspaceShared::i2i_entry_code_buffers_size());

  // relocate the data so that it can be mapped to MetaspaceShared::requested_base_address()
  // without runtime relocation.
  relocate_to_requested_base_address(&ptrmap);

  // Create and write the archive file that maps the shared spaces.

  FileMapInfo* mapinfo = new FileMapInfo(true);
  mapinfo->populate_header(os::vm_allocation_granularity());
  mapinfo->set_serialized_data(serialized_data);
  mapinfo->set_cloned_vtables(cloned_vtables);
  mapinfo->set_i2i_entry_code_buffers(MetaspaceShared::i2i_entry_code_buffers(),
                                      MetaspaceShared::i2i_entry_code_buffers_size());
  mapinfo->open_for_write();
  MetaspaceShared::write_core_archive_regions(mapinfo, _closed_archive_heap_oopmaps, _open_archive_heap_oopmaps);
  _total_closed_archive_region_size = mapinfo->write_archive_heap_regions(
                                        _closed_archive_heap_regions,
                                        _closed_archive_heap_oopmaps,
                                        MetaspaceShared::first_closed_archive_heap_region,
                                        MetaspaceShared::max_closed_archive_heap_region);
  _total_open_archive_region_size = mapinfo->write_archive_heap_regions(
                                        _open_archive_heap_regions,
                                        _open_archive_heap_oopmaps,
                                        MetaspaceShared::first_open_archive_heap_region,
                                        MetaspaceShared::max_open_archive_heap_region);

  mapinfo->set_final_requested_base((char*)MetaspaceShared::requested_base_address());
  mapinfo->set_header_crc(mapinfo->compute_header_crc());
  mapinfo->write_header();
  print_region_stats(mapinfo);
  mapinfo->close();

  if (log_is_enabled(Info, cds)) {
    ArchiveCompactor::alloc_stats()->print_stats(int(_ro_region.used()), int(_rw_region.used()),
                                                 int(_mc_region.used()));
  }

  if (PrintSystemDictionaryAtExit) {
    SystemDictionary::print();
  }

  if (AllowArchivingWithJavaAgent) {
    warning("This archive was created with AllowArchivingWithJavaAgent. It should be used "
            "for testing purposes only and should not be used in a production environment");
  }

  // There may be other pending VM operations that operate on the InstanceKlasses,
  // which will fail because InstanceKlasses::remove_unshareable_info()
  // has been called. Forget these operations and exit the VM directly.
  vm_direct_exit(0);
}

void VM_PopulateDumpSharedSpace::print_region_stats(FileMapInfo *map_info) {
  // Print statistics of all the regions
  const size_t bitmap_used = map_info->space_at(MetaspaceShared::bm)->used();
  const size_t bitmap_reserved = map_info->space_at(MetaspaceShared::bm)->used_aligned();
  const size_t total_reserved = _ro_region.reserved()  + _rw_region.reserved() +
                                _mc_region.reserved()  +
                                bitmap_reserved +
                                _total_closed_archive_region_size +
                                _total_open_archive_region_size;
  const size_t total_bytes = _ro_region.used()  + _rw_region.used() +
                             _mc_region.used()  +
                             bitmap_used +
                             _total_closed_archive_region_size +
                             _total_open_archive_region_size;
  const double total_u_perc = percent_of(total_bytes, total_reserved);

  _mc_region.print(total_reserved);
  _rw_region.print(total_reserved);
  _ro_region.print(total_reserved);
  print_bitmap_region_stats(bitmap_used, total_reserved);
  print_heap_region_stats(_closed_archive_heap_regions, "ca", total_reserved);
  print_heap_region_stats(_open_archive_heap_regions, "oa", total_reserved);

  log_debug(cds)("total    : " SIZE_FORMAT_W(9) " [100.0%% of total] out of " SIZE_FORMAT_W(9) " bytes [%5.1f%% used]",
                 total_bytes, total_reserved, total_u_perc);
}

void VM_PopulateDumpSharedSpace::print_bitmap_region_stats(size_t size, size_t total_size) {
  log_debug(cds)("bm  space: " SIZE_FORMAT_W(9) " [ %4.1f%% of total] out of " SIZE_FORMAT_W(9) " bytes [100.0%% used]",
                 size, size/double(total_size)*100.0, size);
}

void VM_PopulateDumpSharedSpace::print_heap_region_stats(GrowableArray<MemRegion> *heap_mem,
                                                         const char *name, size_t total_size) {
  int arr_len = heap_mem == NULL ? 0 : heap_mem->length();
  for (int i = 0; i < arr_len; i++) {
      char* start = (char*)heap_mem->at(i).start();
      size_t size = heap_mem->at(i).byte_size();
      char* top = start + size;
      log_debug(cds)("%s%d space: " SIZE_FORMAT_W(9) " [ %4.1f%% of total] out of " SIZE_FORMAT_W(9) " bytes [100.0%% used] at " INTPTR_FORMAT,
                     name, i, size, size/double(total_size)*100.0, size, p2i(start));

  }
}

void MetaspaceShared::write_core_archive_regions(FileMapInfo* mapinfo,
                                                 GrowableArray<ArchiveHeapOopmapInfo>* closed_oopmaps,
                                                 GrowableArray<ArchiveHeapOopmapInfo>* open_oopmaps) {
  // Make sure NUM_CDS_REGIONS (exported in cds.h) agrees with
  // MetaspaceShared::n_regions (internal to hotspot).
  assert(NUM_CDS_REGIONS == MetaspaceShared::n_regions, "sanity");

  // mc contains the trampoline code for method entries, which are patched at run time,
  // so it needs to be read/write.
  write_region(mapinfo, mc, &_mc_region, /*read_only=*/false,/*allow_exec=*/true);
  write_region(mapinfo, rw, &_rw_region, /*read_only=*/false,/*allow_exec=*/false);
  write_region(mapinfo, ro, &_ro_region, /*read_only=*/true, /*allow_exec=*/false);
  mapinfo->write_bitmap_region(ArchivePtrMarker::ptrmap(), closed_oopmaps, open_oopmaps);
}

void MetaspaceShared::write_region(FileMapInfo* mapinfo, int region_idx, DumpRegion* dump_region, bool read_only,  bool allow_exec) {
  mapinfo->write_region(region_idx, dump_region->base(), dump_region->used(), read_only, allow_exec);
}

// Update a Java object to point its Klass* to the new location after
// shared archive has been compacted.
void MetaspaceShared::relocate_klass_ptr(oop o) {
  assert(DumpSharedSpaces, "sanity");
  Klass* k = ArchiveCompactor::get_relocated_klass(o->klass());
  o->set_klass(k);
}

Klass* MetaspaceShared::get_relocated_klass(Klass *k, bool is_final) {
  assert(DumpSharedSpaces, "sanity");
  k = ArchiveCompactor::get_relocated_klass(k);
  if (is_final) {
    k = (Klass*)(address(k) + final_delta());
  }
  return k;
}

class LinkSharedClassesClosure : public KlassClosure {
  Thread* THREAD;
  bool    _made_progress;
 public:
  LinkSharedClassesClosure(Thread* thread) : THREAD(thread), _made_progress(false) {}

  void reset()               { _made_progress = false; }
  bool made_progress() const { return _made_progress; }

  void do_klass(Klass* k) {
    if (k->is_instance_klass()) {
      InstanceKlass* ik = InstanceKlass::cast(k);
      // For dynamic CDS dump, only link classes loaded by the builtin class loaders.
      bool do_linking = DumpSharedSpaces ? true : !ik->is_shared_unregistered_class();
      if (do_linking) {
        // Link the class to cause the bytecodes to be rewritten and the
        // cpcache to be created. Class verification is done according
        // to -Xverify setting.
        _made_progress |= MetaspaceShared::try_link_class(ik, THREAD);
        guarantee(!HAS_PENDING_EXCEPTION, "exception in link_class");

        if (DumpSharedSpaces) {
          // The following function is used to resolve all Strings in the statically
          // dumped classes to archive all the Strings. The archive heap is not supported
          // for the dynamic archive.
          ik->constants()->resolve_class_constants(THREAD);
        }
      }
    }
  }
};

void MetaspaceShared::link_and_cleanup_shared_classes(TRAPS) {
  // We need to iterate because verification may cause additional classes
  // to be loaded.
  LinkSharedClassesClosure link_closure(THREAD);
  do {
    link_closure.reset();
    ClassLoaderDataGraph::unlocked_loaded_classes_do(&link_closure);
    guarantee(!HAS_PENDING_EXCEPTION, "exception in link_class");
  } while (link_closure.made_progress());
}

void MetaspaceShared::prepare_for_dumping() {
  Arguments::check_unsupported_dumping_properties();
  ClassLoader::initialize_shared_path();
}

// Preload classes from a list, populate the shared spaces and dump to a
// file.
void MetaspaceShared::preload_and_dump(TRAPS) {
  { TraceTime timer("Dump Shared Spaces", TRACETIME_LOG(Info, startuptime));
    ResourceMark rm(THREAD);
    char class_list_path_str[JVM_MAXPATHLEN];
    // Preload classes to be shared.
    const char* class_list_path;
    if (SharedClassListFile == NULL) {
      // Construct the path to the class list (in jre/lib)
      // Walk up two directories from the location of the VM and
      // optionally tack on "lib" (depending on platform)
      os::jvm_path(class_list_path_str, sizeof(class_list_path_str));
      for (int i = 0; i < 3; i++) {
        char *end = strrchr(class_list_path_str, *os::file_separator());
        if (end != NULL) *end = '\0';
      }
      int class_list_path_len = (int)strlen(class_list_path_str);
      if (class_list_path_len >= 3) {
        if (strcmp(class_list_path_str + class_list_path_len - 3, "lib") != 0) {
          if (class_list_path_len < JVM_MAXPATHLEN - 4) {
            jio_snprintf(class_list_path_str + class_list_path_len,
                         sizeof(class_list_path_str) - class_list_path_len,
                         "%slib", os::file_separator());
            class_list_path_len += 4;
          }
        }
      }
      if (class_list_path_len < JVM_MAXPATHLEN - 10) {
        jio_snprintf(class_list_path_str + class_list_path_len,
                     sizeof(class_list_path_str) - class_list_path_len,
                     "%sclasslist", os::file_separator());
      }
      class_list_path = class_list_path_str;
    } else {
      class_list_path = SharedClassListFile;
    }

    log_info(cds)("Loading classes to share ...");
    _has_error_classes = false;
    int class_count = preload_classes(class_list_path, THREAD);
    if (ExtraSharedClassListFile) {
      class_count += preload_classes(ExtraSharedClassListFile, THREAD);
    }
    log_info(cds)("Loading classes to share: done.");

    log_info(cds)("Shared spaces: preloaded %d classes", class_count);

    if (SharedArchiveConfigFile) {
      log_info(cds)("Reading extra data from %s ...", SharedArchiveConfigFile);
      read_extra_data(SharedArchiveConfigFile, THREAD);
    }
    log_info(cds)("Reading extra data: done.");

    HeapShared::init_subgraph_entry_fields(THREAD);

    // Rewrite and link classes
    log_info(cds)("Rewriting and linking classes ...");

    // Link any classes which got missed. This would happen if we have loaded classes that
    // were not explicitly specified in the classlist. E.g., if an interface implemented by class K
    // fails verification, all other interfaces that were not specified in the classlist but
    // are implemented by K are not verified.
    link_and_cleanup_shared_classes(CATCH);
    log_info(cds)("Rewriting and linking classes: done");

    VM_PopulateDumpSharedSpace op;
    MutexLocker ml(THREAD, HeapShared::is_heap_object_archiving_allowed() ?
                   Heap_lock : NULL);     // needed by HeapShared::run_gc()
    VMThread::execute(&op);
  }
}


int MetaspaceShared::preload_classes(const char* class_list_path, TRAPS) {
  ClassListParser parser(class_list_path);
  int class_count = 0;

  while (parser.parse_one_line()) {
    Klass* klass = parser.load_current_class(THREAD);
    if (HAS_PENDING_EXCEPTION) {
      if (klass == NULL &&
          (PENDING_EXCEPTION->klass()->name() == vmSymbols::java_lang_ClassNotFoundException())) {
        // print a warning only when the pending exception is class not found
        log_warning(cds)("Preload Warning: Cannot find %s", parser.current_class_name());
      }
      CLEAR_PENDING_EXCEPTION;
    }
    if (klass != NULL) {
      if (log_is_enabled(Trace, cds)) {
        ResourceMark rm(THREAD);
        log_trace(cds)("Shared spaces preloaded: %s", klass->external_name());
      }

      if (klass->is_instance_klass()) {
        InstanceKlass* ik = InstanceKlass::cast(klass);

        // Link the class to cause the bytecodes to be rewritten and the
        // cpcache to be created. The linking is done as soon as classes
        // are loaded in order that the related data structures (klass and
        // cpCache) are located together.
        try_link_class(ik, THREAD);
        guarantee(!HAS_PENDING_EXCEPTION, "exception in link_class");
      }

      class_count++;
    }
  }

  return class_count;
}

// Returns true if the class's status has changed
bool MetaspaceShared::try_link_class(InstanceKlass* ik, TRAPS) {
  Arguments::assert_is_dumping_archive();
  if (ik->init_state() < InstanceKlass::linked &&
      !SystemDictionaryShared::has_class_failed_verification(ik)) {
    bool saved = BytecodeVerificationLocal;
    if (ik->is_shared_unregistered_class() && ik->class_loader() == NULL) {
      // The verification decision is based on BytecodeVerificationRemote
      // for non-system classes. Since we are using the NULL classloader
      // to load non-system classes for customized class loaders during dumping,
      // we need to temporarily change BytecodeVerificationLocal to be the same as
      // BytecodeVerificationRemote. Note this can cause the parent system
      // classes also being verified. The extra overhead is acceptable during
      // dumping.
      BytecodeVerificationLocal = BytecodeVerificationRemote;
    }
    ik->link_class(THREAD);
    if (HAS_PENDING_EXCEPTION) {
      ResourceMark rm(THREAD);
      log_warning(cds)("Preload Warning: Verification failed for %s",
                    ik->external_name());
      CLEAR_PENDING_EXCEPTION;
      SystemDictionaryShared::set_class_has_failed_verification(ik);
      _has_error_classes = true;
    }
    BytecodeVerificationLocal = saved;
    return true;
  } else {
    return false;
  }
}

#if INCLUDE_CDS_JAVA_HEAP
void VM_PopulateDumpSharedSpace::dump_java_heap_objects() {
  // The closed and open archive heap space has maximum two regions.
  // See FileMapInfo::write_archive_heap_regions() for details.
  _closed_archive_heap_regions = new GrowableArray<MemRegion>(2);
  _open_archive_heap_regions = new GrowableArray<MemRegion>(2);
  HeapShared::archive_java_heap_objects(_closed_archive_heap_regions,
                                        _open_archive_heap_regions);
  ArchiveCompactor::OtherROAllocMark mark;
  HeapShared::write_subgraph_info_table();
}

void VM_PopulateDumpSharedSpace::dump_archive_heap_oopmaps() {
  if (HeapShared::is_heap_object_archiving_allowed()) {
    _closed_archive_heap_oopmaps = new GrowableArray<ArchiveHeapOopmapInfo>(2);
    dump_archive_heap_oopmaps(_closed_archive_heap_regions, _closed_archive_heap_oopmaps);

    _open_archive_heap_oopmaps = new GrowableArray<ArchiveHeapOopmapInfo>(2);
    dump_archive_heap_oopmaps(_open_archive_heap_regions, _open_archive_heap_oopmaps);
  }
}

void VM_PopulateDumpSharedSpace::dump_archive_heap_oopmaps(GrowableArray<MemRegion>* regions,
                                                           GrowableArray<ArchiveHeapOopmapInfo>* oopmaps) {
  for (int i=0; i<regions->length(); i++) {
    ResourceBitMap oopmap = HeapShared::calculate_oopmap(regions->at(i));
    size_t size_in_bits = oopmap.size();
    size_t size_in_bytes = oopmap.size_in_bytes();
    uintptr_t* buffer = (uintptr_t*)NEW_C_HEAP_ARRAY(char, size_in_bytes, mtInternal);
    oopmap.write_to(buffer, size_in_bytes);
    log_info(cds, heap)("Oopmap = " INTPTR_FORMAT " (" SIZE_FORMAT_W(6) " bytes) for heap region "
                        INTPTR_FORMAT " (" SIZE_FORMAT_W(8) " bytes)",
                        p2i(buffer), size_in_bytes,
                        p2i(regions->at(i).start()), regions->at(i).byte_size());

    ArchiveHeapOopmapInfo info;
    info._oopmap = (address)buffer;
    info._oopmap_size_in_bits = size_in_bits;
    info._oopmap_size_in_bytes = size_in_bytes;
    oopmaps->append(info);
  }
}
#endif // INCLUDE_CDS_JAVA_HEAP

void ReadClosure::do_ptr(void** p) {
  assert(*p == NULL, "initializing previous initialized pointer.");
  intptr_t obj = nextPtr();
  assert((intptr_t)obj >= 0 || (intptr_t)obj < -100,
         "hit tag while initializing ptrs.");
  *p = (void*)obj;
}

void ReadClosure::do_u4(u4* p) {
  intptr_t obj = nextPtr();
  *p = (u4)(uintx(obj));
}

void ReadClosure::do_bool(bool* p) {
  intptr_t obj = nextPtr();
  *p = (bool)(uintx(obj));
}

void ReadClosure::do_tag(int tag) {
  int old_tag;
  old_tag = (int)(intptr_t)nextPtr();
  // do_int(&old_tag);
  assert(tag == old_tag, "old tag doesn't match");
  FileMapInfo::assert_mark(tag == old_tag);
}

void ReadClosure::do_oop(oop *p) {
  narrowOop o = (narrowOop)nextPtr();
  if (o == 0 || !HeapShared::open_archive_heap_region_mapped()) {
    p = NULL;
  } else {
    assert(HeapShared::is_heap_object_archiving_allowed(),
           "Archived heap object is not allowed");
    assert(HeapShared::open_archive_heap_region_mapped(),
           "Open archive heap region is not mapped");
    *p = HeapShared::decode_from_archive(o);
  }
}

void ReadClosure::do_region(u_char* start, size_t size) {
  assert((intptr_t)start % sizeof(intptr_t) == 0, "bad alignment");
  assert(size % sizeof(intptr_t) == 0, "bad size");
  do_tag((int)size);
  while (size > 0) {
    *(intptr_t*)start = nextPtr();
    start += sizeof(intptr_t);
    size -= sizeof(intptr_t);
  }
}

void MetaspaceShared::set_shared_metaspace_range(void* base, void *static_top, void* top) {
  assert(base <= static_top && static_top <= top, "must be");
  _shared_metaspace_static_top = static_top;
  MetaspaceObj::set_shared_metaspace_range(base, top);
}

// Return true if given address is in the misc data region
bool MetaspaceShared::is_in_shared_region(const void* p, int idx) {
  return UseSharedSpaces && FileMapInfo::current_info()->is_in_shared_region(p, idx);
}

bool MetaspaceShared::is_in_trampoline_frame(address addr) {
  if (UseSharedSpaces && is_in_shared_region(addr, MetaspaceShared::mc)) {
    return true;
  }
  return false;
}

bool MetaspaceShared::is_shared_dynamic(void* p) {
  if ((p < MetaspaceObj::shared_metaspace_top()) &&
      (p >= _shared_metaspace_static_top)) {
    return true;
  } else {
    return false;
  }
}

void MetaspaceShared::initialize_runtime_shared_and_meta_spaces() {
  assert(UseSharedSpaces, "Must be called when UseSharedSpaces is enabled");
  MapArchiveResult result = MAP_ARCHIVE_OTHER_FAILURE;

  FileMapInfo* static_mapinfo = open_static_archive();
  FileMapInfo* dynamic_mapinfo = NULL;

  if (static_mapinfo != NULL) {
    dynamic_mapinfo = open_dynamic_archive();

    // First try to map at the requested address
    result = map_archives(static_mapinfo, dynamic_mapinfo, true);
    if (result == MAP_ARCHIVE_MMAP_FAILURE) {
      // Mapping has failed (probably due to ASLR). Let's map at an address chosen
      // by the OS.
      log_info(cds)("Try to map archive(s) at an alternative address");
      result = map_archives(static_mapinfo, dynamic_mapinfo, false);
    }
  }

  if (result == MAP_ARCHIVE_SUCCESS) {
    bool dynamic_mapped = (dynamic_mapinfo != NULL && dynamic_mapinfo->is_mapped());
    char* cds_base = static_mapinfo->mapped_base();
    char* cds_end =  dynamic_mapped ? dynamic_mapinfo->mapped_end() : static_mapinfo->mapped_end();
    set_shared_metaspace_range(cds_base, static_mapinfo->mapped_end(), cds_end);
    _relocation_delta = static_mapinfo->relocation_delta();
    if (dynamic_mapped) {
      FileMapInfo::set_shared_path_table(dynamic_mapinfo);
    } else {
      FileMapInfo::set_shared_path_table(static_mapinfo);
    }
    _requested_base_address = static_mapinfo->requested_base_address();
  } else {
    set_shared_metaspace_range(NULL, NULL, NULL);
    UseSharedSpaces = false;
    FileMapInfo::fail_continue("Unable to map shared spaces");
    if (PrintSharedArchiveAndExit) {
      vm_exit_during_initialization("Unable to use shared archive.");
    }
  }

  if (static_mapinfo != NULL && !static_mapinfo->is_mapped()) {
    delete static_mapinfo;
  }
  if (dynamic_mapinfo != NULL && !dynamic_mapinfo->is_mapped()) {
    delete dynamic_mapinfo;
  }
}

FileMapInfo* MetaspaceShared::open_static_archive() {
  FileMapInfo* mapinfo = new FileMapInfo(true);
  if (!mapinfo->initialize()) {
    delete(mapinfo);
    return NULL;
  }
  return mapinfo;
}

FileMapInfo* MetaspaceShared::open_dynamic_archive() {
  if (DynamicDumpSharedSpaces) {
    return NULL;
  }
  if (Arguments::GetSharedDynamicArchivePath() == NULL) {
    return NULL;
  }

  FileMapInfo* mapinfo = new FileMapInfo(false);
  if (!mapinfo->initialize()) {
    delete(mapinfo);
    return NULL;
  }
  return mapinfo;
}

// use_requested_addr:
//  true  = map at FileMapHeader::_requested_base_address
//  false = map at an alternative address picked by OS.
MapArchiveResult MetaspaceShared::map_archives(FileMapInfo* static_mapinfo, FileMapInfo* dynamic_mapinfo,
                                               bool use_requested_addr) {
  if (use_requested_addr && static_mapinfo->requested_base_address() == NULL) {
    log_info(cds)("Archive(s) were created with -XX:SharedBaseAddress=0. Always map at os-selected address.");
    return MAP_ARCHIVE_MMAP_FAILURE;
  }

  PRODUCT_ONLY(if (ArchiveRelocationMode == 1 && use_requested_addr) {
      // For product build only -- this is for benchmarking the cost of doing relocation.
      // For debug builds, the check is done below, after reserving the space, for better test coverage
      // (see comment below).
      log_info(cds)("ArchiveRelocationMode == 1: always map archive(s) at an alternative address");
      return MAP_ARCHIVE_MMAP_FAILURE;
    });

  if (ArchiveRelocationMode == 2 && !use_requested_addr) {
    log_info(cds)("ArchiveRelocationMode == 2: never map archive(s) at an alternative address");
    return MAP_ARCHIVE_MMAP_FAILURE;
  };

  if (dynamic_mapinfo != NULL) {
    // Ensure that the OS won't be able to allocate new memory spaces between the two
    // archives, or else it would mess up the simple comparision in MetaspaceObj::is_shared().
    assert(static_mapinfo->mapping_end_offset() == dynamic_mapinfo->mapping_base_offset(), "no gap");
  }

  ReservedSpace archive_space_rs, class_space_rs;
  MapArchiveResult result = MAP_ARCHIVE_OTHER_FAILURE;
  char* mapped_base_address = reserve_address_space_for_archives(static_mapinfo, dynamic_mapinfo,
                                                                 use_requested_addr, archive_space_rs,
                                                                 class_space_rs);
  if (mapped_base_address == NULL) {
    result = MAP_ARCHIVE_MMAP_FAILURE;
    log_debug(cds)("Failed to reserve spaces (use_requested_addr=%u)", (unsigned)use_requested_addr);
  } else {

#ifdef ASSERT
    // Some sanity checks after reserving address spaces for archives
    //  and class space.
    assert(archive_space_rs.is_reserved(), "Sanity");
    if (Metaspace::using_class_space()) {
      // Class space must closely follow the archive space. Both spaces
      //  must be aligned correctly.
      assert(class_space_rs.is_reserved(),
             "A class space should have been reserved");
      assert(class_space_rs.base() >= archive_space_rs.end(),
             "class space should follow the cds archive space");
      assert(is_aligned(archive_space_rs.base(),
                        MetaspaceShared::reserved_space_alignment()),
             "Archive space misaligned");
      assert(is_aligned(class_space_rs.base(),
                        Metaspace::reserve_alignment()),
             "class space misaligned");
    }
#endif // ASSERT

    log_debug(cds)("Reserved archive_space_rs     [" INTPTR_FORMAT " - " INTPTR_FORMAT "] (" SIZE_FORMAT ") bytes",
                   p2i(archive_space_rs.base()), p2i(archive_space_rs.end()), archive_space_rs.size());
    log_debug(cds)("Reserved class_space_rs [" INTPTR_FORMAT " - " INTPTR_FORMAT "] (" SIZE_FORMAT ") bytes",
                   p2i(class_space_rs.base()), p2i(class_space_rs.end()), class_space_rs.size());

    if (MetaspaceShared::use_windows_memory_mapping()) {
      // We have now reserved address space for the archives, and will map in
      //  the archive files into this space.
      //
      // Special handling for Windows: on Windows we cannot map a file view
      //  into an existing memory mapping. So, we unmap the address range we
      //  just reserved again, which will make it available for mapping the
      //  archives.
      // Reserving this range has not been for naught however since it makes
      //  us reasonably sure the address range is available.
      //
      // But still it may fail, since between unmapping the range and mapping
      //  in the archive someone else may grab the address space. Therefore
      //  there is a fallback in FileMap::map_region() where we just read in
      //  the archive files sequentially instead of mapping it in. We couple
      //  this with use_requested_addr, since we're going to patch all the
      //  pointers anyway so there's no benefit to mmap.
      if (use_requested_addr) {
        log_info(cds)("Windows mmap workaround: releasing archive space.");
        archive_space_rs.release();
      }
    }
    MapArchiveResult static_result = map_archive(static_mapinfo, mapped_base_address, archive_space_rs);
    MapArchiveResult dynamic_result = (static_result == MAP_ARCHIVE_SUCCESS) ?
                                     map_archive(dynamic_mapinfo, mapped_base_address, archive_space_rs) : MAP_ARCHIVE_OTHER_FAILURE;

    DEBUG_ONLY(if (ArchiveRelocationMode == 1 && use_requested_addr) {
      // This is for simulating mmap failures at the requested address. In
      //  debug builds, we do it here (after all archives have possibly been
      //  mapped), so we can thoroughly test the code for failure handling
      //  (releasing all allocated resource, etc).
      log_info(cds)("ArchiveRelocationMode == 1: always map archive(s) at an alternative address");
      if (static_result == MAP_ARCHIVE_SUCCESS) {
        static_result = MAP_ARCHIVE_MMAP_FAILURE;
      }
      if (dynamic_result == MAP_ARCHIVE_SUCCESS) {
        dynamic_result = MAP_ARCHIVE_MMAP_FAILURE;
      }
    });

    if (static_result == MAP_ARCHIVE_SUCCESS) {
      if (dynamic_result == MAP_ARCHIVE_SUCCESS) {
        result = MAP_ARCHIVE_SUCCESS;
      } else if (dynamic_result == MAP_ARCHIVE_OTHER_FAILURE) {
        assert(dynamic_mapinfo != NULL && !dynamic_mapinfo->is_mapped(), "must have failed");
        // No need to retry mapping the dynamic archive again, as it will never succeed
        // (bad file, etc) -- just keep the base archive.
        log_warning(cds, dynamic)("Unable to use shared archive. The top archive failed to load: %s",
                                  dynamic_mapinfo->full_path());
        result = MAP_ARCHIVE_SUCCESS;
        // TODO, we can give the unused space for the dynamic archive to class_space_rs, but there's no
        // easy API to do that right now.
      } else {
        result = MAP_ARCHIVE_MMAP_FAILURE;
      }
    } else if (static_result == MAP_ARCHIVE_OTHER_FAILURE) {
      result = MAP_ARCHIVE_OTHER_FAILURE;
    } else {
      result = MAP_ARCHIVE_MMAP_FAILURE;
    }
  }

  if (result == MAP_ARCHIVE_SUCCESS) {
    SharedBaseAddress = (size_t)mapped_base_address;
    LP64_ONLY({
        if (Metaspace::using_class_space()) {
          // Set up ccs in metaspace.
          Metaspace::initialize_class_space(class_space_rs);

          // Set up compressed Klass pointer encoding: the encoding range must
          //  cover both archive and class space.
          address cds_base = (address)static_mapinfo->mapped_base();
          address ccs_end = (address)class_space_rs.end();
          CompressedKlassPointers::initialize(cds_base, ccs_end - cds_base);

          // map_heap_regions() compares the current narrow oop and klass encodings
          // with the archived ones, so it must be done after all encodings are determined.
          static_mapinfo->map_heap_regions();
        }
      });
    log_info(cds)("Using optimized module handling %s", MetaspaceShared::use_optimized_module_handling() ? "enabled" : "disabled");
  } else {
    unmap_archive(static_mapinfo);
    unmap_archive(dynamic_mapinfo);
    release_reserved_spaces(archive_space_rs, class_space_rs);
  }

  return result;
}


// This will reserve two address spaces suitable to house Klass structures, one
//  for the cds archives (static archive and optionally dynamic archive) and
//  optionally one move for ccs.
//
// Since both spaces must fall within the compressed class pointer encoding
//  range, they are allocated close to each other.
//
// Space for archives will be reserved first, followed by a potential gap,
//  followed by the space for ccs:
//
// +-- Base address             A        B                     End
// |                            |        |                      |
// v                            v        v                      v
// +-------------+--------------+        +----------------------+
// | static arc  | [dyn. arch]  | [gap]  | compr. class space   |
// +-------------+--------------+        +----------------------+
//
// (The gap may result from different alignment requirements between metaspace
//  and CDS)
//
// If UseCompressedClassPointers is disabled, only one address space will be
//  reserved:
//
// +-- Base address             End
// |                            |
// v                            v
// +-------------+--------------+
// | static arc  | [dyn. arch]  |
// +-------------+--------------+
//
// Base address: If use_archive_base_addr address is true, the Base address is
//  determined by the address stored in the static archive. If
//  use_archive_base_addr address is false, this base address is determined
//  by the platform.
//
// If UseCompressedClassPointers=1, the range encompassing both spaces will be
//  suitable to en/decode narrow Klass pointers: the base will be valid for
//  encoding, the range [Base, End) not surpass KlassEncodingMetaspaceMax.
//
// Return:
//
// - On success:
//    - archive_space_rs will be reserved and large enough to host static and
//      if needed dynamic archive: [Base, A).
//      archive_space_rs.base and size will be aligned to CDS reserve
//      granularity.
//    - class_space_rs: If UseCompressedClassPointers=1, class_space_rs will
//      be reserved. Its start address will be aligned to metaspace reserve
//      alignment, which may differ from CDS alignment. It will follow the cds
//      archive space, close enough such that narrow class pointer encoding
//      covers both spaces.
//      If UseCompressedClassPointers=0, class_space_rs remains unreserved.
// - On error: NULL is returned and the spaces remain unreserved.
char* MetaspaceShared::reserve_address_space_for_archives(FileMapInfo* static_mapinfo,
                                                          FileMapInfo* dynamic_mapinfo,
                                                          bool use_archive_base_addr,
                                                          ReservedSpace& archive_space_rs,
                                                          ReservedSpace& class_space_rs) {

  address const base_address = (address) (use_archive_base_addr ? static_mapinfo->requested_base_address() : NULL);
  const size_t archive_space_alignment = MetaspaceShared::reserved_space_alignment();

  // Size and requested location of the archive_space_rs (for both static and dynamic archives)
  assert(static_mapinfo->mapping_base_offset() == 0, "Must be");
  size_t archive_end_offset  = (dynamic_mapinfo == NULL) ? static_mapinfo->mapping_end_offset() : dynamic_mapinfo->mapping_end_offset();
  size_t archive_space_size = align_up(archive_end_offset, archive_space_alignment);

  // If a base address is given, it must have valid alignment and be suitable as encoding base.
  if (base_address != NULL) {
    assert(is_aligned(base_address, archive_space_alignment),
           "Archive base address invalid: " PTR_FORMAT ".", p2i(base_address));
    if (Metaspace::using_class_space()) {
      assert(CompressedKlassPointers::is_valid_base(base_address),
             "Archive base address invalid: " PTR_FORMAT ".", p2i(base_address));
    }
  }

  if (!Metaspace::using_class_space()) {
    // Get the simple case out of the way first:
    // no compressed class space, simple allocation.
    archive_space_rs = ReservedSpace(archive_space_size, archive_space_alignment,
                                     false /* bool large */, (char*)base_address);
    if (archive_space_rs.is_reserved()) {
      assert(base_address == NULL ||
             (address)archive_space_rs.base() == base_address, "Sanity");
      // Register archive space with NMT.
      MemTracker::record_virtual_memory_type(archive_space_rs.base(), mtClassShared);
      return archive_space_rs.base();
    }
    return NULL;
  }

#ifdef _LP64

  // Complex case: two spaces adjacent to each other, both to be addressable
  //  with narrow class pointers.
  // We reserve the whole range spanning both spaces, then split that range up.

  const size_t class_space_alignment = Metaspace::reserve_alignment();

  // To simplify matters, lets assume that metaspace alignment will always be
  //  equal or a multiple of archive alignment.
  assert(is_power_of_2(class_space_alignment) &&
                       is_power_of_2(archive_space_alignment) &&
                       class_space_alignment >= archive_space_alignment,
                       "Sanity");

  const size_t class_space_size = CompressedClassSpaceSize;
  assert(CompressedClassSpaceSize > 0 &&
         is_aligned(CompressedClassSpaceSize, class_space_alignment),
         "CompressedClassSpaceSize malformed: "
         SIZE_FORMAT, CompressedClassSpaceSize);

  const size_t ccs_begin_offset = align_up(base_address + archive_space_size,
                                           class_space_alignment) - base_address;
  const size_t gap_size = ccs_begin_offset - archive_space_size;

  const size_t total_range_size =
      align_up(archive_space_size + gap_size + class_space_size,
               os::vm_allocation_granularity());

  ReservedSpace total_rs;
  if (base_address != NULL) {
    // Reserve at the given archive base address, or not at all.
    total_rs = ReservedSpace(total_range_size, archive_space_alignment,
                             false /* bool large */, (char*) base_address);
  } else {
    // Reserve at any address, but leave it up to the platform to choose a good one.
    total_rs = Metaspace::reserve_address_space_for_compressed_classes(total_range_size);
  }

  if (!total_rs.is_reserved()) {
    return NULL;
  }

  // Paranoid checks:
  assert(base_address == NULL || (address)total_rs.base() == base_address,
         "Sanity (" PTR_FORMAT " vs " PTR_FORMAT ")", p2i(base_address), p2i(total_rs.base()));
  assert(is_aligned(total_rs.base(), archive_space_alignment), "Sanity");
  assert(total_rs.size() == total_range_size, "Sanity");
  assert(CompressedKlassPointers::is_valid_base((address)total_rs.base()), "Sanity");

  // Now split up the space into ccs and cds archive. For simplicity, just leave
  //  the gap reserved at the end of the archive space.
  archive_space_rs = total_rs.first_part(ccs_begin_offset,
                                         (size_t)os::vm_allocation_granularity(),
                                         /*split=*/true);
  class_space_rs = total_rs.last_part(ccs_begin_offset);

  assert(is_aligned(archive_space_rs.base(), archive_space_alignment), "Sanity");
  assert(is_aligned(archive_space_rs.size(), archive_space_alignment), "Sanity");
  assert(is_aligned(class_space_rs.base(), class_space_alignment), "Sanity");
  assert(is_aligned(class_space_rs.size(), class_space_alignment), "Sanity");

  // NMT: fix up the space tags
  MemTracker::record_virtual_memory_type(archive_space_rs.base(), mtClassShared);
  MemTracker::record_virtual_memory_type(class_space_rs.base(), mtClass);

  return archive_space_rs.base();

#else
  ShouldNotReachHere();
  return NULL;
#endif

}

void MetaspaceShared::release_reserved_spaces(ReservedSpace& archive_space_rs,
                                              ReservedSpace& class_space_rs) {
  if (archive_space_rs.is_reserved()) {
    log_debug(cds)("Released shared space (archive) " INTPTR_FORMAT, p2i(archive_space_rs.base()));
    archive_space_rs.release();
  }
  if (class_space_rs.is_reserved()) {
    log_debug(cds)("Released shared space (classes) " INTPTR_FORMAT, p2i(class_space_rs.base()));
    class_space_rs.release();
  }
}

static int archive_regions[]  = {MetaspaceShared::mc,
                                 MetaspaceShared::rw,
                                 MetaspaceShared::ro};
static int archive_regions_count  = 3;

MapArchiveResult MetaspaceShared::map_archive(FileMapInfo* mapinfo, char* mapped_base_address, ReservedSpace rs) {
  assert(UseSharedSpaces, "must be runtime");
  if (mapinfo == NULL) {
    return MAP_ARCHIVE_SUCCESS; // The dynamic archive has not been specified. No error has happened -- trivially succeeded.
  }

  mapinfo->set_is_mapped(false);

  if (mapinfo->alignment() != (size_t)os::vm_allocation_granularity()) {
    log_error(cds)("Unable to map CDS archive -- os::vm_allocation_granularity() expected: " SIZE_FORMAT
                   " actual: %d", mapinfo->alignment(), os::vm_allocation_granularity());
    return MAP_ARCHIVE_OTHER_FAILURE;
  }

  MapArchiveResult result =
    mapinfo->map_regions(archive_regions, archive_regions_count, mapped_base_address, rs);

  if (result != MAP_ARCHIVE_SUCCESS) {
    unmap_archive(mapinfo);
    return result;
  }

  if (!mapinfo->validate_shared_path_table()) {
    unmap_archive(mapinfo);
    return MAP_ARCHIVE_OTHER_FAILURE;
  }

  mapinfo->set_is_mapped(true);
  return MAP_ARCHIVE_SUCCESS;
}

void MetaspaceShared::unmap_archive(FileMapInfo* mapinfo) {
  assert(UseSharedSpaces, "must be runtime");
  if (mapinfo != NULL) {
    mapinfo->unmap_regions(archive_regions, archive_regions_count);
    mapinfo->set_is_mapped(false);
  }
}

// Read the miscellaneous data from the shared file, and
// serialize it out to its various destinations.

void MetaspaceShared::initialize_shared_spaces() {
  FileMapInfo *static_mapinfo = FileMapInfo::current_info();
  _i2i_entry_code_buffers = static_mapinfo->i2i_entry_code_buffers();
  _i2i_entry_code_buffers_size = static_mapinfo->i2i_entry_code_buffers_size();
  char* buffer = static_mapinfo->cloned_vtables();
  clone_cpp_vtables((intptr_t*)buffer);

  // Verify various attributes of the archive, plus initialize the
  // shared string/symbol tables
  buffer = static_mapinfo->serialized_data();
  intptr_t* array = (intptr_t*)buffer;
  ReadClosure rc(&array);
  serialize(&rc);

  // Initialize the run-time symbol table.
  SymbolTable::create_table();

  static_mapinfo->patch_archived_heap_embedded_pointers();

  // Close the mapinfo file
  static_mapinfo->close();

  static_mapinfo->unmap_region(MetaspaceShared::bm);

  FileMapInfo *dynamic_mapinfo = FileMapInfo::dynamic_info();
  if (dynamic_mapinfo != NULL) {
    intptr_t* buffer = (intptr_t*)dynamic_mapinfo->serialized_data();
    ReadClosure rc(&buffer);
    SymbolTable::serialize_shared_table_header(&rc, false);
    SystemDictionaryShared::serialize_dictionary_headers(&rc, false);
    dynamic_mapinfo->close();
  }

  if (PrintSharedArchiveAndExit) {
    if (PrintSharedDictionary) {
      tty->print_cr("\nShared classes:\n");
      SystemDictionaryShared::print_on(tty);
    }
    if (FileMapInfo::current_info() == NULL || _archive_loading_failed) {
      tty->print_cr("archive is invalid");
      vm_exit(1);
    } else {
      tty->print_cr("archive is valid");
      vm_exit(0);
    }
  }
}

// JVM/TI RedefineClasses() support:
bool MetaspaceShared::remap_shared_readonly_as_readwrite() {
  assert(SafepointSynchronize::is_at_safepoint(), "must be at safepoint");

  if (UseSharedSpaces) {
    // remap the shared readonly space to shared readwrite, private
    FileMapInfo* mapinfo = FileMapInfo::current_info();
    if (!mapinfo->remap_shared_readonly_as_readwrite()) {
      return false;
    }
    if (FileMapInfo::dynamic_info() != NULL) {
      mapinfo = FileMapInfo::dynamic_info();
      if (!mapinfo->remap_shared_readonly_as_readwrite()) {
        return false;
      }
    }
    _remapped_readwrite = true;
  }
  return true;
}

void MetaspaceShared::report_out_of_space(const char* name, size_t needed_bytes) {
  // This is highly unlikely to happen on 64-bits because we have reserved a 4GB space.
  // On 32-bit we reserve only 256MB so you could run out of space with 100,000 classes
  // or so.
  _mc_region.print_out_of_space_msg(name, needed_bytes);
  _rw_region.print_out_of_space_msg(name, needed_bytes);
  _ro_region.print_out_of_space_msg(name, needed_bytes);

  vm_exit_during_initialization(err_msg("Unable to allocate from '%s' region", name),
                                "Please reduce the number of shared classes.");
}

// This is used to relocate the pointers so that the base archive can be mapped at
// MetaspaceShared::requested_base_address() without runtime relocation.
intx MetaspaceShared::final_delta() {
  return intx(MetaspaceShared::requested_base_address())  // We want the base archive to be mapped to here at runtime
       - intx(SharedBaseAddress);                         // .. but the base archive is mapped at here at dump time
}

void MetaspaceShared::print_on(outputStream* st) {
  if (UseSharedSpaces || DumpSharedSpaces) {
    st->print("CDS archive(s) mapped at: ");
    address base;
    address top;
    if (UseSharedSpaces) { // Runtime
      base = (address)MetaspaceObj::shared_metaspace_base();
      address static_top = (address)_shared_metaspace_static_top;
      top = (address)MetaspaceObj::shared_metaspace_top();
      st->print("[" PTR_FORMAT "-" PTR_FORMAT "-" PTR_FORMAT "), ", p2i(base), p2i(static_top), p2i(top));
    } else if (DumpSharedSpaces) { // Dump Time
      base = (address)_shared_rs.base();
      top = (address)_shared_rs.end();
      st->print("[" PTR_FORMAT "-" PTR_FORMAT "), ", p2i(base), p2i(top));
    }
    st->print("size " SIZE_FORMAT ", ", top - base);
    st->print("SharedBaseAddress: " PTR_FORMAT ", ArchiveRelocationMode: %d.", SharedBaseAddress, (int)ArchiveRelocationMode);
  } else {
    st->print("CDS disabled.");
  }
  st->cr();
}




<|MERGE_RESOLUTION|>--- conflicted
+++ resolved
@@ -1004,43 +1004,6 @@
   case MetaspaceObj::RecordComponentType:
     // These have no vtables.
     break;
-<<<<<<< HEAD
-  case MetaspaceObj::ClassType:
-    {
-      Klass* k = (Klass*)obj;
-      assert(k->is_klass(), "must be");
-      if (k->is_instance_klass()) {
-        InstanceKlass* ik = InstanceKlass::cast(k);
-        if (ik->is_class_loader_instance_klass()) {
-          kind = InstanceClassLoaderKlass_Kind;
-        } else if (ik->is_reference_instance_klass()) {
-          kind = InstanceRefKlass_Kind;
-        } else if (ik->is_mirror_instance_klass()) {
-          kind = InstanceMirrorKlass_Kind;
-        } else if (ik->is_stack_chunk_instance_klass()) {
-          kind = InstanceStackChunkKlass_Kind;
-        } else {
-          kind = InstanceKlass_Kind;
-        }
-      } else if (k->is_typeArray_klass()) {
-        kind = TypeArrayKlass_Kind;
-      } else {
-        assert(k->is_objArray_klass(), "must be");
-        kind = ObjArrayKlass_Kind;
-      }
-    }
-    break;
-
-  case MetaspaceObj::MethodType:
-    {
-      Method* m = (Method*)obj;
-      assert(m->is_method(), "must be");
-      kind = Method_Kind;
-    }
-    break;
-
-=======
->>>>>>> 4d2b0b53
   case MetaspaceObj::MethodDataType:
     // We don't archive MethodData <-- should have been removed in removed_unsharable_info
     ShouldNotReachHere();
