/*
 * Copyright (c) 2012, 2019, Oracle and/or its affiliates. All rights reserved.
 * DO NOT ALTER OR REMOVE COPYRIGHT NOTICES OR THIS FILE HEADER.
 *
 * This code is free software; you can redistribute it and/or modify it
 * under the terms of the GNU General Public License version 2 only, as
 * published by the Free Software Foundation.
 *
 * This code is distributed in the hope that it will be useful, but WITHOUT
 * ANY WARRANTY; without even the implied warranty of MERCHANTABILITY or
 * FITNESS FOR A PARTICULAR PURPOSE.  See the GNU General Public License
 * version 2 for more details (a copy is included in the LICENSE file that
 * accompanied this code).
 *
 * You should have received a copy of the GNU General Public License version
 * 2 along with this work; if not, write to the Free Software Foundation,
 * Inc., 51 Franklin St, Fifth Floor, Boston, MA 02110-1301 USA.
 *
 * Please contact Oracle, 500 Oracle Parkway, Redwood Shores, CA 94065 USA
 * or visit www.oracle.com if you need additional information or have any
 * questions.
 *
 */

#ifndef SHARE_JFR_RECORDER_JFRRECORDER_HPP
#define SHARE_JFR_RECORDER_JFRRECORDER_HPP

#include "jfr/utilities/jfrAllocation.hpp"

class JavaThread;
class Thread;

//
// Represents the singleton instance of Flight Recorder.
// Lifecycle management of recorder components.
//
class JfrRecorder : public JfrCHeapObj {
  friend class Jfr;
  friend void recorderthread_entry(JavaThread*, Thread*);
 private:
  static bool on_create_vm_1();
  static bool on_create_vm_2();
  static bool on_create_vm_3();
  static bool create_checkpoint_manager();
  static bool create_chunk_repository();
  static bool create_java_event_writer();
  static bool create_jvmti_agent();
  static bool create_oop_storages();
  static bool create_os_interface();
  static bool create_post_box();
  static bool create_recorder_thread();
  static bool create_stacktrace_repository();
  static bool create_storage();
  static bool create_stringpool();
  static bool create_thread_sampling();
<<<<<<< HEAD
  static bool create_virtual_thread_support();
=======
  static bool create_event_throttler();
>>>>>>> 37dc675c
  static bool create_components();
  static void destroy_components();
  static void on_recorder_thread_exit();

 public:
  static bool is_enabled();
  static bool is_disabled();
  static bool create(bool simulate_failure);
  static bool is_created();
  static void destroy();
  static void start_recording();
  static bool is_recording();
  static void stop_recording();
};

#endif // SHARE_JFR_RECORDER_JFRRECORDER_HPP<|MERGE_RESOLUTION|>--- conflicted
+++ resolved
@@ -53,11 +53,8 @@
   static bool create_storage();
   static bool create_stringpool();
   static bool create_thread_sampling();
-<<<<<<< HEAD
+  static bool create_event_throttler();
   static bool create_virtual_thread_support();
-=======
-  static bool create_event_throttler();
->>>>>>> 37dc675c
   static bool create_components();
   static void destroy_components();
   static void on_recorder_thread_exit();
