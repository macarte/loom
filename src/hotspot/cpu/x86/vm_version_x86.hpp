--- conflicted
+++ resolved
@@ -268,14 +268,10 @@
       uint32_t             : 2,
              avx512_4vnniw : 1,
              avx512_4fmaps : 1,
-<<<<<<< HEAD
         fast_short_rep_mov : 1,
-                           : 27;
-=======
-                           : 10,
+                           : 9,
                  serialize : 1,
                            : 17;
->>>>>>> 0a27f264
     } bits;
   };
 
@@ -374,14 +370,11 @@
     decl(AVX512_VBMI2,      "avx512_vbmi2",      44) /* VBMI2 shift left double instructions */ \
     decl(AVX512_VBMI,       "avx512_vbmi",       45) /* Vector BMI instructions */ \
     decl(HV,                "hv",                46) /* Hypervisor instructions */ \
-<<<<<<< HEAD
-                                                     \
-    decl(RDTSCP,            "rdtscp",            47) /* RDTSCP instruction */ \
-    decl(RDPID,             "rdpid",             48) /* RDPID instruction */ \
-    decl(FSRM,              "fsrm",              49) /* Fast Short REP MOV */
-=======
-    decl(SERIALIZE,         "serialize",         47) /* CPU SERIALIZE */
->>>>>>> 0a27f264
+    decl(SERIALIZE,         "serialize",         47) /* CPU SERIALIZE */ \
+                                                     \
+    decl(RDTSCP,            "rdtscp",            48) /* RDTSCP instruction */ \
+    decl(RDPID,             "rdpid",             49) /* RDPID instruction */ \
+    decl(FSRM,              "fsrm",              50) /* Fast Short REP MOV */
 
 #define DECLARE_CPU_FEATURE_FLAG(id, name, bit) CPU_##id = (1ULL << bit),
     CPU_FEATURE_FLAGS(DECLARE_CPU_FEATURE_FLAG)
