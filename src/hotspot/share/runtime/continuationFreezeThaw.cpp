/*
 * Copyright (c) 2018, 2023, Oracle and/or its affiliates. All rights reserved.
 * DO NOT ALTER OR REMOVE COPYRIGHT NOTICES OR THIS FILE HEADER.
 *
 * This code is free software; you can redistribute it and/or modify it
 * under the terms of the GNU General Public License version 2 only, as
 * published by the Free Software Foundation.
 *
 * This code is distributed in the hope that it will be useful, but WITHOUT
 * ANY WARRANTY; without even the implied warranty of MERCHANTABILITY or
 * FITNESS FOR A PARTICULAR PURPOSE.  See the GNU General Public License
 * version 2 for more details (a copy is included in the LICENSE file that
 * accompanied this code).
 *
 * You should have received a copy of the GNU General Public License version
 * 2 along with this work; if not, write to the Free Software Foundation,
 * Inc., 51 Franklin St, Fifth Floor, Boston, MA 02110-1301 USA.
 *
 * Please contact Oracle, 500 Oracle Parkway, Redwood Shores, CA 94065 USA
 * or visit www.oracle.com if you need additional information or have any
 * questions.
 *
 */

#include "precompiled.hpp"
#include "classfile/javaClasses.inline.hpp"
#include "classfile/vmSymbols.hpp"
#include "code/codeCache.inline.hpp"
#include "code/compiledMethod.inline.hpp"
#include "code/vmreg.inline.hpp"
#include "compiler/oopMap.inline.hpp"
#include "gc/shared/continuationGCSupport.inline.hpp"
#include "gc/shared/gc_globals.hpp"
#include "gc/shared/barrierSet.hpp"
#include "gc/shared/memAllocator.hpp"
#include "gc/shared/threadLocalAllocBuffer.inline.hpp"
#include "interpreter/interpreter.hpp"
#include "jfr/jfrEvents.hpp"
#include "logging/log.hpp"
#include "logging/logStream.hpp"
#include "oops/access.inline.hpp"
#include "oops/method.inline.hpp"
#include "oops/oopsHierarchy.hpp"
#include "oops/objArrayOop.inline.hpp"
#include "oops/stackChunkOop.inline.hpp"
#include "prims/jvmtiThreadState.hpp"
#include "runtime/arguments.hpp"
#include "runtime/continuation.hpp"
#include "runtime/continuationEntry.inline.hpp"
#include "runtime/continuationHelper.inline.hpp"
#include "runtime/continuationJavaClasses.inline.hpp"
#include "runtime/continuationWrapper.inline.hpp"
#include "runtime/frame.inline.hpp"
#include "runtime/interfaceSupport.inline.hpp"
#include "runtime/javaThread.inline.hpp"
#include "runtime/jniHandles.inline.hpp"
#include "runtime/keepStackGCProcessed.hpp"
#include "runtime/orderAccess.hpp"
#include "runtime/prefetch.inline.hpp"
#include "runtime/smallRegisterMap.inline.hpp"
#include "runtime/sharedRuntime.hpp"
#include "runtime/stackChunkFrameStream.inline.hpp"
#include "runtime/stackFrameStream.inline.hpp"
#include "runtime/stackOverflow.hpp"
#include "runtime/stackWatermarkSet.inline.hpp"
#include "utilities/debug.hpp"
#include "utilities/exceptions.hpp"
#include "utilities/macros.hpp"
#if INCLUDE_ZGC
#include "gc/z/zStackChunkGCData.inline.hpp"
#endif

#include <type_traits>

/*
 * This file contains the implementation of continuation freezing (yield) and thawing (run).
 *
 * This code is very latency-critical and very hot. An ordinary and well-behaved server application
 * would likely call these operations many thousands of times per second second, on every core.
 *
 * Freeze might be called every time the application performs any I/O operation, every time it
 * acquires a j.u.c. lock, every time it takes a message from a queue, and thaw can be called
 * multiple times in each of those cases, as it is called by the return barrier, which may be
 * invoked on method return.
 *
 * The amortized budget for each of those two operations is ~100-150ns. That is why, for
 * example, every effort is made to avoid Java-VM transitions as much as possible.
 *
 * On the fast path, all frames are known to be compiled, and the chunk requires no barriers
 * and so frames simply copied, and the bottom-most one is patched.
 * On the slow path, internal pointers in interpreted frames are de/relativized to/from offsets
 * and absolute pointers, and barriers invoked.
 */

/************************************************

Thread-stack layout on freeze/thaw.
See corresponding stack-chunk layout in instanceStackChunkKlass.hpp

            +----------------------------+
            |      .                     |
            |      .                     |
            |      .                     |
            |   carrier frames           |
            |                            |
            |----------------------------|
            |                            |
            |    Continuation.run        |
            |                            |
            |============================|
            |    enterSpecial frame      |
            |  pc                        |
            |  rbp                       |
            |  -----                     |
        ^   |  int argsize               | = ContinuationEntry
        |   |  oopDesc* cont             |
        |   |  oopDesc* chunk            |
        |   |  ContinuationEntry* parent |
        |   |  ...                       |
        |   |============================| <------ JavaThread::_cont_entry = entry->sp()
        |   |  ? alignment word ?        |
        |   |----------------------------| <--\
        |   |                            |    |
        |   |  ? caller stack args ?     |    |   argsize (might not be 2-word aligned) words
Address |   |                            |    |   Caller is still in the chunk.
        |   |----------------------------|    |
        |   |  pc (? return barrier ?)   |    |  This pc contains the return barrier when the bottom-most frame
        |   |  rbp                       |    |  isn't the last one in the continuation.
        |   |                            |    |
        |   |    frame                   |    |
        |   |                            |    |
            +----------------------------|     \__ Continuation frames to be frozen/thawed
            |                            |     /
            |    frame                   |    |
            |                            |    |
            |----------------------------|    |
            |                            |    |
            |    frame                   |    |
            |                            |    |
            |----------------------------| <--/
            |                            |
            |    doYield/safepoint stub  | When preempting forcefully, we could have a safepoint stub
            |                            | instead of a doYield stub
            |============================| <- the sp passed to freeze
            |                            |
            |  Native freeze/thaw frames |
            |      .                     |
            |      .                     |
            |      .                     |
            +----------------------------+

************************************************/

static const bool TEST_THAW_ONE_CHUNK_FRAME = false; // force thawing frames one-at-a-time for testing

#define CONT_JFR false // emit low-level JFR events that count slow/fast path for continuation performance debugging only
#if CONT_JFR
  #define CONT_JFR_ONLY(code) code
#else
  #define CONT_JFR_ONLY(code)
#endif

// TODO: See AbstractAssembler::generate_stack_overflow_check,
// Compile::bang_size_in_bytes(), m->as_SafePoint()->jvms()->interpreter_frame_size()
// when we stack-bang, we need to update a thread field with the lowest (farthest) bang point.

// Data invariants are defined by Continuation::debug_verify_continuation and Continuation::debug_verify_stack_chunk

// Used to just annotatate cold/hot branches
#define LIKELY(condition)   (condition)
#define UNLIKELY(condition) (condition)

// debugging functions
#ifdef ASSERT
extern "C" bool dbg_is_safe(const void* p, intptr_t errvalue); // address p is readable and *(intptr_t*)p != errvalue

static void verify_continuation(oop continuation) { Continuation::debug_verify_continuation(continuation); }

static void do_deopt_after_thaw(JavaThread* thread);
static bool do_verify_after_thaw(JavaThread* thread, stackChunkOop chunk, outputStream* st);
static void log_frames(JavaThread* thread);
static void print_frame_layout(const frame& f, bool callee_complete, outputStream* st = tty);

#define assert_pfl(p, ...) \
do {                                           \
  if (!(p)) {                                  \
    JavaThread* t = JavaThread::active();      \
    if (t->has_last_Java_frame()) {            \
      tty->print_cr("assert(" #p ") failed:"); \
      t->print_frame_layout();                 \
    }                                          \
  }                                            \
  vmassert(p, __VA_ARGS__);                    \
} while(0)

#else
static void verify_continuation(oop continuation) { }
#define assert_pfl(p, ...)
#endif

// should match Continuation.preemptStatus() in Continuation.java
enum freeze_result {
  freeze_ok = 0,
  freeze_ok_bottom = 1,
  freeze_pinned_cs = 2,
  freeze_pinned_native = 3,
  freeze_pinned_monitor = 4,
  freeze_exception = 5
};

const char* freeze_result_names[6] = {
  "freeze_ok",
  "freeze_ok_bottom",
  "freeze_pinned_cs",
  "freeze_pinned_native",
  "freeze_pinned_monitor",
  "freeze_exception"
};

static freeze_result is_pinned0(JavaThread* thread, oop cont_scope, bool safepoint);
template<typename ConfigT> static inline int freeze_internal(JavaThread* current, intptr_t* const sp);

static inline int prepare_thaw_internal(JavaThread* thread, bool return_barrier);
template<typename ConfigT> static inline intptr_t* thaw_internal(JavaThread* thread, const Continuation::thaw_kind kind);


// Entry point to freeze. Transitions are handled manually
// Called from gen_continuation_yield() in sharedRuntime_<cpu>.cpp through Continuation::freeze_entry();
template<typename ConfigT>
static JRT_BLOCK_ENTRY(int, freeze(JavaThread* current, intptr_t* sp))
  assert(sp == current->frame_anchor()->last_Java_sp(), "");

  if (current->raw_cont_fastpath() > current->last_continuation()->entry_sp() || current->raw_cont_fastpath() < sp) {
    current->set_cont_fastpath(nullptr);
  }

  return ConfigT::freeze(current, sp);
JRT_END

JRT_LEAF(int, Continuation::prepare_thaw(JavaThread* thread, bool return_barrier))
  return prepare_thaw_internal(thread, return_barrier);
JRT_END

template<typename ConfigT>
static JRT_LEAF(intptr_t*, thaw(JavaThread* thread, int kind))
  // TODO: JRT_LEAF and NoHandleMark is problematic for JFR events.
  // vFrameStreamCommon allocates Handles in RegisterMap for continuations.
  // JRT_ENTRY instead?
  ResetNoHandleMark rnhm;

  // we might modify the code cache via BarrierSetNMethod::nmethod_entry_barrier
  MACOS_AARCH64_ONLY(ThreadWXEnable __wx(WXWrite, thread));
  return ConfigT::thaw(thread, (Continuation::thaw_kind)kind);
JRT_END

JVM_ENTRY(jint, CONT_isPinned0(JNIEnv* env, jobject cont_scope)) {
  JavaThread* thread = JavaThread::thread_from_jni_environment(env);
  return is_pinned0(thread, JNIHandles::resolve(cont_scope), false);
}
JVM_END

///////////

enum class oop_kind { NARROW, WIDE };
template <oop_kind oops, typename BarrierSetT>
class Config {
public:
  typedef Config<oops, BarrierSetT> SelfT;
  using OopT = std::conditional_t<oops == oop_kind::NARROW, narrowOop, oop>;

  static int freeze(JavaThread* thread, intptr_t* const sp) {
    return freeze_internal<SelfT>(thread, sp);
  }

  static intptr_t* thaw(JavaThread* thread, Continuation::thaw_kind kind) {
    return thaw_internal<SelfT>(thread, kind);
  }
};

static bool stack_overflow_check(JavaThread* thread, size_t size, address sp) {
  const size_t page_size = os::vm_page_size();
  if (size > page_size) {
    if (sp - size < thread->stack_overflow_state()->shadow_zone_safe_limit()) {
      return false;
    }
  }
  return true;
}

#ifdef ASSERT
static oop get_continuation(JavaThread* thread) {
  assert(thread != nullptr, "");
  assert(thread->threadObj() != nullptr, "");
  return java_lang_Thread::continuation(thread->threadObj());
}

inline void clear_anchor(JavaThread* thread) {
  thread->frame_anchor()->clear();
}

static void set_anchor(JavaThread* thread, intptr_t* sp) {
  address pc = ContinuationHelper::return_address_at(
                 sp - frame::sender_sp_ret_address_offset());
  assert(pc != nullptr, "");

  JavaFrameAnchor* anchor = thread->frame_anchor();
  anchor->set_last_Java_sp(sp);
  anchor->set_last_Java_pc(pc);
  ContinuationHelper::set_anchor_pd(anchor, sp);

  assert(thread->has_last_Java_frame(), "");
  assert(thread->last_frame().cb() != nullptr, "");
}
#endif // ASSERT

static void set_anchor_to_entry(JavaThread* thread, ContinuationEntry* entry) {
  JavaFrameAnchor* anchor = thread->frame_anchor();
  anchor->set_last_Java_sp(entry->entry_sp());
  anchor->set_last_Java_pc(entry->entry_pc());
  ContinuationHelper::set_anchor_to_entry_pd(anchor, entry);

  assert(thread->has_last_Java_frame(), "");
  assert(thread->last_frame().cb() != nullptr, "");
}

#if CONT_JFR
class FreezeThawJfrInfo : public StackObj {
  short _e_size;
  short _e_num_interpreted_frames;
 public:

  FreezeThawJfrInfo() : _e_size(0), _e_num_interpreted_frames(0) {}
  inline void record_interpreted_frame() { _e_num_interpreted_frames++; }
  inline void record_size_copied(int size) { _e_size += size << LogBytesPerWord; }
  template<typename Event> void post_jfr_event(Event *e, oop continuation, JavaThread* jt);
};

template<typename Event> void FreezeThawJfrInfo::post_jfr_event(Event* e, oop continuation, JavaThread* jt) {
  if (e->should_commit()) {
    log_develop_trace(continuations)("JFR event: iframes: %d size: %d", _e_num_interpreted_frames, _e_size);
    e->set_carrierThread(JFR_JVM_THREAD_ID(jt));
    e->set_continuationClass(continuation->klass());
    e->set_interpretedFrames(_e_num_interpreted_frames);
    e->set_size(_e_size);
    e->commit();
  }
}
#endif // CONT_JFR

/////////////// FREEZE ////

class FreezeBase : public StackObj {
protected:
  JavaThread* const _thread;
  ContinuationWrapper& _cont;
  bool _barriers; // only set when we allocate a chunk
  const bool _preempt; // used only on the slow path
  const intptr_t * const _frame_sp; // Top frame sp for this freeze

  intptr_t* _bottom_address;

  int _freeze_size; // total size of all frames plus metadata in words.
  int _total_align_size;

  intptr_t* _cont_stack_top;
  intptr_t* _cont_stack_bottom;

  CONT_JFR_ONLY(FreezeThawJfrInfo _jfr_info;)

#ifdef ASSERT
  intptr_t* _orig_chunk_sp;
  int _fast_freeze_size;
  bool _empty;
#endif

  JvmtiSampledObjectAllocEventCollector* _jvmti_event_collector;

  NOT_PRODUCT(int _frames;)
  DEBUG_ONLY(intptr_t* _last_write;)

  inline FreezeBase(JavaThread* thread, ContinuationWrapper& cont, intptr_t* sp);

public:
  NOINLINE freeze_result freeze_slow();
  void freeze_fast_existing_chunk();

  CONT_JFR_ONLY(FreezeThawJfrInfo& jfr_info() { return _jfr_info; })
  void set_jvmti_event_collector(JvmtiSampledObjectAllocEventCollector* jsoaec) { _jvmti_event_collector = jsoaec; }

  inline int size_if_fast_freeze_available();

#ifdef ASSERT
  bool interpreted_native_or_deoptimized_on_stack();
#endif

protected:
  inline void init_rest();
  void throw_stack_overflow_on_humongous_chunk();

  // fast path
  inline void copy_to_chunk(intptr_t* from, intptr_t* to, int size);
  inline void unwind_frames();
  inline void patch_stack_pd(intptr_t* frame_sp, intptr_t* heap_sp);

  // slow path
  virtual stackChunkOop allocate_chunk_slow(size_t stack_size) = 0;

  int cont_size() { return pointer_delta_as_int(_cont_stack_bottom, _cont_stack_top); }

private:
  // slow path
  frame freeze_start_frame();
  frame freeze_start_frame_safepoint_stub(frame f);
  NOINLINE freeze_result recurse_freeze(frame& f, frame& caller, int callee_argsize, bool callee_interpreted, bool top);
  inline frame freeze_start_frame_yield_stub(frame f);
  template<typename FKind>
  inline freeze_result recurse_freeze_java_frame(const frame& f, frame& caller, int fsize, int argsize);
  inline void before_freeze_java_frame(const frame& f, const frame& caller, int fsize, int argsize, bool is_bottom_frame);
  inline void after_freeze_java_frame(const frame& hf, bool is_bottom_frame);
  freeze_result finalize_freeze(const frame& callee, frame& caller, int argsize);
  void patch(const frame& f, frame& hf, const frame& caller, bool is_bottom_frame);
  NOINLINE freeze_result recurse_freeze_interpreted_frame(frame& f, frame& caller, int callee_argsize, bool callee_interpreted);
  freeze_result recurse_freeze_compiled_frame(frame& f, frame& caller, int callee_argsize, bool callee_interpreted);
  NOINLINE freeze_result recurse_freeze_stub_frame(frame& f, frame& caller);
  NOINLINE void finish_freeze(const frame& f, const frame& top);

  inline bool stack_overflow();

  static frame sender(const frame& f) { return f.is_interpreted_frame() ? sender<ContinuationHelper::InterpretedFrame>(f)
                                                                        : sender<ContinuationHelper::NonInterpretedUnknownFrame>(f); }
  template<typename FKind> static inline frame sender(const frame& f);
  template<typename FKind> frame new_heap_frame(frame& f, frame& caller);
  inline void set_top_frame_metadata_pd(const frame& hf);
  inline void patch_pd(frame& callee, const frame& caller);
  void adjust_interpreted_frame_unextended_sp(frame& f);
  static inline void relativize_interpreted_frame_metadata(const frame& f, const frame& hf);

protected:
  void freeze_fast_copy(stackChunkOop chunk, int chunk_start_sp CONT_JFR_ONLY(COMMA bool chunk_is_allocated));
  bool freeze_fast_new_chunk(stackChunkOop chunk);

#ifdef ASSERT
  bool is_empty(stackChunkOop chunk) {
    // during freeze, the chunk is in an intermediate state (after setting the chunk's argsize but before setting its
    // ultimate sp) so we use this instead of stackChunkOopDesc::is_empty
    return chunk->sp() >= chunk->stack_size() - chunk->argsize() - frame::metadata_words_at_top;
  }
#endif
};

template <typename ConfigT>
class Freeze : public FreezeBase {
private:
  stackChunkOop allocate_chunk(size_t stack_size);

public:
  inline Freeze(JavaThread* thread, ContinuationWrapper& cont, intptr_t* frame_sp)
    : FreezeBase(thread, cont, frame_sp) {}

  freeze_result try_freeze_fast();

protected:
  virtual stackChunkOop allocate_chunk_slow(size_t stack_size) override { return allocate_chunk(stack_size); }
};

FreezeBase::FreezeBase(JavaThread* thread, ContinuationWrapper& cont, intptr_t* frame_sp) :
    _thread(thread), _cont(cont), _barriers(false), _preempt(false), _frame_sp(frame_sp) {
  DEBUG_ONLY(_jvmti_event_collector = nullptr;)

  assert(_thread != nullptr, "");
  assert(_thread->last_continuation()->entry_sp() == _cont.entrySP(), "");

  DEBUG_ONLY(_cont.entry()->verify_cookie();)

  assert(!Interpreter::contains(_cont.entryPC()), "");

  _bottom_address = _cont.entrySP() - _cont.entry_frame_extension();
#ifdef _LP64
  if (((intptr_t)_bottom_address & 0xf) != 0) {
    _bottom_address--;
  }
  assert(is_aligned(_bottom_address, frame::frame_alignment), "");
#endif

  log_develop_trace(continuations)("bottom_address: " INTPTR_FORMAT " entrySP: " INTPTR_FORMAT " argsize: " PTR_FORMAT,
                p2i(_bottom_address), p2i(_cont.entrySP()), (_cont.entrySP() - _bottom_address) << LogBytesPerWord);
  assert(_bottom_address != nullptr, "");
  assert(_bottom_address <= _cont.entrySP(), "");
  DEBUG_ONLY(_last_write = nullptr;)

  assert(_cont.chunk_invariant(), "");
  assert(!Interpreter::contains(_cont.entryPC()), "");
#if !defined(PPC64) || defined(ZERO)
  static const int doYield_stub_frame_size = frame::metadata_words;
#else
  static const int doYield_stub_frame_size = frame::native_abi_reg_args_size >> LogBytesPerWord;
#endif
  assert(SharedRuntime::cont_doYield_stub()->frame_size() == doYield_stub_frame_size, "");

  // properties of the continuation on the stack; all sizes are in words
  _cont_stack_top    = frame_sp + doYield_stub_frame_size; // we don't freeze the doYield stub frame
  _cont_stack_bottom = _cont.entrySP() + (_cont.argsize() == 0 ? frame::metadata_words_at_top : 0)
      - ContinuationHelper::frame_align_words(_cont.argsize()); // see alignment in thaw

  log_develop_trace(continuations)("freeze size: %d argsize: %d top: " INTPTR_FORMAT " bottom: " INTPTR_FORMAT,
    cont_size(), _cont.argsize(), p2i(_cont_stack_top), p2i(_cont_stack_bottom));
  assert(cont_size() > 0, "");
}

void FreezeBase::init_rest() { // we want to postpone some initialization after chunk handling
  _freeze_size = 0;
  _total_align_size = 0;
  NOT_PRODUCT(_frames = 0;)
}

void FreezeBase::copy_to_chunk(intptr_t* from, intptr_t* to, int size) {
  stackChunkOop chunk = _cont.tail();
  chunk->copy_from_stack_to_chunk(from, to, size);
  CONT_JFR_ONLY(_jfr_info.record_size_copied(size);)

#ifdef ASSERT
  if (_last_write != nullptr) {
    assert(_last_write == to + size, "Missed a spot: _last_write: " INTPTR_FORMAT " to+size: " INTPTR_FORMAT
        " stack_size: %d _last_write offset: " PTR_FORMAT " to+size: " PTR_FORMAT, p2i(_last_write), p2i(to+size),
        chunk->stack_size(), _last_write-chunk->start_address(), to+size-chunk->start_address());
    _last_write = to;
  }
#endif
}

// Called _after_ the last possible safepoint during the freeze operation (chunk allocation)
void FreezeBase::unwind_frames() {
  ContinuationEntry* entry = _cont.entry();
  entry->flush_stack_processing(_thread);
  set_anchor_to_entry(_thread, entry);
}

template <typename ConfigT>
freeze_result Freeze<ConfigT>::try_freeze_fast() {
  assert(_thread->thread_state() == _thread_in_vm, "");
  assert(_thread->cont_fastpath(), "");

  DEBUG_ONLY(_fast_freeze_size = size_if_fast_freeze_available();)
  assert(_fast_freeze_size == 0, "");

  stackChunkOop chunk = allocate_chunk(cont_size() + frame::metadata_words);
  if (freeze_fast_new_chunk(chunk)) {
    return freeze_ok;
  }
  if (_thread->has_pending_exception()) {
    return freeze_exception;
  }

  // TODO R REMOVE when deopt change is fixed
  assert(!_thread->cont_fastpath() || _barriers, "");
  log_develop_trace(continuations)("-- RETRYING SLOW --");
  return freeze_slow();
}

// Returns size needed if the continuation fits, otherwise 0.
int FreezeBase::size_if_fast_freeze_available() {
  stackChunkOop chunk = _cont.tail();
  if (chunk == nullptr || chunk->is_gc_mode() || chunk->requires_barriers() || chunk->has_mixed_frames()) {
    log_develop_trace(continuations)("chunk available %s", chunk == nullptr ? "no chunk" : "chunk requires barriers");
    return 0;
  }

  int total_size_needed = cont_size();
  const int chunk_sp = chunk->sp();

  // argsize can be nonzero if we have a caller, but the caller could be in a non-empty parent chunk,
  // so we subtract it only if we overlap with the caller, i.e. the current chunk isn't empty.
  // Consider leaving the chunk's argsize set when emptying it and removing the following branch,
  // although that would require changing stackChunkOopDesc::is_empty
  if (chunk_sp < chunk->stack_size()) {
    total_size_needed -= _cont.argsize() + frame::metadata_words_at_top;
  }

  int chunk_free_room = chunk_sp - frame::metadata_words_at_bottom;
  bool available = chunk_free_room >= total_size_needed;
  log_develop_trace(continuations)("chunk available: %s size: %d argsize: %d top: " INTPTR_FORMAT " bottom: " INTPTR_FORMAT,
    available ? "yes" : "no" , total_size_needed, _cont.argsize(), p2i(_cont_stack_top), p2i(_cont_stack_bottom));
  return available ? total_size_needed : 0;
}

void FreezeBase::freeze_fast_existing_chunk() {
  stackChunkOop chunk = _cont.tail();
  DEBUG_ONLY(_orig_chunk_sp = chunk->sp_address();)

  DEBUG_ONLY(_fast_freeze_size = size_if_fast_freeze_available();)
  assert(_fast_freeze_size > 0, "");

  if (chunk->sp() < chunk->stack_size()) { // we are copying into a non-empty chunk
    DEBUG_ONLY(_empty = false;)
    assert(chunk->sp() < (chunk->stack_size() - chunk->argsize()), "");
#ifdef ASSERT
    {
      intptr_t* retaddr_slot = (chunk->sp_address()
                                - frame::sender_sp_ret_address_offset());
      assert(ContinuationHelper::return_address_at(retaddr_slot) == chunk->pc(),
             "unexpected saved return address");
    }
#endif

    // the chunk's sp before the freeze, adjusted to point beyond the stack-passed arguments in the topmost frame
    // we overlap; we'll overwrite the chunk's top frame's callee arguments
    const int chunk_start_sp = chunk->sp() + _cont.argsize() + frame::metadata_words_at_top;
    assert(chunk_start_sp <= chunk->stack_size(), "sp not pointing into stack");

    // increase max_size by what we're freezing minus the overlap
    chunk->set_max_thawing_size(chunk->max_thawing_size() + cont_size() - _cont.argsize() - frame::metadata_words_at_top);

    intptr_t* const bottom_sp = _cont_stack_bottom - _cont.argsize() - frame::metadata_words_at_top;
    assert(bottom_sp == _bottom_address, "");
    // Because the chunk isn't empty, we know there's a caller in the chunk, therefore the bottom-most frame
    // should have a return barrier (installed back when we thawed it).
#ifdef ASSERT
    {
      intptr_t* retaddr_slot = (bottom_sp
                                - frame::sender_sp_ret_address_offset());
      assert(ContinuationHelper::return_address_at(retaddr_slot)
             == StubRoutines::cont_returnBarrier(),
             "should be the continuation return barrier");
    }
#endif
    // We copy the fp from the chunk back to the stack because it contains some caller data,
    // including, possibly, an oop that might have gone stale since we thawed.
    patch_stack_pd(bottom_sp, chunk->sp_address());
    // we don't patch the return pc at this time, so as not to make the stack unwalkable for async walks

    freeze_fast_copy(chunk, chunk_start_sp CONT_JFR_ONLY(COMMA false));
  } else { // the chunk is empty
    DEBUG_ONLY(_empty = true;)
    const int chunk_start_sp = chunk->sp();

    assert(chunk_start_sp == chunk->stack_size(), "");

    chunk->set_max_thawing_size(cont_size());
    chunk->set_argsize(_cont.argsize());

    freeze_fast_copy(chunk, chunk_start_sp CONT_JFR_ONLY(COMMA false));
  }
}

bool FreezeBase::freeze_fast_new_chunk(stackChunkOop chunk) {
  DEBUG_ONLY(_empty = true;)

  // Install new chunk
  _cont.set_tail(chunk);

  if (UNLIKELY(chunk == nullptr || !_thread->cont_fastpath() || _barriers)) { // OOME/probably humongous
    log_develop_trace(continuations)("Retrying slow. Barriers: %d", _barriers);
    return false;
  }

  chunk->set_max_thawing_size(cont_size());
  chunk->set_argsize(_cont.argsize());

  // in a fresh chunk, we freeze *with* the bottom-most frame's stack arguments.
  // They'll then be stored twice: in the chunk and in the parent chunk's top frame
  const int chunk_start_sp = cont_size() + frame::metadata_words;
  assert(chunk_start_sp == chunk->stack_size(), "");

  DEBUG_ONLY(_orig_chunk_sp = chunk->start_address() + chunk_start_sp;)

  freeze_fast_copy(chunk, chunk_start_sp CONT_JFR_ONLY(COMMA true));

  return true;
}

void FreezeBase::freeze_fast_copy(stackChunkOop chunk, int chunk_start_sp CONT_JFR_ONLY(COMMA bool chunk_is_allocated)) {
  assert(chunk != nullptr, "");
  assert(!chunk->has_mixed_frames(), "");
  assert(!chunk->is_gc_mode(), "");
  assert(!chunk->has_bitmap(), "");
  assert(!chunk->requires_barriers(), "");
  assert(chunk == _cont.tail(), "");

  // We unwind frames after the last safepoint so that the GC will have found the oops in the frames, but before
  // writing into the chunk. This is so that an asynchronous stack walk (not at a safepoint) that suspends us here
  // will either see no continuation on the stack, or a consistent chunk.
  unwind_frames();

  log_develop_trace(continuations)("freeze_fast start: chunk " INTPTR_FORMAT " size: %d orig sp: %d argsize: %d",
    p2i((oopDesc*)chunk), chunk->stack_size(), chunk_start_sp, _cont.argsize());
  assert(chunk_start_sp <= chunk->stack_size(), "");
  assert(chunk_start_sp >= cont_size(), "no room in the chunk");

  const int chunk_new_sp = chunk_start_sp - cont_size(); // the chunk's new sp, after freeze
  assert(!(_fast_freeze_size > 0) || _orig_chunk_sp - (chunk->start_address() + chunk_new_sp) == _fast_freeze_size, "");

  intptr_t* chunk_top = chunk->start_address() + chunk_new_sp;
#ifdef ASSERT
  if (!_empty) {
    intptr_t* retaddr_slot = (_orig_chunk_sp
                              - frame::sender_sp_ret_address_offset());
    assert(ContinuationHelper::return_address_at(retaddr_slot) == chunk->pc(),
           "unexpected saved return address");
  }
#endif

  log_develop_trace(continuations)("freeze_fast start: " INTPTR_FORMAT " sp: %d chunk_top: " INTPTR_FORMAT,
                              p2i(chunk->start_address()), chunk_new_sp, p2i(chunk_top));
  intptr_t* from = _cont_stack_top - frame::metadata_words_at_bottom;
  intptr_t* to   = chunk_top - frame::metadata_words_at_bottom;
  copy_to_chunk(from, to, cont_size() + frame::metadata_words_at_bottom);
  // Because we're not patched yet, the chunk is now in a bad state

  // patch return pc of the bottom-most frozen frame (now in the chunk)
  // with the actual caller's return address
  intptr_t* chunk_bottom_retaddr_slot = (chunk_top + cont_size()
                                         - _cont.argsize()
                                         - frame::metadata_words_at_top
                                         - frame::sender_sp_ret_address_offset());
#ifdef ASSERT
  if (!_empty) {
    assert(ContinuationHelper::return_address_at(chunk_bottom_retaddr_slot)
           == StubRoutines::cont_returnBarrier(),
           "should be the continuation return barrier");
  }
#endif
  ContinuationHelper::patch_return_address_at(chunk_bottom_retaddr_slot,
                                              chunk->pc());

  // We're always writing to a young chunk, so the GC can't see it until the next safepoint.
  chunk->set_sp(chunk_new_sp);
  // set chunk->pc to the return address of the topmost frame in the chunk
  chunk->set_pc(ContinuationHelper::return_address_at(
                  _cont_stack_top - frame::sender_sp_ret_address_offset()));

  _cont.write();

  log_develop_trace(continuations)("FREEZE CHUNK #" INTPTR_FORMAT " (young)", _cont.hash());
  LogTarget(Trace, continuations) lt;
  if (lt.develop_is_enabled()) {
    LogStream ls(lt);
    chunk->print_on(true, &ls);
  }

  // Verification
  assert(_cont.chunk_invariant(), "");
  chunk->verify();

#if CONT_JFR
  EventContinuationFreezeFast e;
  if (e.should_commit()) {
    e.set_id(cast_from_oop<u8>(chunk));
    DEBUG_ONLY(e.set_allocate(chunk_is_allocated);)
    e.set_size(cont_size() << LogBytesPerWord);
    e.commit();
  }
#endif
}

NOINLINE freeze_result FreezeBase::freeze_slow() {
#ifdef ASSERT
  ResourceMark rm;
#endif

  log_develop_trace(continuations)("freeze_slow  #" INTPTR_FORMAT, _cont.hash());
  assert(_thread->thread_state() == _thread_in_vm || _thread->thread_state() == _thread_blocked, "");

#if CONT_JFR
  EventContinuationFreezeSlow e;
  if (e.should_commit()) {
    e.set_id(cast_from_oop<u8>(_cont.continuation()));
    e.commit();
  }
#endif

  init_rest();

  HandleMark hm(Thread::current());

  frame f = freeze_start_frame();

  LogTarget(Debug, continuations) lt;
  if (lt.develop_is_enabled()) {
    LogStream ls(lt);
    f.print_on(&ls);
  }

  frame caller; // the frozen caller in the chunk
  freeze_result res = recurse_freeze(f, caller, 0, false, true);

  if (res == freeze_ok) {
    finish_freeze(f, caller);
    _cont.write();
  }

  return res;
}

frame FreezeBase::freeze_start_frame() {
  frame f = _thread->last_frame();
  if (LIKELY(!_preempt)) {
    return freeze_start_frame_yield_stub(f);
  } else {
    return freeze_start_frame_safepoint_stub(f);
  }
}

frame FreezeBase::freeze_start_frame_yield_stub(frame f) {
  assert(SharedRuntime::cont_doYield_stub()->contains(f.pc()), "must be");
  f = sender<ContinuationHelper::NonInterpretedUnknownFrame>(f);
  assert(Continuation::is_frame_in_continuation(_thread->last_continuation(), f), "");
  return f;
}

frame FreezeBase::freeze_start_frame_safepoint_stub(frame f) {
#if (defined(X86) || defined(AARCH64) || defined(RISCV64)) && !defined(ZERO)
  f.set_fp(f.real_fp()); // f.set_fp(*Frame::callee_link_address(f)); // ????
#else
  Unimplemented();
#endif
  if (!Interpreter::contains(f.pc())) {
    assert(ContinuationHelper::Frame::is_stub(f.cb()), "must be");
    assert(f.oop_map() != nullptr, "must be");

    if (Interpreter::contains(ContinuationHelper::StubFrame::return_pc(f))) {
      f = sender<ContinuationHelper::StubFrame>(f); // Safepoint stub in interpreter
    }
  }
  assert(Continuation::is_frame_in_continuation(_thread->last_continuation(), f), "");
  return f;
}

// The parameter callee_argsize includes metadata that has to be part of caller/callee overlap.
NOINLINE freeze_result FreezeBase::recurse_freeze(frame& f, frame& caller, int callee_argsize, bool callee_interpreted, bool top) {
  assert(f.unextended_sp() < _bottom_address, ""); // see recurse_freeze_java_frame
  assert(f.is_interpreted_frame() || ((top && _preempt) == ContinuationHelper::Frame::is_stub(f.cb())), "");

  if (stack_overflow()) {
    return freeze_exception;
  }

  if (f.is_compiled_frame()) {
    if (UNLIKELY(f.oop_map() == nullptr)) {
      // special native frame
      return freeze_pinned_native;
    }
    return recurse_freeze_compiled_frame(f, caller, callee_argsize, callee_interpreted);
  } else if (f.is_interpreted_frame()) {
    assert((_preempt && top) || !f.interpreter_frame_method()->is_native(), "");
    if (_preempt && top && f.interpreter_frame_method()->is_native()) {
      // int native entry
      return freeze_pinned_native;
    }

    return recurse_freeze_interpreted_frame(f, caller, callee_argsize, callee_interpreted);
  } else if (_preempt && top && ContinuationHelper::Frame::is_stub(f.cb())) {
    return recurse_freeze_stub_frame(f, caller);
  } else {
    return freeze_pinned_native;
  }
}

// The parameter callee_argsize includes metadata that has to be part of caller/callee overlap.
// See also StackChunkFrameStream<frame_kind>::frame_size()
template<typename FKind>
inline freeze_result FreezeBase::recurse_freeze_java_frame(const frame& f, frame& caller, int fsize, int argsize) {
  assert(FKind::is_instance(f), "");

  assert(fsize > 0, "");
  assert(argsize >= 0, "");
  _freeze_size += fsize;
  NOT_PRODUCT(_frames++;)

  assert(FKind::frame_bottom(f) <= _bottom_address, "");

  // We don't use FKind::frame_bottom(f) == _bottom_address because on x64 there's sometimes an extra word between
  // enterSpecial and an interpreted frame
  if (FKind::frame_bottom(f) >= _bottom_address - 1) {
    return finalize_freeze(f, caller, argsize); // recursion end
  } else {
    frame senderf = sender<FKind>(f);
    assert(FKind::interpreted || senderf.sp() == senderf.unextended_sp(), "");
    freeze_result result = recurse_freeze(senderf, caller, argsize, FKind::interpreted, false); // recursive call
    return result;
  }
}

inline void FreezeBase::before_freeze_java_frame(const frame& f, const frame& caller, int fsize, int argsize, bool is_bottom_frame) {
  LogTarget(Trace, continuations) lt;
  if (lt.develop_is_enabled()) {
    LogStream ls(lt);
    ls.print_cr("======== FREEZING FRAME interpreted: %d bottom: %d", f.is_interpreted_frame(), is_bottom_frame);
    ls.print_cr("fsize: %d argsize: %d", fsize, argsize);
    f.print_value_on(&ls, nullptr);
  }
  assert(caller.is_interpreted_frame() == Interpreter::contains(caller.pc()), "");
}

inline void FreezeBase::after_freeze_java_frame(const frame& hf, bool is_bottom_frame) {
  LogTarget(Trace, continuations) lt;
  if (lt.develop_is_enabled()) {
    LogStream ls(lt);
    DEBUG_ONLY(hf.print_value_on(&ls, nullptr);)
    assert(hf.is_heap_frame(), "should be");
    DEBUG_ONLY(print_frame_layout(hf, false, &ls);)
    if (is_bottom_frame) {
      ls.print_cr("bottom h-frame:");
      hf.print_on(&ls);
    }
  }
}

// The parameter argsize_md includes metadata that has to be part of caller/callee overlap.
// See also StackChunkFrameStream<frame_kind>::frame_size()
freeze_result FreezeBase::finalize_freeze(const frame& callee, frame& caller, int argsize_md) {
  int argsize = argsize_md - frame::metadata_words_at_top;
  assert(callee.is_interpreted_frame()
    || callee.cb()->as_nmethod()->is_osr_method()
    || argsize == _cont.argsize(), "argsize: %d cont.argsize: %d", argsize, _cont.argsize());
  log_develop_trace(continuations)("bottom: " INTPTR_FORMAT " count %d size: %d argsize: %d",
    p2i(_bottom_address), _frames, _freeze_size << LogBytesPerWord, argsize);

  LogTarget(Trace, continuations) lt;

#ifdef ASSERT
  bool empty = _cont.is_empty();
  log_develop_trace(continuations)("empty: %d", empty);
#endif

  stackChunkOop chunk = _cont.tail();

  assert(chunk == nullptr || (chunk->max_thawing_size() == 0) == chunk->is_empty(), "");

  _freeze_size += frame::metadata_words; // for top frame's metadata

  int overlap = 0; // the args overlap the caller -- if there is one in this chunk and is of the same kind
  int unextended_sp = -1;
  if (chunk != nullptr) {
    unextended_sp = chunk->sp();
    if (!chunk->is_empty()) {
      StackChunkFrameStream<ChunkFrames::Mixed> last(chunk);
      unextended_sp = chunk->to_offset(StackChunkFrameStream<ChunkFrames::Mixed>(chunk).unextended_sp());
      bool top_interpreted = Interpreter::contains(chunk->pc());
      if (callee.is_interpreted_frame() == top_interpreted) {
        overlap = argsize_md;
      }
    }
  }

  log_develop_trace(continuations)("finalize _size: %d overlap: %d unextended_sp: %d", _freeze_size, overlap, unextended_sp);

  _freeze_size -= overlap;
  assert(_freeze_size >= 0, "");

  assert(chunk == nullptr || chunk->is_empty()
          || unextended_sp == chunk->to_offset(StackChunkFrameStream<ChunkFrames::Mixed>(chunk).unextended_sp()), "");
  assert(chunk != nullptr || unextended_sp < _freeze_size, "");

  // _barriers can be set to true by an allocation in freeze_fast, in which case the chunk is available
  bool allocated_old_in_freeze_fast = _barriers;
  assert(!allocated_old_in_freeze_fast || (unextended_sp >= _freeze_size && chunk->is_empty()),
    "Chunk allocated in freeze_fast is of insufficient size "
    "unextended_sp: %d size: %d is_empty: %d", unextended_sp, _freeze_size, chunk->is_empty());
  assert(!allocated_old_in_freeze_fast || (!UseZGC && !UseG1GC), "Unexpected allocation");

  DEBUG_ONLY(bool empty_chunk = true);
  if (unextended_sp < _freeze_size || chunk->is_gc_mode() || (!allocated_old_in_freeze_fast && chunk->requires_barriers())) {
    // ALLOCATE NEW CHUNK

    if (lt.develop_is_enabled()) {
      LogStream ls(lt);
      if (chunk == nullptr) {
        ls.print_cr("no chunk");
      } else {
        ls.print_cr("chunk barriers: %d _size: %d free size: %d",
          chunk->requires_barriers(), _freeze_size, chunk->sp() - frame::metadata_words);
        chunk->print_on(&ls);
      }
    }

    _freeze_size += overlap; // we're allocating a new chunk, so no overlap
    // overlap = 0;

    chunk = allocate_chunk_slow(_freeze_size);
    if (chunk == nullptr) {
      return freeze_exception;
    }

    // Install new chunk
    _cont.set_tail(chunk);

    int sp = chunk->stack_size() - argsize_md;
    chunk->set_sp(sp);
    chunk->set_argsize(argsize);
    assert(is_empty(chunk), "");
  } else {
    // REUSE EXISTING CHUNK
    log_develop_trace(continuations)("Reusing chunk mixed: %d empty: %d", chunk->has_mixed_frames(), chunk->is_empty());
    if (chunk->is_empty()) {
      int sp = chunk->stack_size() - argsize_md;
      chunk->set_sp(sp);
      chunk->set_argsize(argsize);
      _freeze_size += overlap;
      assert(chunk->max_thawing_size() == 0, "");
    } DEBUG_ONLY(else empty_chunk = false;)
  }
  assert(!chunk->is_gc_mode(), "");
  assert(!chunk->has_bitmap(), "");
  chunk->set_has_mixed_frames(true);

  assert(chunk->requires_barriers() == _barriers, "");
  assert(!_barriers || is_empty(chunk), "");

  assert(!is_empty(chunk) || StackChunkFrameStream<ChunkFrames::Mixed>(chunk).is_done(), "");
  assert(!is_empty(chunk) || StackChunkFrameStream<ChunkFrames::Mixed>(chunk).to_frame().is_empty(), "");

  // We unwind frames after the last safepoint so that the GC will have found the oops in the frames, but before
  // writing into the chunk. This is so that an asynchronous stack walk (not at a safepoint) that suspends us here
  // will either see no continuation or a consistent chunk.
  unwind_frames();

  chunk->set_max_thawing_size(chunk->max_thawing_size() + _freeze_size - frame::metadata_words);

  if (lt.develop_is_enabled()) {
    LogStream ls(lt);
    ls.print_cr("top chunk:");
    chunk->print_on(&ls);
  }

  // The topmost existing frame in the chunk; or an empty frame if the chunk is empty
  caller = StackChunkFrameStream<ChunkFrames::Mixed>(chunk).to_frame();

  DEBUG_ONLY(_last_write = caller.unextended_sp() + (empty_chunk ? argsize_md : overlap);)

  assert(chunk->is_in_chunk(_last_write - _freeze_size),
    "last_write-size: " INTPTR_FORMAT " start: " INTPTR_FORMAT, p2i(_last_write-_freeze_size), p2i(chunk->start_address()));
#ifdef ASSERT
  if (lt.develop_is_enabled()) {
    LogStream ls(lt);
    ls.print_cr("top hframe before (freeze):");
    assert(caller.is_heap_frame(), "should be");
    caller.print_on(&ls);
  }

  assert(!empty || Continuation::is_continuation_entry_frame(callee, nullptr), "");

  frame entry = sender(callee);

  assert(Continuation::is_return_barrier_entry(entry.pc()) || Continuation::is_continuation_enterSpecial(entry), "");
  assert(callee.is_interpreted_frame() || entry.sp() == entry.unextended_sp(), "");
#endif

  return freeze_ok_bottom;
}

void FreezeBase::patch(const frame& f, frame& hf, const frame& caller, bool is_bottom_frame) {
  if (is_bottom_frame) {
    // If we're the bottom frame, we need to replace the return barrier with the real
    // caller's pc.
    address last_pc = caller.pc();
    assert((last_pc == nullptr) == is_empty(_cont.tail()), "");
    ContinuationHelper::Frame::patch_pc(caller, last_pc);
  } else {
    assert(!caller.is_empty(), "");
  }

  patch_pd(hf, caller);

  if (f.is_interpreted_frame()) {
    assert(hf.is_heap_frame(), "should be");
    ContinuationHelper::InterpretedFrame::patch_sender_sp(hf, caller);
  }

#ifdef ASSERT
  if (hf.is_compiled_frame()) {
    if (f.is_deoptimized_frame()) { // TODO DEOPT: long term solution: unroll on freeze and patch pc
      log_develop_trace(continuations)("Freezing deoptimized frame");
      assert(f.cb()->as_compiled_method()->is_deopt_pc(f.raw_pc()), "");
      assert(f.cb()->as_compiled_method()->is_deopt_pc(ContinuationHelper::Frame::real_pc(f)), "");
    }
  }
#endif
}

#ifdef ASSERT
static void verify_frame_top(const frame& f, intptr_t* top) {
  ResourceMark rm;
  InterpreterOopMap mask;
  f.interpreted_frame_oop_map(&mask);
  assert(top <= ContinuationHelper::InterpretedFrame::frame_top(f, &mask),
         "frame_top: " INTPTR_FORMAT " Interpreted::frame_top: " INTPTR_FORMAT,
           p2i(top), p2i(ContinuationHelper::InterpretedFrame::frame_top(f, &mask)));
}
#endif // ASSERT

// The parameter callee_argsize includes metadata that has to be part of caller/callee overlap.
// See also StackChunkFrameStream<frame_kind>::frame_size()
NOINLINE freeze_result FreezeBase::recurse_freeze_interpreted_frame(frame& f, frame& caller,
                                                                    int callee_argsize /* incl. metadata */,
                                                                    bool callee_interpreted) {
  adjust_interpreted_frame_unextended_sp(f);

  // The frame's top never includes the stack arguments to the callee
  intptr_t* const stack_frame_top = ContinuationHelper::InterpretedFrame::frame_top(f, callee_argsize, callee_interpreted);
  intptr_t* const stack_frame_bottom = ContinuationHelper::InterpretedFrame::frame_bottom(f);
  const int fsize = pointer_delta_as_int(stack_frame_bottom, stack_frame_top);

  DEBUG_ONLY(verify_frame_top(f, stack_frame_top));

  Method* frame_method = ContinuationHelper::Frame::frame_method(f);
  // including metadata between f and its args
  const int argsize = ContinuationHelper::InterpretedFrame::stack_argsize(f) + frame::metadata_words_at_top;

  log_develop_trace(continuations)("recurse_freeze_interpreted_frame %s _size: %d fsize: %d argsize: %d",
    frame_method->name_and_sig_as_C_string(), _freeze_size, fsize, argsize);
  // we'd rather not yield inside methods annotated with @JvmtiMountTransition
  assert(!ContinuationHelper::Frame::frame_method(f)->jvmti_mount_transition(), "");

  freeze_result result = recurse_freeze_java_frame<ContinuationHelper::InterpretedFrame>(f, caller, fsize, argsize);
  if (UNLIKELY(result > freeze_ok_bottom)) {
    return result;
  }

  bool is_bottom_frame = result == freeze_ok_bottom;
  assert(!caller.is_empty() || is_bottom_frame, "");

  DEBUG_ONLY(before_freeze_java_frame(f, caller, fsize, 0, is_bottom_frame);)

  frame hf = new_heap_frame<ContinuationHelper::InterpretedFrame>(f, caller);
  _total_align_size += frame::align_wiggle; // add alignment room for internal interpreted frame alignment on AArch64/PPC64

  intptr_t* heap_frame_top = ContinuationHelper::InterpretedFrame::frame_top(hf, callee_argsize, callee_interpreted);
  intptr_t* heap_frame_bottom = ContinuationHelper::InterpretedFrame::frame_bottom(hf);
  assert(heap_frame_bottom == heap_frame_top + fsize, "");

  // Some architectures (like AArch64/PPC64/RISC-V) add padding between the locals and the fixed_frame to keep the fp 16-byte-aligned.
  // On those architectures we freeze the padding in order to keep the same fp-relative offsets in the fixed_frame.
  copy_to_chunk(stack_frame_top, heap_frame_top, fsize);
  assert(!is_bottom_frame || !caller.is_interpreted_frame() || (heap_frame_top + fsize) == (caller.unextended_sp() + argsize), "");

  relativize_interpreted_frame_metadata(f, hf);

  patch(f, hf, caller, is_bottom_frame);

  CONT_JFR_ONLY(_jfr_info.record_interpreted_frame();)
  DEBUG_ONLY(after_freeze_java_frame(hf, is_bottom_frame);)
  caller = hf;

  // Mark frame_method's GC epoch for class redefinition on_stack calculation.
  frame_method->record_gc_epoch();

  return freeze_ok;
}

// The parameter callee_argsize includes metadata that has to be part of caller/callee overlap.
// See also StackChunkFrameStream<frame_kind>::frame_size()
freeze_result FreezeBase::recurse_freeze_compiled_frame(frame& f, frame& caller,
                                                        int callee_argsize /* incl. metadata */,
                                                        bool callee_interpreted) {
  // The frame's top never includes the stack arguments to the callee
  intptr_t* const stack_frame_top = ContinuationHelper::CompiledFrame::frame_top(f, callee_argsize, callee_interpreted);
  intptr_t* const stack_frame_bottom = ContinuationHelper::CompiledFrame::frame_bottom(f);
  // including metadata between f and its stackargs
  const int argsize = ContinuationHelper::CompiledFrame::stack_argsize(f) + frame::metadata_words_at_top;
  const int fsize = pointer_delta_as_int(stack_frame_bottom + argsize, stack_frame_top);

  log_develop_trace(continuations)("recurse_freeze_compiled_frame %s _size: %d fsize: %d argsize: %d",
                             ContinuationHelper::Frame::frame_method(f) != nullptr ?
                             ContinuationHelper::Frame::frame_method(f)->name_and_sig_as_C_string() : "",
                             _freeze_size, fsize, argsize);
  // we'd rather not yield inside methods annotated with @JvmtiMountTransition
  assert(!ContinuationHelper::Frame::frame_method(f)->jvmti_mount_transition(), "");

  freeze_result result = recurse_freeze_java_frame<ContinuationHelper::CompiledFrame>(f, caller, fsize, argsize);
  if (UNLIKELY(result > freeze_ok_bottom)) {
    return result;
  }

  bool is_bottom_frame = result == freeze_ok_bottom;
  assert(!caller.is_empty() || is_bottom_frame, "");

  DEBUG_ONLY(before_freeze_java_frame(f, caller, fsize, argsize, is_bottom_frame);)

  frame hf = new_heap_frame<ContinuationHelper::CompiledFrame>(f, caller);

  intptr_t* heap_frame_top = ContinuationHelper::CompiledFrame::frame_top(hf, callee_argsize, callee_interpreted);

  copy_to_chunk(stack_frame_top, heap_frame_top, fsize);
  assert(!is_bottom_frame || !caller.is_compiled_frame() || (heap_frame_top + fsize) == (caller.unextended_sp() + argsize), "");

  if (caller.is_interpreted_frame()) {
    _total_align_size += frame::align_wiggle; // See Thaw::align
  }

  patch(f, hf, caller, is_bottom_frame);

  assert(is_bottom_frame || Interpreter::contains(ContinuationHelper::CompiledFrame::real_pc(caller)) == caller.is_interpreted_frame(), "");

  DEBUG_ONLY(after_freeze_java_frame(hf, is_bottom_frame);)
  caller = hf;
  return freeze_ok;
}

NOINLINE freeze_result FreezeBase::recurse_freeze_stub_frame(frame& f, frame& caller) {
  intptr_t* const stack_frame_top = ContinuationHelper::StubFrame::frame_top(f, 0, 0);
  const int fsize = f.cb()->frame_size();

  log_develop_trace(continuations)("recurse_freeze_stub_frame %s _size: %d fsize: %d :: " INTPTR_FORMAT " - " INTPTR_FORMAT,
    f.cb()->name(), _freeze_size, fsize, p2i(stack_frame_top), p2i(stack_frame_top+fsize));

  // recurse_freeze_java_frame and freeze inlined here because we need to use a full RegisterMap for lock ownership
  NOT_PRODUCT(_frames++;)
  _freeze_size += fsize;

  RegisterMap map(_cont.thread(),
                  RegisterMap::UpdateMap::include,
                  RegisterMap::ProcessFrames::skip,
                  RegisterMap::WalkContinuation::skip);
  map.set_include_argument_oops(false);
  ContinuationHelper::update_register_map<ContinuationHelper::StubFrame>(f, &map);
  f.oop_map()->update_register_map(&f, &map); // we have callee-save registers in this case
  frame senderf = sender<ContinuationHelper::StubFrame>(f);
  assert(senderf.unextended_sp() < _bottom_address - 1, "");
  assert(senderf.is_compiled_frame(), "");

  if (UNLIKELY(senderf.oop_map() == nullptr)) {
    // native frame
    return freeze_pinned_native;
  }

  freeze_result result = recurse_freeze_compiled_frame(senderf, caller, 0, 0); // This might be deoptimized
  if (UNLIKELY(result > freeze_ok_bottom)) {
    return result;
  }
  assert(result != freeze_ok_bottom, "");
  assert(!caller.is_interpreted_frame(), "");

  DEBUG_ONLY(before_freeze_java_frame(f, caller, fsize, 0, false);)
  frame hf = new_heap_frame<ContinuationHelper::StubFrame>(f, caller);
  intptr_t* heap_frame_top = ContinuationHelper::StubFrame::frame_top(hf, 0, 0);
  copy_to_chunk(stack_frame_top, heap_frame_top, fsize);
  DEBUG_ONLY(after_freeze_java_frame(hf, false);)

  caller = hf;
  return freeze_ok;
}

NOINLINE void FreezeBase::finish_freeze(const frame& f, const frame& top) {
  stackChunkOop chunk = _cont.tail();
  assert(chunk->to_offset(top.sp()) <= chunk->sp(), "");

  LogTarget(Trace, continuations) lt;
  if (lt.develop_is_enabled()) {
    LogStream ls(lt);
    assert(top.is_heap_frame(), "should be");
    top.print_on(&ls);
  }

  set_top_frame_metadata_pd(top);

  chunk->set_sp(chunk->to_offset(top.sp()));
  chunk->set_pc(top.pc());

  chunk->set_max_thawing_size(chunk->max_thawing_size() + _total_align_size);

  // At this point the chunk is consistent

  if (UNLIKELY(_barriers)) {
    log_develop_trace(continuations)("do barriers on old chunk");
    // Serial and Parallel GC can allocate objects directly into the old generation.
    // Then we want to relativize the derived pointers eagerly so that
    // old chunks are all in GC mode.
    assert(!UseG1GC, "G1 can not deal with allocating outside of eden");
    assert(!UseZGC, "ZGC can not deal with allocating chunks visible to marking");
    if (UseShenandoahGC) {
      _cont.tail()->relativize_derived_pointers_concurrently();
    } else {
      ContinuationGCSupport::transform_stack_chunk(_cont.tail());
    }
    // For objects in the old generation we must maintain the remembered set
    _cont.tail()->do_barriers<stackChunkOopDesc::BarrierType::Store>();
  }

  log_develop_trace(continuations)("finish_freeze: has_mixed_frames: %d", chunk->has_mixed_frames());
  if (lt.develop_is_enabled()) {
    LogStream ls(lt);
    chunk->print_on(true, &ls);
  }

  if (lt.develop_is_enabled()) {
    LogStream ls(lt);
    ls.print_cr("top hframe after (freeze):");
    assert(_cont.last_frame().is_heap_frame(), "should be");
    _cont.last_frame().print_on(&ls);
  }

  assert(_cont.chunk_invariant(), "");
}

inline bool FreezeBase::stack_overflow() { // detect stack overflow in recursive native code
  JavaThread* t = !_preempt ? _thread : JavaThread::current();
  assert(t == JavaThread::current(), "");
  if (os::current_stack_pointer() < t->stack_overflow_state()->shadow_zone_safe_limit()) {
    if (!_preempt) {
      ContinuationWrapper::SafepointOp so(t, _cont); // could also call _cont.done() instead
      Exceptions::_throw_msg(t, __FILE__, __LINE__, vmSymbols::java_lang_StackOverflowError(), "Stack overflow while freezing");
    }
    return true;
  }
  return false;
}

class StackChunkAllocator : public MemAllocator {
  const size_t                                 _stack_size;
  ContinuationWrapper&                         _continuation_wrapper;
  JvmtiSampledObjectAllocEventCollector* const _jvmti_event_collector;
  mutable bool                                 _took_slow_path;

  // Does the minimal amount of initialization needed for a TLAB allocation.
  // We don't need to do a full initialization, as such an allocation need not be immediately walkable.
  virtual oop initialize(HeapWord* mem) const override {
    assert(_stack_size > 0, "");
    assert(_stack_size <= max_jint, "");
    assert(_word_size > _stack_size, "");

    // zero out fields (but not the stack)
    const size_t hs = oopDesc::header_size();
    Copy::fill_to_aligned_words(mem + hs, vmClasses::StackChunk_klass()->size_helper() - hs);

    jdk_internal_vm_StackChunk::set_size(mem, (int)_stack_size);
    jdk_internal_vm_StackChunk::set_sp(mem, (int)_stack_size);

    return finish(mem);
  }

  stackChunkOop allocate_fast() const {
    if (!UseTLAB) {
      return nullptr;
    }

    HeapWord* const mem = MemAllocator::mem_allocate_inside_tlab_fast();
    if (mem == nullptr) {
      return nullptr;
    }

    oop obj = initialize(mem);
    return stackChunkOopDesc::cast(obj);
  }

public:
  StackChunkAllocator(Klass* klass,
                      size_t word_size,
                      Thread* thread,
                      size_t stack_size,
                      ContinuationWrapper& continuation_wrapper,
                      JvmtiSampledObjectAllocEventCollector* jvmti_event_collector)
    : MemAllocator(klass, word_size, thread),
      _stack_size(stack_size),
      _continuation_wrapper(continuation_wrapper),
      _jvmti_event_collector(jvmti_event_collector),
      _took_slow_path(false) {}

  // Provides it's own, specialized allocation which skips instrumentation
  // if the memory can be allocated without going to a slow-path.
  stackChunkOop allocate() const {
    // First try to allocate without any slow-paths or instrumentation.
    stackChunkOop obj = allocate_fast();
    if (obj != nullptr) {
      return obj;
    }

    // Now try full-blown allocation with all expensive operations,
    // including potentially safepoint operations.
    _took_slow_path = true;

    // Protect unhandled Loom oops
    ContinuationWrapper::SafepointOp so(_thread, _continuation_wrapper);

    // Can safepoint
    _jvmti_event_collector->start();

    // Can safepoint
    return stackChunkOopDesc::cast(MemAllocator::allocate());
  }

  bool took_slow_path() const {
    return _took_slow_path;
  }
};

template <typename ConfigT>
stackChunkOop Freeze<ConfigT>::allocate_chunk(size_t stack_size) {
  log_develop_trace(continuations)("allocate_chunk allocating new chunk");

  InstanceStackChunkKlass* klass = InstanceStackChunkKlass::cast(vmClasses::StackChunk_klass());
  size_t size_in_words = klass->instance_size(stack_size);

  if (CollectedHeap::stack_chunk_max_size() > 0 && size_in_words >= CollectedHeap::stack_chunk_max_size()) {
    if (!_preempt) {
      throw_stack_overflow_on_humongous_chunk();
    }
    return nullptr;
  }

  JavaThread* current = _preempt ? JavaThread::current() : _thread;
  assert(current == JavaThread::current(), "should be current");

  // Allocate the chunk.
  //
  // This might safepoint while allocating, but all safepointing due to
  // instrumentation have been deferred. This property is important for
  // some GCs, as this ensures that the allocated object is in the young
  // generation / newly allocated memory.
  StackChunkAllocator allocator(klass, size_in_words, current, stack_size, _cont, _jvmti_event_collector);
  stackChunkOop chunk = allocator.allocate();

  if (chunk == nullptr) {
    return nullptr; // OOME
  }

  // assert that chunk is properly initialized
  assert(chunk->stack_size() == (int)stack_size, "");
  assert(chunk->size() >= stack_size, "chunk->size(): %zu size: %zu", chunk->size(), stack_size);
  assert(chunk->sp() == chunk->stack_size(), "");
  assert((intptr_t)chunk->start_address() % 8 == 0, "");
  assert(chunk->max_thawing_size() == 0, "");
  assert(chunk->pc() == nullptr, "");
  assert(chunk->argsize() == 0, "");
  assert(chunk->flags() == 0, "");
  assert(chunk->is_gc_mode() == false, "");

  // fields are uninitialized
  chunk->set_parent_access<IS_DEST_UNINITIALIZED>(_cont.last_nonempty_chunk());
  chunk->set_cont_access<IS_DEST_UNINITIALIZED>(_cont.continuation());

#if INCLUDE_ZGC
  if (UseZGC) {
    if (ZGenerational) {
      ZStackChunkGCData::initialize(chunk);
    }
    assert(!chunk->requires_barriers(), "ZGC always allocates in the young generation");
    _barriers = false;
  } else
#endif
#if INCLUDE_SHENANDOAHGC
  if (UseShenandoahGC) {
    _barriers = chunk->requires_barriers();
  } else
#endif
  {
    if (!allocator.took_slow_path()) {
      // Guaranteed to be in young gen / newly allocated memory
      assert(!chunk->requires_barriers(), "Unfamiliar GC requires barriers on TLAB allocation");
      _barriers = false;
    } else {
      // Some GCs could put direct allocations in old gen for slow-path
      // allocations; need to explicitly check if that was the case.
      _barriers = chunk->requires_barriers();
    }
  }

  if (_barriers) {
    log_develop_trace(continuations)("allocation requires barriers");
  }

  assert(chunk->parent() == nullptr || chunk->parent()->is_stackChunk(), "");

  return chunk;
}

void FreezeBase::throw_stack_overflow_on_humongous_chunk() {
  ContinuationWrapper::SafepointOp so(_thread, _cont); // could also call _cont.done() instead
  Exceptions::_throw_msg(_thread, __FILE__, __LINE__, vmSymbols::java_lang_StackOverflowError(), "Humongous stack chunk");
}

#if INCLUDE_JVMTI
static int num_java_frames(ContinuationWrapper& cont) {
  ResourceMark rm; // used for scope traversal in num_java_frames(CompiledMethod*, address)
  int count = 0;
  for (stackChunkOop chunk = cont.tail(); chunk != nullptr; chunk = chunk->parent()) {
    count += chunk->num_java_frames();
  }
  return count;
}

static void invalidate_jvmti_stack(JavaThread* thread) {
  if (thread->is_interp_only_mode()) {
    JvmtiThreadState *state = thread->jvmti_thread_state();
    if (state != nullptr)
      state->invalidate_cur_stack_depth();
  }
}

static void jvmti_yield_cleanup(JavaThread* thread, ContinuationWrapper& cont) {
  if (JvmtiExport::can_post_frame_pop()) {
    int num_frames = num_java_frames(cont);

    ContinuationWrapper::SafepointOp so(Thread::current(), cont);
    JvmtiExport::continuation_yield_cleanup(JavaThread::current(), num_frames);
  }
  invalidate_jvmti_stack(thread);
}
#endif // INCLUDE_JVMTI

#ifdef ASSERT
<<<<<<< HEAD
static bool monitors_on_stack(JavaThread* thread) {
  assert(ObjectMonitorMode::legacy(), "monitors_on_stack can't work for Java Object Monitors");

  ContinuationEntry* ce = thread->last_continuation();
  RegisterMap map(thread,
                  RegisterMap::UpdateMap::include,
                  RegisterMap::ProcessFrames::include,
                  RegisterMap::WalkContinuation::skip);
  map.set_include_argument_oops(false);
  for (frame f = thread->last_frame(); Continuation::is_frame_in_continuation(ce, f); f = f.sender(&map)) {
    if ((f.is_interpreted_frame() && ContinuationHelper::InterpretedFrame::is_owning_locks(f)) ||
        (f.is_compiled_frame() && ContinuationHelper::CompiledFrame::is_owning_locks(map.thread(), &map, f))) {
      return true;
    }
  }
  return false;
}
=======
// static bool monitors_on_stack(JavaThread* thread) {
//   ContinuationEntry* ce = thread->last_continuation();
//   RegisterMap map(thread,
//                   RegisterMap::UpdateMap::include,
//                   RegisterMap::ProcessFrames::include,
//                   RegisterMap::WalkContinuation::skip);
//   map.set_include_argument_oops(false);
//   for (frame f = thread->last_frame(); Continuation::is_frame_in_continuation(ce, f); f = f.sender(&map)) {
//     if ((f.is_interpreted_frame() && ContinuationHelper::InterpretedFrame::is_owning_locks(f)) ||
//         (f.is_compiled_frame() && ContinuationHelper::CompiledFrame::is_owning_locks(map.thread(), &map, f))) {
//       return true;
//     }
//   }
//   return false;
// }
>>>>>>> 05745e3f

bool FreezeBase::interpreted_native_or_deoptimized_on_stack() {
  ContinuationEntry* ce = _thread->last_continuation();
  RegisterMap map(_thread,
                  RegisterMap::UpdateMap::skip,
                  RegisterMap::ProcessFrames::skip,
                  RegisterMap::WalkContinuation::skip);
  map.set_include_argument_oops(false);
  for (frame f = freeze_start_frame(); Continuation::is_frame_in_continuation(ce, f); f = f.sender(&map)) {
    if (f.is_interpreted_frame() || f.is_native_frame() || f.is_deoptimized_frame()) {
      return true;
    }
  }
  return false;
}
#endif // ASSERT

static inline int freeze_epilog(JavaThread* thread, ContinuationWrapper& cont) {
  verify_continuation(cont.continuation());
  assert(!cont.is_empty(), "");
  // This is done for the sake of the enterSpecial frame
  StackWatermarkSet::after_unwind(thread);

  log_develop_debug(continuations)("=== End of freeze cont ### #" INTPTR_FORMAT, cont.hash());

  return 0;
}

static int freeze_epilog(JavaThread* thread, ContinuationWrapper& cont, freeze_result res) {
  if (UNLIKELY(res != freeze_ok)) {
    verify_continuation(cont.continuation());
    log_develop_trace(continuations)("=== end of freeze (fail %d)", res);
    return res;
  }

  JVMTI_ONLY(jvmti_yield_cleanup(thread, cont)); // can safepoint
  return freeze_epilog(thread, cont);
}

template<typename ConfigT>
static inline int freeze_internal(JavaThread* current, intptr_t* const sp) {
  assert(!current->has_pending_exception(), "");

#ifdef ASSERT
  log_trace(continuations)("~~~~ freeze sp: " INTPTR_FORMAT, p2i(current->last_continuation()->entry_sp()));
  log_frames(current);
#endif

  CONT_JFR_ONLY(EventContinuationFreeze event;)

  ContinuationEntry* entry = current->last_continuation();

  oop oopCont = entry->cont_oop(current);
  assert(oopCont == current->last_continuation()->cont_oop(current), "");
  assert(ContinuationEntry::assert_entry_frame_laid_out(current), "");

  verify_continuation(oopCont);
  ContinuationWrapper cont(current, oopCont);
  log_develop_debug(continuations)("FREEZE #" INTPTR_FORMAT " " INTPTR_FORMAT, cont.hash(), p2i((oopDesc*)oopCont));

  assert(entry->is_virtual_thread() == (entry->scope(current) == java_lang_VirtualThread::vthread_scope()), "");

<<<<<<< HEAD
  // With Java Object Monitors we need to check the lock-stack, but at this point in the freeze process
  // we no longer have a reference to the virtual thread that is yielding, so we have to skip this assert.
  if (ObjectMonitorMode::legacy())
    assert(monitors_on_stack(current) == ((current->held_monitor_count() - current->jni_monitor_count()) > 0),
           "Held monitor count and locks on stack invariant: " INT64_FORMAT " JNI: " INT64_FORMAT, (int64_t)current->held_monitor_count(), (int64_t)current->jni_monitor_count());
=======
  // assert(monitors_on_stack(current) == ((current->held_monitor_count() - current->jni_monitor_count()) > 0),
  //        "Held monitor count and locks on stack invariant: " INT64_FORMAT " JNI: " INT64_FORMAT, (int64_t)current->held_monitor_count(), (int64_t)current->jni_monitor_count());
>>>>>>> 05745e3f

  if (entry->is_pinned() || current->held_monitor_count() > 0) {
    if (entry->is_pinned()) {
      log_develop_debug(continuations)("PINNED due to critical section");
    }
    if (current->held_monitor_count() > 0) {
      log_develop_debug(continuations)("PINNED due to held monitor count");
    }

    verify_continuation(cont.continuation());
    freeze_result res = entry->is_pinned() ? freeze_pinned_cs : freeze_pinned_monitor;
    log_develop_trace(continuations)("=== end of freeze (fail %d)", res);
    return res;
  }

  Freeze<ConfigT> freeze(current, cont, sp);

  // There are no interpreted frames if we're not called from the interpreter and we haven't ancountered an i2c
  // adapter or called Deoptimization::unpack_frames. Calls from native frames also go through the interpreter
  // (see JavaCalls::call_helper).
  assert(!current->cont_fastpath()
         || (current->cont_fastpath_thread_state() && !freeze.interpreted_native_or_deoptimized_on_stack()), "");
  bool fast = UseContinuationFastPath && current->cont_fastpath();
  if (fast && freeze.size_if_fast_freeze_available() > 0) {
    freeze.freeze_fast_existing_chunk();
    CONT_JFR_ONLY(freeze.jfr_info().post_jfr_event(&event, oopCont, current);)
    freeze_epilog(current, cont);
    return 0;
  }

  log_develop_trace(continuations)("chunk unavailable; transitioning to VM");
  assert(current == JavaThread::current(), "must be current thread except for preempt");
  JRT_BLOCK
    // delays a possible JvmtiSampledObjectAllocEventCollector in alloc_chunk
    JvmtiSampledObjectAllocEventCollector jsoaec(false);
    freeze.set_jvmti_event_collector(&jsoaec);

    freeze_result res = fast ? freeze.try_freeze_fast() : freeze.freeze_slow();

    CONT_JFR_ONLY(freeze.jfr_info().post_jfr_event(&event, oopCont, current);)
    freeze_epilog(current, cont, res);
    cont.done(); // allow safepoint in the transition back to Java
    return res;
  JRT_BLOCK_END
}

static freeze_result is_pinned0(JavaThread* thread, oop cont_scope, bool safepoint) {
  ContinuationEntry* entry = thread->last_continuation();
  if (entry == nullptr) {
    return freeze_ok;
  }
  if (entry->is_pinned()) {
    return freeze_pinned_cs;
  } else if (thread->held_monitor_count() > 0) {
    return freeze_pinned_monitor;
  }

  RegisterMap map(thread,
                  RegisterMap::UpdateMap::include,
                  RegisterMap::ProcessFrames::skip,
                  RegisterMap::WalkContinuation::skip);
  map.set_include_argument_oops(false);
  frame f = thread->last_frame();

  if (!safepoint) {
    f = f.sender(&map); // this is the yield frame
  } else { // safepoint yield
#if (defined(X86) || defined(AARCH64) || defined(RISCV64)) && !defined(ZERO)
    f.set_fp(f.real_fp()); // Instead of this, maybe in ContinuationWrapper::set_last_frame always use the real_fp?
#else
    Unimplemented();
#endif
    if (!Interpreter::contains(f.pc())) {
      assert(ContinuationHelper::Frame::is_stub(f.cb()), "must be");
      assert(f.oop_map() != nullptr, "must be");
      f.oop_map()->update_register_map(&f, &map); // we have callee-save registers in this case
    }
  }

  while (true) {
    if ((f.is_interpreted_frame() && f.interpreter_frame_method()->is_native()) || f.is_native_frame()) {
      return freeze_pinned_native;
    }

    f = f.sender(&map);
    if (!Continuation::is_frame_in_continuation(entry, f)) {
      oop scope = jdk_internal_vm_Continuation::scope(entry->cont_oop(thread));
      if (scope == cont_scope) {
        break;
      }
      intx monitor_count = entry->parent_held_monitor_count();
      entry = entry->parent();
      if (entry == nullptr) {
        break;
      }
      if (entry->is_pinned()) {
        return freeze_pinned_cs;
      } else if (monitor_count > 0) {
        return freeze_pinned_monitor;
      }
    }
  }
  return freeze_ok;
}

/////////////// THAW ////

static int thaw_size(stackChunkOop chunk) {
  int size = chunk->max_thawing_size();
  size += frame::metadata_words; // For the top pc+fp in push_return_frame or top = stack_sp - frame::metadata_words in thaw_fast
  size += 2*frame::align_wiggle; // in case of alignments at the top and bottom
  return size;
}

// make room on the stack for thaw
// returns the size in bytes, or 0 on failure
static inline int prepare_thaw_internal(JavaThread* thread, bool return_barrier) {
  log_develop_trace(continuations)("~~~~ prepare_thaw return_barrier: %d", return_barrier);

  assert(thread == JavaThread::current(), "");

  ContinuationEntry* ce = thread->last_continuation();
  assert(ce != nullptr, "");
  oop continuation = ce->cont_oop(thread);
  assert(continuation == get_continuation(thread), "");
  verify_continuation(continuation);

  stackChunkOop chunk = jdk_internal_vm_Continuation::tail(continuation);
  assert(chunk != nullptr, "");

  // The tail can be empty because it might still be available for another freeze.
  // However, here we want to thaw, so we get rid of it (it will be GCed).
  if (UNLIKELY(chunk->is_empty())) {
    chunk = chunk->parent();
    assert(chunk != nullptr, "");
    assert(!chunk->is_empty(), "");
    jdk_internal_vm_Continuation::set_tail(continuation, chunk);
  }

  // Verification
  chunk->verify();
  assert(chunk->max_thawing_size() > 0, "chunk invariant violated; expected to not be empty");

  // Only make space for the last chunk because we only thaw from the last chunk
  int size = thaw_size(chunk) << LogBytesPerWord;

  const address bottom = (address)thread->last_continuation()->entry_sp();
  // 300 is an estimate for stack size taken for this native code, in addition to StackShadowPages
  // for the Java frames in the check below.
  if (!stack_overflow_check(thread, size + 300, bottom)) {
    return 0;
  }

  log_develop_trace(continuations)("prepare_thaw bottom: " INTPTR_FORMAT " top: " INTPTR_FORMAT " size: %d",
                              p2i(bottom), p2i(bottom - size), size);
  return size;
}

class ThawBase : public StackObj {
protected:
  JavaThread* _thread;
  ContinuationWrapper& _cont;
  CONT_JFR_ONLY(FreezeThawJfrInfo _jfr_info;)

  intptr_t* _fastpath;
  bool _barriers;
  intptr_t* _top_unextended_sp_before_thaw;
  int _align_size;
  DEBUG_ONLY(intptr_t* _top_stack_address);

  StackChunkFrameStream<ChunkFrames::Mixed> _stream;

  NOT_PRODUCT(int _frames;)

protected:
  ThawBase(JavaThread* thread, ContinuationWrapper& cont) :
      _thread(thread), _cont(cont),
      _fastpath(nullptr) {
    DEBUG_ONLY(_top_unextended_sp_before_thaw = nullptr;)
    assert (cont.tail() != nullptr, "no last chunk");
    DEBUG_ONLY(_top_stack_address = _cont.entrySP() - thaw_size(cont.tail());)
  }

  void clear_chunk(stackChunkOop chunk);
  int remove_top_compiled_frame_from_chunk(stackChunkOop chunk, int &argsize);
  void copy_from_chunk(intptr_t* from, intptr_t* to, int size);

  // fast path
  inline void prefetch_chunk_pd(void* start, int size_words);
  void patch_return(intptr_t* sp, bool is_last);

  // slow path
  NOINLINE intptr_t* thaw_slow(stackChunkOop chunk, bool return_barrier);

private:
  void recurse_thaw(const frame& heap_frame, frame& caller, int num_frames, bool top);
  template<typename FKind> bool recurse_thaw_java_frame(frame& caller, int num_frames);
  void finalize_thaw(frame& entry, int argsize);

  inline bool seen_by_gc();

  inline void before_thaw_java_frame(const frame& hf, const frame& caller, bool bottom, int num_frame);
  inline void after_thaw_java_frame(const frame& f, bool bottom);
  inline void patch(frame& f, const frame& caller, bool bottom);
  void clear_bitmap_bits(intptr_t* start, int range);

  NOINLINE void recurse_thaw_interpreted_frame(const frame& hf, frame& caller, int num_frames);
  void recurse_thaw_compiled_frame(const frame& hf, frame& caller, int num_frames, bool stub_caller);
  void recurse_thaw_stub_frame(const frame& hf, frame& caller, int num_frames);
  void finish_thaw(frame& f);

  void push_return_frame(frame& f);
  inline frame new_entry_frame();
  template<typename FKind> frame new_stack_frame(const frame& hf, frame& caller, bool bottom);
  inline void patch_pd(frame& f, const frame& sender);
  inline intptr_t* align(const frame& hf, intptr_t* frame_sp, frame& caller, bool bottom);

  void maybe_set_fastpath(intptr_t* sp) { if (sp > _fastpath) _fastpath = sp; }

  static inline void derelativize_interpreted_frame_metadata(const frame& hf, const frame& f);

 public:
  CONT_JFR_ONLY(FreezeThawJfrInfo& jfr_info() { return _jfr_info; })
};

template <typename ConfigT>
class Thaw : public ThawBase {
public:
  Thaw(JavaThread* thread, ContinuationWrapper& cont) : ThawBase(thread, cont) {}

  inline bool can_thaw_fast(stackChunkOop chunk) {
    return    !_barriers
           &&  _thread->cont_fastpath_thread_state()
           && !chunk->has_thaw_slowpath_condition()
           && !PreserveFramePointer;
  }

  inline intptr_t* thaw(Continuation::thaw_kind kind);
  NOINLINE intptr_t* thaw_fast(stackChunkOop chunk);
  inline void patch_caller_links(intptr_t* sp, intptr_t* bottom);
};

template <typename ConfigT>
inline intptr_t* Thaw<ConfigT>::thaw(Continuation::thaw_kind kind) {
  verify_continuation(_cont.continuation());
  assert(!jdk_internal_vm_Continuation::done(_cont.continuation()), "");
  assert(!_cont.is_empty(), "");

  stackChunkOop chunk = _cont.tail();
  assert(chunk != nullptr, "guaranteed by prepare_thaw");
  assert(!chunk->is_empty(), "guaranteed by prepare_thaw");

  _barriers = chunk->requires_barriers();
  return (LIKELY(can_thaw_fast(chunk))) ? thaw_fast(chunk)
                                        : thaw_slow(chunk, kind != Continuation::thaw_top);
}

class ReconstructedStack : public StackObj {
  intptr_t* _base;  // _cont.entrySP(); // top of the entry frame
  int _thaw_size;
  int _argsize;
public:
  ReconstructedStack(intptr_t* base, int thaw_size, int argsize)
  : _base(base), _thaw_size(thaw_size - (argsize == 0 ? frame::metadata_words_at_top : 0)), _argsize(argsize) {
    // The only possible source of misalignment is stack-passed arguments b/c compiled frames are 16-byte aligned.
    assert(argsize != 0 || (_base - _thaw_size) == ContinuationHelper::frame_align_pointer(_base - _thaw_size), "");
    // We're at most one alignment word away from entrySP
    assert(_base - 1 <= top() + total_size() + frame::metadata_words_at_bottom, "missed entry frame");
  }

  int entry_frame_extension() const { return _argsize + (_argsize > 0 ? frame::metadata_words_at_top : 0); }

  // top and bottom stack pointers
  intptr_t* sp() const { return ContinuationHelper::frame_align_pointer(_base - _thaw_size); }
  intptr_t* bottom_sp() const { return ContinuationHelper::frame_align_pointer(_base - entry_frame_extension()); }

  // several operations operate on the totality of the stack being reconstructed,
  // including the metadata words
  intptr_t* top() const { return sp() - frame::metadata_words_at_bottom;  }
  int total_size() const { return _thaw_size + frame::metadata_words_at_bottom; }
};

inline void ThawBase::clear_chunk(stackChunkOop chunk) {
  chunk->set_sp(chunk->stack_size());
  chunk->set_argsize(0);
  chunk->set_max_thawing_size(0);
}

 int ThawBase::remove_top_compiled_frame_from_chunk(stackChunkOop chunk, int &argsize) {
  bool empty = false;
  StackChunkFrameStream<ChunkFrames::CompiledOnly> f(chunk);
  DEBUG_ONLY(intptr_t* const chunk_sp = chunk->start_address() + chunk->sp();)
  assert(chunk_sp == f.sp(), "");
  assert(chunk_sp == f.unextended_sp(), "");

  const int frame_size = f.cb()->frame_size();
  argsize = f.stack_argsize();

  f.next(SmallRegisterMap::instance, true /* stop */);
  empty = f.is_done();
  assert(!empty || argsize == chunk->argsize(), "");

  if (empty) {
    clear_chunk(chunk);
  } else {
    chunk->set_sp(chunk->sp() + frame_size);
    chunk->set_max_thawing_size(chunk->max_thawing_size() - frame_size);
    // We set chunk->pc to the return pc into the next frame
    chunk->set_pc(f.pc());
#ifdef ASSERT
    {
      intptr_t* retaddr_slot = (chunk_sp
                                + frame_size
                                - frame::sender_sp_ret_address_offset());
      assert(f.pc() == ContinuationHelper::return_address_at(retaddr_slot),
             "unexpected pc");
    }
#endif
  }
  assert(empty == chunk->is_empty(), "");
  // returns the size required to store the frame on stack, and because it is a
  // compiled frame, it must include a copy of the arguments passed by the caller
  return frame_size + argsize + frame::metadata_words_at_top;
}

void ThawBase::copy_from_chunk(intptr_t* from, intptr_t* to, int size) {
  assert(to >= _top_stack_address, "overwrote past thawing space"
    " to: " INTPTR_FORMAT " top_address: " INTPTR_FORMAT, p2i(to), p2i(_top_stack_address));
  assert(to + size <= _cont.entrySP(), "overwrote past thawing space");
  _cont.tail()->copy_from_chunk_to_stack(from, to, size);
  CONT_JFR_ONLY(_jfr_info.record_size_copied(size);)
}

void ThawBase::patch_return(intptr_t* sp, bool is_last) {
  log_develop_trace(continuations)("thaw_fast patching -- sp: " INTPTR_FORMAT, p2i(sp));

  address pc = !is_last ? StubRoutines::cont_returnBarrier() : _cont.entryPC();
  ContinuationHelper::patch_return_address_at(
    sp - frame::sender_sp_ret_address_offset(),
    pc);
}

template <typename ConfigT>
NOINLINE intptr_t* Thaw<ConfigT>::thaw_fast(stackChunkOop chunk) {
  assert(chunk == _cont.tail(), "");
  assert(!chunk->has_mixed_frames(), "");
  assert(!chunk->requires_barriers(), "");
  assert(!chunk->has_bitmap(), "");
  assert(!_thread->is_interp_only_mode(), "");

  LogTarget(Trace, continuations) lt;
  if (lt.develop_is_enabled()) {
    LogStream ls(lt);
    ls.print_cr("thaw_fast");
    chunk->print_on(true, &ls);
  }

  // Below this heuristic, we thaw the whole chunk, above it we thaw just one frame.
  static const int threshold = 500; // words

  const int full_chunk_size = chunk->stack_size() - chunk->sp(); // this initial size could be reduced if it's a partial thaw
  int argsize, thaw_size;

  intptr_t* const chunk_sp = chunk->start_address() + chunk->sp();

  bool partial, empty;
  if (LIKELY(!TEST_THAW_ONE_CHUNK_FRAME && (full_chunk_size < threshold))) {
    prefetch_chunk_pd(chunk->start_address(), full_chunk_size); // prefetch anticipating memcpy starting at highest address

    partial = false;
    argsize = chunk->argsize(); // must be called *before* clearing the chunk
    clear_chunk(chunk);
    thaw_size = full_chunk_size;
    empty = true;
  } else { // thaw a single frame
    partial = true;
    thaw_size = remove_top_compiled_frame_from_chunk(chunk, argsize);
    empty = chunk->is_empty();
  }

  // Are we thawing the last frame(s) in the continuation
  const bool is_last = empty && chunk->parent() == nullptr;
  assert(!is_last || argsize == 0, "");

  log_develop_trace(continuations)("thaw_fast partial: %d is_last: %d empty: %d size: %d argsize: %d entrySP: " PTR_FORMAT,
                              partial, is_last, empty, thaw_size, argsize, p2i(_cont.entrySP()));

  ReconstructedStack rs(_cont.entrySP(), thaw_size, argsize);

  // also copy metadata words at frame bottom
  copy_from_chunk(chunk_sp - frame::metadata_words_at_bottom, rs.top(), rs.total_size());

  // update the ContinuationEntry
  _cont.set_argsize(argsize);
  log_develop_trace(continuations)("setting entry argsize: %d", _cont.argsize());
  assert(rs.bottom_sp() == _cont.entry()->bottom_sender_sp(), "");

  // install the return barrier if not last frame, or the entry's pc if last
  patch_return(rs.bottom_sp(), is_last);

  // insert the back links from callee to caller frames
  patch_caller_links(rs.top(), rs.top() + rs.total_size());

  assert(is_last == _cont.is_empty(), "");
  assert(_cont.chunk_invariant(), "");

#if CONT_JFR
  EventContinuationThawFast e;
  if (e.should_commit()) {
    e.set_id(cast_from_oop<u8>(chunk));
    e.set_size(thaw_size << LogBytesPerWord);
    e.set_full(!partial);
    e.commit();
  }
#endif

#ifdef ASSERT
  set_anchor(_thread, rs.sp());
  log_frames(_thread);
  if (LoomDeoptAfterThaw) {
    do_deopt_after_thaw(_thread);
  }
  clear_anchor(_thread);
#endif

  return rs.sp();
}

inline bool ThawBase::seen_by_gc() {
  return _barriers || _cont.tail()->is_gc_mode();
}

NOINLINE intptr_t* ThawBase::thaw_slow(stackChunkOop chunk, bool return_barrier) {
  LogTarget(Trace, continuations) lt;
  if (lt.develop_is_enabled()) {
    LogStream ls(lt);
    ls.print_cr("thaw slow return_barrier: %d " INTPTR_FORMAT, return_barrier, p2i(chunk));
    chunk->print_on(true, &ls);
  }

#if CONT_JFR
  EventContinuationThawSlow e;
  if (e.should_commit()) {
    e.set_id(cast_from_oop<u8>(_cont.continuation()));
    e.commit();
  }
#endif

  DEBUG_ONLY(_frames = 0;)
  _align_size = 0;
  int num_frames = (return_barrier ? 1 : 2);

  _stream = StackChunkFrameStream<ChunkFrames::Mixed>(chunk);
  _top_unextended_sp_before_thaw = _stream.unextended_sp();

  frame heap_frame = _stream.to_frame();
  if (lt.develop_is_enabled()) {
    LogStream ls(lt);
    ls.print_cr("top hframe before (thaw):");
    assert(heap_frame.is_heap_frame(), "should have created a relative frame");
    heap_frame.print_value_on(&ls, nullptr);
  }

#if INCLUDE_ZGC || INCLUDE_SHENANDOAHGC
  if (UseZGC || UseShenandoahGC) {
    _cont.tail()->relativize_derived_pointers_concurrently();
  }
#endif

  frame caller; // the thawed caller on the stack
  recurse_thaw(heap_frame, caller, num_frames, true);
  finish_thaw(caller); // caller is now the topmost thawed frame
  _cont.write();

  assert(_cont.chunk_invariant(), "");

  JVMTI_ONLY(if (!return_barrier) invalidate_jvmti_stack(_thread));

  _thread->set_cont_fastpath(_fastpath);

  intptr_t* sp = caller.sp();
  return sp;
}

void ThawBase::recurse_thaw(const frame& heap_frame, frame& caller, int num_frames, bool top) {
  log_develop_debug(continuations)("thaw num_frames: %d", num_frames);
  assert(!_cont.is_empty(), "no more frames");
  assert(num_frames > 0, "");
  assert(!heap_frame.is_empty(), "");

  if (top && heap_frame.is_safepoint_blob_frame()) {
    assert(ContinuationHelper::Frame::is_stub(heap_frame.cb()), "cb: %s", heap_frame.cb()->name());
    recurse_thaw_stub_frame(heap_frame, caller, num_frames);
  } else if (!heap_frame.is_interpreted_frame()) {
    recurse_thaw_compiled_frame(heap_frame, caller, num_frames, false);
  } else {
    recurse_thaw_interpreted_frame(heap_frame, caller, num_frames);
  }
}

template<typename FKind>
bool ThawBase::recurse_thaw_java_frame(frame& caller, int num_frames) {
  assert(num_frames > 0, "");

  DEBUG_ONLY(_frames++;)

  int argsize = _stream.stack_argsize();

  _stream.next(SmallRegisterMap::instance);
  assert(_stream.to_frame().is_empty() == _stream.is_done(), "");

  // we never leave a compiled caller of an interpreted frame as the top frame in the chunk
  // as it makes detecting that situation and adjusting unextended_sp tricky
  if (num_frames == 1 && !_stream.is_done() && FKind::interpreted && _stream.is_compiled()) {
    log_develop_trace(continuations)("thawing extra compiled frame to not leave a compiled interpreted-caller at top");
    num_frames++;
  }

  if (num_frames == 1 || _stream.is_done()) { // end recursion
    finalize_thaw(caller, FKind::interpreted ? 0 : argsize);
    return true; // bottom
  } else { // recurse
    recurse_thaw(_stream.to_frame(), caller, num_frames - 1, false);
    return false;
  }
}

void ThawBase::finalize_thaw(frame& entry, int argsize) {
  stackChunkOop chunk = _cont.tail();

  if (!_stream.is_done()) {
    assert(_stream.sp() >= chunk->sp_address(), "");
    chunk->set_sp(chunk->to_offset(_stream.sp()));
    chunk->set_pc(_stream.pc());
  } else {
    chunk->set_argsize(0);
    chunk->set_sp(chunk->stack_size());
    chunk->set_pc(nullptr);
  }
  assert(_stream.is_done() == chunk->is_empty(), "");

  int total_thawed = pointer_delta_as_int(_stream.unextended_sp(), _top_unextended_sp_before_thaw);
  chunk->set_max_thawing_size(chunk->max_thawing_size() - total_thawed);

  _cont.set_argsize(argsize);
  entry = new_entry_frame();

  assert(entry.sp() == _cont.entrySP(), "");
  assert(Continuation::is_continuation_enterSpecial(entry), "");
  assert(_cont.is_entry_frame(entry), "");
}

inline void ThawBase::before_thaw_java_frame(const frame& hf, const frame& caller, bool bottom, int num_frame) {
  LogTarget(Trace, continuations) lt;
  if (lt.develop_is_enabled()) {
    LogStream ls(lt);
    ls.print_cr("======== THAWING FRAME: %d", num_frame);
    assert(hf.is_heap_frame(), "should be");
    hf.print_value_on(&ls, nullptr);
  }
  assert(bottom == _cont.is_entry_frame(caller), "bottom: %d is_entry_frame: %d", bottom, _cont.is_entry_frame(hf));
}

inline void ThawBase::after_thaw_java_frame(const frame& f, bool bottom) {
#ifdef ASSERT
  LogTarget(Trace, continuations) lt;
  if (lt.develop_is_enabled()) {
    LogStream ls(lt);
    ls.print_cr("thawed frame:");
    print_frame_layout(f, false, &ls); // f.print_on(&ls);
  }
#endif
}

inline void ThawBase::patch(frame& f, const frame& caller, bool bottom) {
  assert(!bottom || caller.fp() == _cont.entryFP(), "");
  if (bottom) {
    ContinuationHelper::Frame::patch_pc(caller, _cont.is_empty() ? caller.pc()
                                                                 : StubRoutines::cont_returnBarrier());
  } else {
    // caller might have been deoptimized during thaw but we've overwritten the return address when copying f from the heap.
    // If the caller is not deoptimized, pc is unchanged.
    ContinuationHelper::Frame::patch_pc(caller, caller.raw_pc());
  }

  patch_pd(f, caller);

  if (f.is_interpreted_frame()) {
    ContinuationHelper::InterpretedFrame::patch_sender_sp(f, caller);
  }

  assert(!bottom || !_cont.is_empty() || Continuation::is_continuation_entry_frame(f, nullptr), "");
  assert(!bottom || (_cont.is_empty() != Continuation::is_cont_barrier_frame(f)), "");
}

void ThawBase::clear_bitmap_bits(intptr_t* start, int range) {
  // we need to clear the bits that correspond to arguments as they reside in the caller frame
  // or they will keep objects that are otherwise unreachable alive
  log_develop_trace(continuations)("clearing bitmap for " INTPTR_FORMAT " - " INTPTR_FORMAT, p2i(start), p2i(start+range));
  stackChunkOop chunk = _cont.tail();
  chunk->bitmap().clear_range(chunk->bit_index_for(start),
                              chunk->bit_index_for(start+range));
}

NOINLINE void ThawBase::recurse_thaw_interpreted_frame(const frame& hf, frame& caller, int num_frames) {
  assert(hf.is_interpreted_frame(), "");

  if (UNLIKELY(seen_by_gc())) {
    _cont.tail()->do_barriers<stackChunkOopDesc::BarrierType::Store>(_stream, SmallRegisterMap::instance);
  }

  const bool is_bottom_frame = recurse_thaw_java_frame<ContinuationHelper::InterpretedFrame>(caller, num_frames);

  DEBUG_ONLY(before_thaw_java_frame(hf, caller, is_bottom_frame, num_frames);)

  _align_size += frame::align_wiggle; // possible added alignment for internal interpreted frame alignment om AArch64

  frame f = new_stack_frame<ContinuationHelper::InterpretedFrame>(hf, caller, is_bottom_frame);

  intptr_t* const stack_frame_top = f.sp() + frame::metadata_words_at_top;
  intptr_t* const stack_frame_bottom = ContinuationHelper::InterpretedFrame::frame_bottom(f);
  intptr_t* const heap_frame_top = hf.unextended_sp() + frame::metadata_words_at_top;
  intptr_t* const heap_frame_bottom = ContinuationHelper::InterpretedFrame::frame_bottom(hf);

  assert(hf.is_heap_frame(), "should be");
  assert(!f.is_heap_frame(), "should not be");

  const int fsize = pointer_delta_as_int(heap_frame_bottom, heap_frame_top);
  assert((stack_frame_bottom == stack_frame_top + fsize), "");

  // Some architectures (like AArch64/PPC64/RISC-V) add padding between the locals and the fixed_frame to keep the fp 16-byte-aligned.
  // On those architectures we freeze the padding in order to keep the same fp-relative offsets in the fixed_frame.
  copy_from_chunk(heap_frame_top, stack_frame_top, fsize);

  // Make sure the relativized locals is already set.
  assert(f.interpreter_frame_local_at(0) == stack_frame_bottom - 1, "invalid frame bottom");

  derelativize_interpreted_frame_metadata(hf, f);
  patch(f, caller, is_bottom_frame);

  assert(f.is_interpreted_frame_valid(_cont.thread()), "invalid thawed frame");
  assert(stack_frame_bottom <= ContinuationHelper::Frame::frame_top(caller), "");

  CONT_JFR_ONLY(_jfr_info.record_interpreted_frame();)

  maybe_set_fastpath(f.sp());

  const int locals = hf.interpreter_frame_method()->max_locals();

  if (!is_bottom_frame) {
    // can only fix caller once this frame is thawed (due to callee saved regs)
    _cont.tail()->fix_thawed_frame(caller, SmallRegisterMap::instance);
  } else if (_cont.tail()->has_bitmap() && locals > 0) {
    assert(hf.is_heap_frame(), "should be");
    clear_bitmap_bits(heap_frame_bottom - locals, locals);
  }

  DEBUG_ONLY(after_thaw_java_frame(f, is_bottom_frame);)
  caller = f;
}

void ThawBase::recurse_thaw_compiled_frame(const frame& hf, frame& caller, int num_frames, bool stub_caller) {
  assert(!hf.is_interpreted_frame(), "");
  assert(_cont.is_preempted() || !stub_caller, "stub caller not at preemption");

  if (!stub_caller && UNLIKELY(seen_by_gc())) { // recurse_thaw_stub_frame already invoked our barriers with a full regmap
    _cont.tail()->do_barriers<stackChunkOopDesc::BarrierType::Store>(_stream, SmallRegisterMap::instance);
  }

  const bool is_bottom_frame = recurse_thaw_java_frame<ContinuationHelper::CompiledFrame>(caller, num_frames);

  DEBUG_ONLY(before_thaw_java_frame(hf, caller, is_bottom_frame, num_frames);)

  assert(caller.sp() == caller.unextended_sp(), "");

  if ((!is_bottom_frame && caller.is_interpreted_frame()) || (is_bottom_frame && Interpreter::contains(_cont.tail()->pc()))) {
    _align_size += frame::align_wiggle; // we add one whether or not we've aligned because we add it in freeze_interpreted_frame
  }

  // new_stack_frame must construct the resulting frame using hf.pc() rather than hf.raw_pc() because the frame is not
  // yet laid out in the stack, and so the original_pc is not stored in it.
  // As a result, f.is_deoptimized_frame() is always false and we must test hf to know if the frame is deoptimized.
  frame f = new_stack_frame<ContinuationHelper::CompiledFrame>(hf, caller, is_bottom_frame);
  intptr_t* const stack_frame_top = f.sp();
  intptr_t* const heap_frame_top = hf.unextended_sp();

  const int added_argsize = (is_bottom_frame || caller.is_interpreted_frame()) ? hf.compiled_frame_stack_argsize() : 0;
  int fsize = ContinuationHelper::CompiledFrame::size(hf) + added_argsize;
  assert(fsize <= (int)(caller.unextended_sp() - f.unextended_sp()), "");

  intptr_t* from = heap_frame_top - frame::metadata_words_at_bottom;
  intptr_t* to   = stack_frame_top - frame::metadata_words_at_bottom;
  // copy metadata, except the metadata at the top of the (unextended) entry frame
  int sz = fsize + frame::metadata_words_at_bottom + (is_bottom_frame && added_argsize == 0 ? 0 : frame::metadata_words_at_top);

  // If we're the bottom-most thawed frame, we're writing to within one word from entrySP
  // (we might have one padding word for alignment)
  assert(!is_bottom_frame || (_cont.entrySP() - 1 <= to + sz && to + sz <= _cont.entrySP()), "");
  assert(!is_bottom_frame || hf.compiled_frame_stack_argsize() != 0 || (to + sz && to + sz == _cont.entrySP()), "");

  copy_from_chunk(from, to, sz); // copying good oops because we invoked barriers above

  patch(f, caller, is_bottom_frame);

  // f.is_deoptimized_frame() is always false and we must test hf.is_deoptimized_frame() (see comment above)
  assert(!f.is_deoptimized_frame(), "");
  if (hf.is_deoptimized_frame()) {
    maybe_set_fastpath(f.sp());
  } else if (_thread->is_interp_only_mode()
              || (_cont.is_preempted() && f.cb()->as_compiled_method()->is_marked_for_deoptimization())) {
    // The caller of the safepoint stub when the continuation is preempted is not at a call instruction, and so
    // cannot rely on nmethod patching for deopt.
    assert(_thread->is_interp_only_mode() || stub_caller, "expected a stub-caller");

    log_develop_trace(continuations)("Deoptimizing thawed frame");
    DEBUG_ONLY(ContinuationHelper::Frame::patch_pc(f, nullptr));

    f.deoptimize(nullptr); // the null thread simply avoids the assertion in deoptimize which we're not set up for
    assert(f.is_deoptimized_frame(), "");
    assert(ContinuationHelper::Frame::is_deopt_return(f.raw_pc(), f), "");
    maybe_set_fastpath(f.sp());
  }

  if (!is_bottom_frame) {
    // can only fix caller once this frame is thawed (due to callee saved regs); this happens on the stack
    _cont.tail()->fix_thawed_frame(caller, SmallRegisterMap::instance);
  } else if (_cont.tail()->has_bitmap() && added_argsize > 0) {
    clear_bitmap_bits(heap_frame_top + ContinuationHelper::CompiledFrame::size(hf) + frame::metadata_words_at_top, added_argsize);
  }

  DEBUG_ONLY(after_thaw_java_frame(f, is_bottom_frame);)
  caller = f;
}

void ThawBase::recurse_thaw_stub_frame(const frame& hf, frame& caller, int num_frames) {
  DEBUG_ONLY(_frames++;)

  {
    RegisterMap map(nullptr,
                    RegisterMap::UpdateMap::include,
                    RegisterMap::ProcessFrames::skip,
                    RegisterMap::WalkContinuation::skip);
    map.set_include_argument_oops(false);
    _stream.next(&map);
    assert(!_stream.is_done(), "");
    if (UNLIKELY(seen_by_gc())) { // we're now doing this on the stub's caller
      _cont.tail()->do_barriers<stackChunkOopDesc::BarrierType::Store>(_stream, &map);
    }
    assert(!_stream.is_done(), "");
  }

  recurse_thaw_compiled_frame(_stream.to_frame(), caller, num_frames, true); // this could be deoptimized

  DEBUG_ONLY(before_thaw_java_frame(hf, caller, false, num_frames);)

  assert(ContinuationHelper::Frame::is_stub(hf.cb()), "");
  assert(caller.sp() == caller.unextended_sp(), "");
  assert(!caller.is_interpreted_frame(), "");

  int fsize = ContinuationHelper::StubFrame::size(hf);

  frame f = new_stack_frame<ContinuationHelper::StubFrame>(hf, caller, false);
  intptr_t* stack_frame_top = f.sp();
  intptr_t* heap_frame_top = hf.sp();

  copy_from_chunk(heap_frame_top - frame::metadata_words, stack_frame_top - frame::metadata_words,
                  fsize + frame::metadata_words);

  { // can only fix caller once this frame is thawed (due to callee saved regs)
    RegisterMap map(nullptr,
                    RegisterMap::UpdateMap::include,
                    RegisterMap::ProcessFrames::skip,
                    RegisterMap::WalkContinuation::skip); // map.clear();
    map.set_include_argument_oops(false);
    f.oop_map()->update_register_map(&f, &map);
    ContinuationHelper::update_register_map_with_callee(caller, &map);
    _cont.tail()->fix_thawed_frame(caller, &map);
  }

  DEBUG_ONLY(after_thaw_java_frame(f, false);)
  caller = f;
}

void ThawBase::finish_thaw(frame& f) {
  stackChunkOop chunk = _cont.tail();

  if (chunk->is_empty()) {
    // Only remove chunk from list if it can't be reused for another freeze
    if (seen_by_gc()) {
      _cont.set_tail(chunk->parent());
    } else {
      chunk->set_has_mixed_frames(false);
    }
    chunk->set_max_thawing_size(0);
    assert(chunk->argsize() == 0, "");
  } else {
    chunk->set_max_thawing_size(chunk->max_thawing_size() - _align_size);
  }
  assert(chunk->is_empty() == (chunk->max_thawing_size() == 0), "");

  if (!is_aligned(f.sp(), frame::frame_alignment)) {
    assert(f.is_interpreted_frame(), "");
    f.set_sp(align_down(f.sp(), frame::frame_alignment));
  }
  push_return_frame(f);
  chunk->fix_thawed_frame(f, SmallRegisterMap::instance); // can only fix caller after push_return_frame (due to callee saved regs)

  assert(_cont.is_empty() == _cont.last_frame().is_empty(), "");

  log_develop_trace(continuations)("thawed %d frames", _frames);

  LogTarget(Trace, continuations) lt;
  if (lt.develop_is_enabled()) {
    LogStream ls(lt);
    ls.print_cr("top hframe after (thaw):");
    _cont.last_frame().print_value_on(&ls, nullptr);
  }
}

void ThawBase::push_return_frame(frame& f) { // see generate_cont_thaw
  assert(!f.is_compiled_frame() || f.is_deoptimized_frame() == f.cb()->as_compiled_method()->is_deopt_pc(f.raw_pc()), "");
  assert(!f.is_compiled_frame() || f.is_deoptimized_frame() == (f.pc() != f.raw_pc()), "");

  LogTarget(Trace, continuations) lt;
  if (lt.develop_is_enabled()) {
    LogStream ls(lt);
    ls.print_cr("push_return_frame");
    f.print_value_on(&ls, nullptr);
  }

  assert(f.sp() - frame::metadata_words_at_bottom >= _top_stack_address, "overwrote past thawing space"
    " to: " INTPTR_FORMAT " top_address: " INTPTR_FORMAT, p2i(f.sp() - frame::metadata_words), p2i(_top_stack_address));
  ContinuationHelper::Frame::patch_pc(f, f.raw_pc()); // in case we want to deopt the frame in a full transition, this is checked.
  ContinuationHelper::push_pd(f);

  assert(ContinuationHelper::Frame::assert_frame_laid_out(f), "");
}

// returns new top sp
// called after preparations (stack overflow check and making room)
template<typename ConfigT>
static inline intptr_t* thaw_internal(JavaThread* thread, const Continuation::thaw_kind kind) {
  assert(thread == JavaThread::current(), "Must be current thread");

  CONT_JFR_ONLY(EventContinuationThaw event;)

  log_develop_trace(continuations)("~~~~ thaw kind: %d sp: " INTPTR_FORMAT, kind, p2i(thread->last_continuation()->entry_sp()));

  ContinuationEntry* entry = thread->last_continuation();
  assert(entry != nullptr, "");
  oop oopCont = entry->cont_oop(thread);

  assert(!jdk_internal_vm_Continuation::done(oopCont), "");
  assert(oopCont == get_continuation(thread), "");
  verify_continuation(oopCont);

  assert(entry->is_virtual_thread() == (entry->scope(thread) == java_lang_VirtualThread::vthread_scope()), "");

  ContinuationWrapper cont(thread, oopCont);
  log_develop_debug(continuations)("THAW #" INTPTR_FORMAT " " INTPTR_FORMAT, cont.hash(), p2i((oopDesc*)oopCont));

#ifdef ASSERT
  set_anchor_to_entry(thread, cont.entry());
  log_frames(thread);
  clear_anchor(thread);
#endif

  Thaw<ConfigT> thw(thread, cont);
  intptr_t* const sp = thw.thaw(kind);
  assert(is_aligned(sp, frame::frame_alignment), "");

  // All the frames have been thawed so we know they don't hold any monitors
  assert(thread->held_monitor_count() == 0, "Must be");

#ifdef ASSERT
  intptr_t* sp0 = sp;
  set_anchor(thread, sp0);
  log_frames(thread);
  if (LoomVerifyAfterThaw) {
    assert(do_verify_after_thaw(thread, cont.tail(), tty), "");
  }
  assert(ContinuationEntry::assert_entry_frame_laid_out(thread), "");
  clear_anchor(thread);

  LogTarget(Trace, continuations) lt;
  if (lt.develop_is_enabled()) {
    LogStream ls(lt);
    ls.print_cr("Jumping to frame (thaw):");
    frame(sp).print_value_on(&ls, nullptr);
  }
#endif

  CONT_JFR_ONLY(thw.jfr_info().post_jfr_event(&event, cont.continuation(), thread);)

  verify_continuation(cont.continuation());
  log_develop_debug(continuations)("=== End of thaw #" INTPTR_FORMAT, cont.hash());

  return sp;
}

#ifdef ASSERT
static void do_deopt_after_thaw(JavaThread* thread) {
  int i = 0;
  StackFrameStream fst(thread, true, false);
  fst.register_map()->set_include_argument_oops(false);
  ContinuationHelper::update_register_map_with_callee(*fst.current(), fst.register_map());
  for (; !fst.is_done(); fst.next()) {
    if (fst.current()->cb()->is_compiled()) {
      CompiledMethod* cm = fst.current()->cb()->as_compiled_method();
      if (!cm->method()->is_continuation_native_intrinsic()) {
        cm->make_deoptimized();
      }
    }
  }
}

class ThawVerifyOopsClosure: public OopClosure {
  intptr_t* _p;
  outputStream* _st;
  bool is_good_oop(oop o) {
    return dbg_is_safe(o, -1) && dbg_is_safe(o->klass(), -1) && oopDesc::is_oop(o) && o->klass()->is_klass();
  }
public:
  ThawVerifyOopsClosure(outputStream* st) : _p(nullptr), _st(st) {}
  intptr_t* p() { return _p; }
  void reset() { _p = nullptr; }

  virtual void do_oop(oop* p) {
    oop o = *p;
    if (o == nullptr || is_good_oop(o)) {
      return;
    }
    _p = (intptr_t*)p;
    _st->print_cr("*** non-oop " PTR_FORMAT " found at " PTR_FORMAT, p2i(*p), p2i(p));
  }
  virtual void do_oop(narrowOop* p) {
    oop o = RawAccess<>::oop_load(p);
    if (o == nullptr || is_good_oop(o)) {
      return;
    }
    _p = (intptr_t*)p;
    _st->print_cr("*** (narrow) non-oop %x found at " PTR_FORMAT, (int)(*p), p2i(p));
  }
};

static bool do_verify_after_thaw(JavaThread* thread, stackChunkOop chunk, outputStream* st) {
  assert(thread->has_last_Java_frame(), "");

  ResourceMark rm;
  ThawVerifyOopsClosure cl(st);
  CodeBlobToOopClosure cf(&cl, false);

  StackFrameStream fst(thread, true, false);
  fst.register_map()->set_include_argument_oops(false);
  ContinuationHelper::update_register_map_with_callee(*fst.current(), fst.register_map());
  for (; !fst.is_done() && !Continuation::is_continuation_enterSpecial(*fst.current()); fst.next()) {
    if (fst.current()->cb()->is_compiled() && fst.current()->cb()->as_compiled_method()->is_marked_for_deoptimization()) {
      st->print_cr(">>> do_verify_after_thaw deopt");
      fst.current()->deoptimize(nullptr);
      fst.current()->print_on(st);
    }

    fst.current()->oops_do(&cl, &cf, fst.register_map());
    if (cl.p() != nullptr) {
      frame fr = *fst.current();
      st->print_cr("Failed for frame barriers: %d",chunk->requires_barriers());
      fr.print_on(st);
      if (!fr.is_interpreted_frame()) {
        st->print_cr("size: %d argsize: %d",
                     ContinuationHelper::NonInterpretedUnknownFrame::size(fr),
                     ContinuationHelper::NonInterpretedUnknownFrame::stack_argsize(fr));
      }
      VMReg reg = fst.register_map()->find_register_spilled_here(cl.p(), fst.current()->sp());
      if (reg != nullptr) {
        st->print_cr("Reg %s %d", reg->name(), reg->is_stack() ? (int)reg->reg2stack() : -99);
      }
      cl.reset();
      DEBUG_ONLY(thread->print_frame_layout();)
      if (chunk != nullptr) {
        chunk->print_on(true, st);
      }
      return false;
    }
  }
  return true;
}

static void log_frames(JavaThread* thread) {
  const static int show_entry_callers = 3;
  LogTarget(Trace, continuations) lt;
  if (!lt.develop_is_enabled()) {
    return;
  }
  LogStream ls(lt);

  ls.print_cr("------- frames ---------");
  if (!thread->has_last_Java_frame()) {
    ls.print_cr("NO ANCHOR!");
  }

  RegisterMap map(thread,
                  RegisterMap::UpdateMap::include,
                  RegisterMap::ProcessFrames::include,
                  RegisterMap::WalkContinuation::skip);
  map.set_include_argument_oops(false);

  if (false) {
    for (frame f = thread->last_frame(); !f.is_entry_frame(); f = f.sender(&map)) {
      f.print_on(&ls);
    }
  } else {
    map.set_skip_missing(true);
    ResetNoHandleMark rnhm;
    ResourceMark rm;
    HandleMark hm(Thread::current());
    FrameValues values;

    int i = 0;
    int post_entry = -1;
    for (frame f = thread->last_frame(); !f.is_entry_frame(); f = f.sender(&map)) {
      f.describe(values, i++, &map);
      if (post_entry >= 0 || Continuation::is_continuation_enterSpecial(f))
        post_entry++;
      if (post_entry >= show_entry_callers)
        break;
    }
    values.print_on(thread, &ls);
  }

  ls.print_cr("======= end frames =========");
}
#endif // ASSERT

#include CPU_HEADER_INLINE(continuationFreezeThaw)

#ifdef ASSERT
static void print_frame_layout(const frame& f, bool callee_complete, outputStream* st) {
  ResourceMark rm;
  FrameValues values;
  assert(f.get_cb() != nullptr, "");
  RegisterMap map(f.is_heap_frame() ?
                    nullptr :
                    JavaThread::current(),
                  RegisterMap::UpdateMap::include,
                  RegisterMap::ProcessFrames::skip,
                  RegisterMap::WalkContinuation::skip);
  map.set_include_argument_oops(false);
  map.set_skip_missing(true);
  if (callee_complete) {
    frame::update_map_with_saved_link(&map, ContinuationHelper::Frame::callee_link_address(f));
  }
  const_cast<frame&>(f).describe(values, 0, &map);
  values.print_on(static_cast<JavaThread*>(nullptr), st);
}
#endif

static address thaw_entry   = nullptr;
static address freeze_entry = nullptr;

address Continuation::thaw_entry() {
  return ::thaw_entry;
}

address Continuation::freeze_entry() {
  return ::freeze_entry;
}

class ConfigResolve {
public:
  static void resolve() { resolve_compressed(); }

  static void resolve_compressed() {
    UseCompressedOops ? resolve_gc<true>()
                      : resolve_gc<false>();
  }

private:
  template <bool use_compressed>
  static void resolve_gc() {
    BarrierSet* bs = BarrierSet::barrier_set();
    assert(bs != nullptr, "freeze/thaw invoked before BarrierSet is set");
    switch (bs->kind()) {
#define BARRIER_SET_RESOLVE_BARRIER_CLOSURE(bs_name)                    \
      case BarrierSet::bs_name: {                                       \
        resolve<use_compressed, typename BarrierSet::GetType<BarrierSet::bs_name>::type>(); \
      }                                                                 \
        break;
      FOR_EACH_CONCRETE_BARRIER_SET_DO(BARRIER_SET_RESOLVE_BARRIER_CLOSURE)
#undef BARRIER_SET_RESOLVE_BARRIER_CLOSURE

    default:
      fatal("BarrierSet resolving not implemented");
    };
  }

  template <bool use_compressed, typename BarrierSetT>
  static void resolve() {
    typedef Config<use_compressed ? oop_kind::NARROW : oop_kind::WIDE, BarrierSetT> SelectedConfigT;

    freeze_entry = (address)freeze<SelectedConfigT>;

    // If we wanted, we could templatize by kind and have three different thaw entries
    thaw_entry   = (address)thaw<SelectedConfigT>;
  }
};

void Continuation::init() {
  ConfigResolve::resolve();
}<|MERGE_RESOLUTION|>--- conflicted
+++ resolved
@@ -1498,26 +1498,9 @@
 #endif // INCLUDE_JVMTI
 
 #ifdef ASSERT
-<<<<<<< HEAD
-static bool monitors_on_stack(JavaThread* thread) {
-  assert(ObjectMonitorMode::legacy(), "monitors_on_stack can't work for Java Object Monitors");
-
-  ContinuationEntry* ce = thread->last_continuation();
-  RegisterMap map(thread,
-                  RegisterMap::UpdateMap::include,
-                  RegisterMap::ProcessFrames::include,
-                  RegisterMap::WalkContinuation::skip);
-  map.set_include_argument_oops(false);
-  for (frame f = thread->last_frame(); Continuation::is_frame_in_continuation(ce, f); f = f.sender(&map)) {
-    if ((f.is_interpreted_frame() && ContinuationHelper::InterpretedFrame::is_owning_locks(f)) ||
-        (f.is_compiled_frame() && ContinuationHelper::CompiledFrame::is_owning_locks(map.thread(), &map, f))) {
-      return true;
-    }
-  }
-  return false;
-}
-=======
 // static bool monitors_on_stack(JavaThread* thread) {
+//  assert(ObjectMonitorMode::legacy(), "monitors_on_stack can't work for Java Object Monitors");
+
 //   ContinuationEntry* ce = thread->last_continuation();
 //   RegisterMap map(thread,
 //                   RegisterMap::UpdateMap::include,
@@ -1532,7 +1515,6 @@
 //   }
 //   return false;
 // }
->>>>>>> 05745e3f
 
 bool FreezeBase::interpreted_native_or_deoptimized_on_stack() {
   ContinuationEntry* ce = _thread->last_continuation();
@@ -1595,16 +1577,11 @@
 
   assert(entry->is_virtual_thread() == (entry->scope(current) == java_lang_VirtualThread::vthread_scope()), "");
 
-<<<<<<< HEAD
   // With Java Object Monitors we need to check the lock-stack, but at this point in the freeze process
   // we no longer have a reference to the virtual thread that is yielding, so we have to skip this assert.
-  if (ObjectMonitorMode::legacy())
-    assert(monitors_on_stack(current) == ((current->held_monitor_count() - current->jni_monitor_count()) > 0),
-           "Held monitor count and locks on stack invariant: " INT64_FORMAT " JNI: " INT64_FORMAT, (int64_t)current->held_monitor_count(), (int64_t)current->jni_monitor_count());
-=======
-  // assert(monitors_on_stack(current) == ((current->held_monitor_count() - current->jni_monitor_count()) > 0),
-  //        "Held monitor count and locks on stack invariant: " INT64_FORMAT " JNI: " INT64_FORMAT, (int64_t)current->held_monitor_count(), (int64_t)current->jni_monitor_count());
->>>>>>> 05745e3f
+  // if (ObjectMonitorMode::legacy())
+  //  assert(monitors_on_stack(current) == ((current->held_monitor_count() - current->jni_monitor_count()) > 0),
+  //         "Held monitor count and locks on stack invariant: " INT64_FORMAT " JNI: " INT64_FORMAT, (int64_t)current->held_monitor_count(), (int64_t)current->jni_monitor_count());
 
   if (entry->is_pinned() || current->held_monitor_count() > 0) {
     if (entry->is_pinned()) {
