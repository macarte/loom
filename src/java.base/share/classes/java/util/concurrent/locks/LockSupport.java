--- conflicted
+++ resolved
@@ -143,16 +143,11 @@
     private LockSupport() {} // Cannot be instantiated.
 
     private static void setBlocker(Thread t, Object arg) {
-<<<<<<< HEAD
-        // Even though volatile, hotspot doesn't need a write barrier here.
-        U.putReference(t, THREAD_PARKBLOCKER, arg);
+        U.putReferenceOpaque(t, THREAD_PARKBLOCKER, arg);
     }
 
     private static void setBlocker(Fiber<?> f, Object arg) {
-        // Even though volatile, hotspot doesn't need a write barrier here.
-        U.putReference(f, FIBER_PARKBLOCKER, arg);
-=======
-        U.putReferenceOpaque(t, PARKBLOCKER, arg);
+        U.putReferenceOpaque(f, FIBER_PARKBLOCKER, arg);
     }
 
     /**
@@ -170,8 +165,12 @@
      * @since 14
      */
     public static void setCurrentBlocker(Object blocker) {
-        U.putReferenceOpaque(Thread.currentThread(), PARKBLOCKER, blocker);
->>>>>>> 424ca8b3
+        Object strand = Strands.currentStrand();
+        if (strand instanceof Fiber) {
+            U.putReferenceOpaque(strand, FIBER_PARKBLOCKER, blocker);
+        } else {
+            U.putReferenceOpaque(strand, THREAD_PARKBLOCKER, blocker);
+        }
     }
 
     /**
@@ -189,7 +188,7 @@
         if (thread != null) {
             Fiber<?> fiber = Strands.getFiber(thread);
             if (fiber != null) {
-                Strands.unparkFiber(fiber); // can throw RejectedExecutionException
+                Strands.unparkFiber(fiber);  // can throw RejectedExecutionException
             } else {
                 U.unpark(thread);
             }
@@ -212,7 +211,7 @@
     public static void unpark(Object strand) {
         if (strand != null) {
             if (strand instanceof Thread) {
-                unpark((Thread) strand);
+                U.unpark(strand);
             } else if (strand instanceof Fiber) {
                 Strands.unparkFiber((Fiber<?>) strand);  // can throw RejectedExecutionException
             } else {
@@ -221,6 +220,7 @@
         }
     }
 
+
     /**
      * Disables the current thread for thread scheduling purposes unless the
      * permit is available.
@@ -252,15 +252,15 @@
     public static void park(Object blocker) {
         Object strand = Strands.currentStrand();
         if (strand instanceof Fiber) {
-            Fiber<?> fiber = (Fiber<?>) strand;
-            setBlocker(fiber, blocker);
+            Fiber<?> f = (Fiber<?>) strand;
+            setBlocker(f, blocker);
             Strands.parkFiber();
-            setBlocker(fiber, null);
+            setBlocker(f, null);
         } else {
-            Thread thread = (Thread) strand;
-            setBlocker(thread, blocker);
+            Thread t = (Thread) strand;
+            setBlocker(t, blocker);
             U.park(false, 0L);
-            setBlocker(thread, null);
+            setBlocker(t, null);
         }
     }
 
@@ -301,15 +301,15 @@
         if (nanos > 0) {
             Object strand = Strands.currentStrand();
             if (strand instanceof Fiber) {
-                Fiber<?> fiber = (Fiber<?>) strand;
-                setBlocker(fiber, blocker);
+                Fiber<?> f = (Fiber<?>) strand;
+                setBlocker(f, blocker);
                 Strands.parkFiber(nanos);
-                setBlocker(fiber, null);
+                setBlocker(f, null);
             } else {
-                Thread thread = (Thread) strand;
-                setBlocker(thread, blocker);
+                Thread t = (Thread) strand;
+                setBlocker(t, blocker);
                 U.park(false, nanos);
-                setBlocker(thread, null);
+                setBlocker(t, null);
             }
         }
     }
@@ -350,17 +350,17 @@
     public static void parkUntil(Object blocker, long deadline) {
         Object strand = Strands.currentStrand();
         if (strand instanceof Fiber) {
-            Fiber<?> fiber = (Fiber<?>) strand;
-            setBlocker(fiber, blocker);
+            Fiber<?> f = (Fiber<?>) strand;
+            setBlocker(f, blocker);
             long millis = deadline - System.currentTimeMillis();
             long nanos = TimeUnit.NANOSECONDS.convert(millis, TimeUnit.MILLISECONDS);
             Strands.parkFiber(nanos);
-            setBlocker(fiber, null);
+            setBlocker(f, null);
         } else {
-            Thread thread = (Thread) strand;
-            setBlocker(thread, blocker);
+            Thread t = (Thread) strand;
+            setBlocker(t, blocker);
             U.park(true, deadline);
-            setBlocker(thread, null);
+            setBlocker(t, null);
         }
     }
 
@@ -379,11 +379,12 @@
     public static Object getBlocker(Thread t) {
         if (t == null)
             throw new NullPointerException();
-<<<<<<< HEAD
-        return U.getReferenceVolatile(t, THREAD_PARKBLOCKER);
-=======
-        return U.getReferenceOpaque(t, PARKBLOCKER);
->>>>>>> 424ca8b3
+        Fiber<?> fiber = Strands.getFiber(t);
+        if (fiber != null) {
+            return U.getReferenceOpaque(t, FIBER_PARKBLOCKER);
+        } else {
+            return U.getReferenceOpaque(t, THREAD_PARKBLOCKER);
+        }
     }
 
     /**
@@ -514,20 +515,11 @@
 
     // Hotspot implementation via intrinsics API
     private static final Unsafe U = Unsafe.getUnsafe();
-<<<<<<< HEAD
-    private static final long THREAD_PARKBLOCKER = U.objectFieldOffset
-            (Thread.class, "parkBlocker");
-    private static final long FIBER_PARKBLOCKER = U.objectFieldOffset
-            (Fiber.class, "parkBlocker");
-    private static final long SECONDARY = U.objectFieldOffset
-            (Thread.class, "threadLocalRandomSecondarySeed");
-    private static final long TID = U.objectFieldOffset
-            (Thread.class, "tid");
-=======
-    private static final long PARKBLOCKER
+    private static final long THREAD_PARKBLOCKER
         = U.objectFieldOffset(Thread.class, "parkBlocker");
+    private static final long FIBER_PARKBLOCKER
+        = U.objectFieldOffset(Fiber.class, "parkBlocker");
     private static final long TID
         = U.objectFieldOffset(Thread.class, "tid");
->>>>>>> 424ca8b3
 
 }