/*
 * Copyright (c) 1999, 2023, Oracle and/or its affiliates. All rights reserved.
 * DO NOT ALTER OR REMOVE COPYRIGHT NOTICES OR THIS FILE HEADER.
 *
 * This code is free software; you can redistribute it and/or modify it
 * under the terms of the GNU General Public License version 2 only, as
 * published by the Free Software Foundation.
 *
 * This code is distributed in the hope that it will be useful, but WITHOUT
 * ANY WARRANTY; without even the implied warranty of MERCHANTABILITY or
 * FITNESS FOR A PARTICULAR PURPOSE.  See the GNU General Public License
 * version 2 for more details (a copy is included in the LICENSE file that
 * accompanied this code).
 *
 * You should have received a copy of the GNU General Public License version
 * 2 along with this work; if not, write to the Free Software Foundation,
 * Inc., 51 Franklin St, Fifth Floor, Boston, MA 02110-1301 USA.
 *
 * Please contact Oracle, 500 Oracle Parkway, Redwood Shores, CA 94065 USA
 * or visit www.oracle.com if you need additional information or have any
 * questions.
 *
 */

#include "precompiled.hpp"
#include "c1/c1_CFGPrinter.hpp"
#include "c1/c1_Canonicalizer.hpp"
#include "c1/c1_Compilation.hpp"
#include "c1/c1_GraphBuilder.hpp"
#include "c1/c1_InstructionPrinter.hpp"
#include "ci/ciCallSite.hpp"
#include "ci/ciField.hpp"
#include "ci/ciKlass.hpp"
#include "ci/ciMemberName.hpp"
#include "ci/ciSymbols.hpp"
#include "ci/ciUtilities.inline.hpp"
#include "classfile/javaClasses.hpp"
#include "compiler/compilationPolicy.hpp"
#include "compiler/compileBroker.hpp"
#include "compiler/compilerEvent.hpp"
#include "interpreter/bytecode.hpp"
#include "jfr/jfrEvents.hpp"
#include "memory/resourceArea.hpp"
#include "oops/oop.inline.hpp"
#include "runtime/sharedRuntime.hpp"
#include "runtime/vm_version.hpp"
#include "utilities/bitMap.inline.hpp"
#include "utilities/powerOfTwo.hpp"
#include "utilities/macros.hpp"
#if INCLUDE_JFR
#include "jfr/jfr.hpp"
#endif

class BlockListBuilder {
 private:
  Compilation* _compilation;
  IRScope*     _scope;

  BlockList    _blocks;                // internal list of all blocks
  BlockList*   _bci2block;             // mapping from bci to blocks for GraphBuilder
  GrowableArray<BlockList> _bci2block_successors; // Mapping bcis to their blocks successors while we dont have a blockend

  // fields used by mark_loops
  ResourceBitMap _active;              // for iteration of control flow graph
  ResourceBitMap _visited;             // for iteration of control flow graph
  GrowableArray<ResourceBitMap> _loop_map; // caches the information if a block is contained in a loop
  int            _next_loop_index;     // next free loop number
  int            _next_block_number;   // for reverse postorder numbering of blocks
  int            _block_id_start;

  int           bit_number(int block_id) const   { return block_id - _block_id_start; }
  // accessors
  Compilation*  compilation() const              { return _compilation; }
  IRScope*      scope() const                    { return _scope; }
  ciMethod*     method() const                   { return scope()->method(); }
  XHandlers*    xhandlers() const                { return scope()->xhandlers(); }

  // unified bailout support
  void          bailout(const char* msg) const   { compilation()->bailout(msg); }
  bool          bailed_out() const               { return compilation()->bailed_out(); }

  // helper functions
  BlockBegin* make_block_at(int bci, BlockBegin* predecessor);
  void handle_exceptions(BlockBegin* current, int cur_bci);
  void handle_jsr(BlockBegin* current, int sr_bci, int next_bci);
  void store_one(BlockBegin* current, int local);
  void store_two(BlockBegin* current, int local);
  void set_entries(int osr_bci);
  void set_leaders();

  void make_loop_header(BlockBegin* block);
  void mark_loops();
  BitMap& mark_loops(BlockBegin* b, bool in_subroutine);

  // debugging
#ifndef PRODUCT
  void print();
#endif

  int number_of_successors(BlockBegin* block);
  BlockBegin* successor_at(BlockBegin* block, int i);
  void add_successor(BlockBegin* block, BlockBegin* sux);
  bool is_successor(BlockBegin* block, BlockBegin* sux);

 public:
  // creation
  BlockListBuilder(Compilation* compilation, IRScope* scope, int osr_bci);

  // accessors for GraphBuilder
  BlockList*    bci2block() const                { return _bci2block; }
};


// Implementation of BlockListBuilder

BlockListBuilder::BlockListBuilder(Compilation* compilation, IRScope* scope, int osr_bci)
 : _compilation(compilation)
 , _scope(scope)
 , _blocks(16)
 , _bci2block(new BlockList(scope->method()->code_size(), nullptr))
 , _bci2block_successors(scope->method()->code_size())
 , _active()         // size not known yet
 , _visited()        // size not known yet
 , _loop_map() // size not known yet
 , _next_loop_index(0)
 , _next_block_number(0)
 , _block_id_start(0)
{
  set_entries(osr_bci);
  set_leaders();
  CHECK_BAILOUT();

  mark_loops();
  NOT_PRODUCT(if (PrintInitialBlockList) print());

  // _bci2block still contains blocks with _end == null and > 0 sux in _bci2block_successors.

#ifndef PRODUCT
  if (PrintCFGToFile) {
    stringStream title;
    title.print("BlockListBuilder ");
    scope->method()->print_name(&title);
    CFGPrinter::print_cfg(_bci2block, title.freeze(), false, false);
  }
#endif
}


void BlockListBuilder::set_entries(int osr_bci) {
  // generate start blocks
  BlockBegin* std_entry = make_block_at(0, nullptr);
  if (scope()->caller() == nullptr) {
    std_entry->set(BlockBegin::std_entry_flag);
  }
  if (osr_bci != -1) {
    BlockBegin* osr_entry = make_block_at(osr_bci, nullptr);
    osr_entry->set(BlockBegin::osr_entry_flag);
  }

  // generate exception entry blocks
  XHandlers* list = xhandlers();
  const int n = list->length();
  for (int i = 0; i < n; i++) {
    XHandler* h = list->handler_at(i);
    BlockBegin* entry = make_block_at(h->handler_bci(), nullptr);
    entry->set(BlockBegin::exception_entry_flag);
    h->set_entry_block(entry);
  }
}


BlockBegin* BlockListBuilder::make_block_at(int cur_bci, BlockBegin* predecessor) {
  assert(method()->bci_block_start().at(cur_bci), "wrong block starts of MethodLivenessAnalyzer");

  BlockBegin* block = _bci2block->at(cur_bci);
  if (block == nullptr) {
    block = new BlockBegin(cur_bci);
    block->init_stores_to_locals(method()->max_locals());
    _bci2block->at_put(cur_bci, block);
    _bci2block_successors.at_put_grow(cur_bci, BlockList());
    _blocks.append(block);

    assert(predecessor == nullptr || predecessor->bci() < cur_bci, "targets for backward branches must already exist");
  }

  if (predecessor != nullptr) {
    if (block->is_set(BlockBegin::exception_entry_flag)) {
      BAILOUT_("Exception handler can be reached by both normal and exceptional control flow", block);
    }

    add_successor(predecessor, block);
    block->increment_total_preds();
  }

  return block;
}


inline void BlockListBuilder::store_one(BlockBegin* current, int local) {
  current->stores_to_locals().set_bit(local);
}
inline void BlockListBuilder::store_two(BlockBegin* current, int local) {
  store_one(current, local);
  store_one(current, local + 1);
}


void BlockListBuilder::handle_exceptions(BlockBegin* current, int cur_bci) {
  // Draws edges from a block to its exception handlers
  XHandlers* list = xhandlers();
  const int n = list->length();

  for (int i = 0; i < n; i++) {
    XHandler* h = list->handler_at(i);

    if (h->covers(cur_bci)) {
      BlockBegin* entry = h->entry_block();
      assert(entry != nullptr && entry == _bci2block->at(h->handler_bci()), "entry must be set");
      assert(entry->is_set(BlockBegin::exception_entry_flag), "flag must be set");

      // add each exception handler only once
      if(!is_successor(current, entry)) {
        add_successor(current, entry);
        entry->increment_total_preds();
      }

      // stop when reaching catchall
      if (h->catch_type() == 0) break;
    }
  }
}

void BlockListBuilder::handle_jsr(BlockBegin* current, int sr_bci, int next_bci) {
  if (next_bci < method()->code_size()) {
    // start a new block after jsr-bytecode and link this block into cfg
    make_block_at(next_bci, current);
  }

  // start a new block at the subroutine entry at mark it with special flag
  BlockBegin* sr_block = make_block_at(sr_bci, current);
  if (!sr_block->is_set(BlockBegin::subroutine_entry_flag)) {
    sr_block->set(BlockBegin::subroutine_entry_flag);
  }
}


void BlockListBuilder::set_leaders() {
  bool has_xhandlers = xhandlers()->has_handlers();
  BlockBegin* current = nullptr;

  // The information which bci starts a new block simplifies the analysis
  // Without it, backward branches could jump to a bci where no block was created
  // during bytecode iteration. This would require the creation of a new block at the
  // branch target and a modification of the successor lists.
  const BitMap& bci_block_start = method()->bci_block_start();

  int end_bci = method()->code_size();

  ciBytecodeStream s(method());
  while (s.next() != ciBytecodeStream::EOBC()) {
    int cur_bci = s.cur_bci();

    if (bci_block_start.at(cur_bci)) {
      current = make_block_at(cur_bci, current);
    }
    assert(current != nullptr, "must have current block");

    if (has_xhandlers && GraphBuilder::can_trap(method(), s.cur_bc())) {
      handle_exceptions(current, cur_bci);
    }

    switch (s.cur_bc()) {
      // track stores to local variables for selective creation of phi functions
      case Bytecodes::_iinc:     store_one(current, s.get_index()); break;
      case Bytecodes::_istore:   store_one(current, s.get_index()); break;
      case Bytecodes::_lstore:   store_two(current, s.get_index()); break;
      case Bytecodes::_fstore:   store_one(current, s.get_index()); break;
      case Bytecodes::_dstore:   store_two(current, s.get_index()); break;
      case Bytecodes::_astore:   store_one(current, s.get_index()); break;
      case Bytecodes::_istore_0: store_one(current, 0); break;
      case Bytecodes::_istore_1: store_one(current, 1); break;
      case Bytecodes::_istore_2: store_one(current, 2); break;
      case Bytecodes::_istore_3: store_one(current, 3); break;
      case Bytecodes::_lstore_0: store_two(current, 0); break;
      case Bytecodes::_lstore_1: store_two(current, 1); break;
      case Bytecodes::_lstore_2: store_two(current, 2); break;
      case Bytecodes::_lstore_3: store_two(current, 3); break;
      case Bytecodes::_fstore_0: store_one(current, 0); break;
      case Bytecodes::_fstore_1: store_one(current, 1); break;
      case Bytecodes::_fstore_2: store_one(current, 2); break;
      case Bytecodes::_fstore_3: store_one(current, 3); break;
      case Bytecodes::_dstore_0: store_two(current, 0); break;
      case Bytecodes::_dstore_1: store_two(current, 1); break;
      case Bytecodes::_dstore_2: store_two(current, 2); break;
      case Bytecodes::_dstore_3: store_two(current, 3); break;
      case Bytecodes::_astore_0: store_one(current, 0); break;
      case Bytecodes::_astore_1: store_one(current, 1); break;
      case Bytecodes::_astore_2: store_one(current, 2); break;
      case Bytecodes::_astore_3: store_one(current, 3); break;

      // track bytecodes that affect the control flow
      case Bytecodes::_athrow:  // fall through
      case Bytecodes::_ret:     // fall through
      case Bytecodes::_ireturn: // fall through
      case Bytecodes::_lreturn: // fall through
      case Bytecodes::_freturn: // fall through
      case Bytecodes::_dreturn: // fall through
      case Bytecodes::_areturn: // fall through
      case Bytecodes::_return:
        current = nullptr;
        break;

      case Bytecodes::_ifeq:      // fall through
      case Bytecodes::_ifne:      // fall through
      case Bytecodes::_iflt:      // fall through
      case Bytecodes::_ifge:      // fall through
      case Bytecodes::_ifgt:      // fall through
      case Bytecodes::_ifle:      // fall through
      case Bytecodes::_if_icmpeq: // fall through
      case Bytecodes::_if_icmpne: // fall through
      case Bytecodes::_if_icmplt: // fall through
      case Bytecodes::_if_icmpge: // fall through
      case Bytecodes::_if_icmpgt: // fall through
      case Bytecodes::_if_icmple: // fall through
      case Bytecodes::_if_acmpeq: // fall through
      case Bytecodes::_if_acmpne: // fall through
      case Bytecodes::_ifnull:    // fall through
      case Bytecodes::_ifnonnull:
        if (s.next_bci() < end_bci) {
          make_block_at(s.next_bci(), current);
        }
        make_block_at(s.get_dest(), current);
        current = nullptr;
        break;

      case Bytecodes::_goto:
        make_block_at(s.get_dest(), current);
        current = nullptr;
        break;

      case Bytecodes::_goto_w:
        make_block_at(s.get_far_dest(), current);
        current = nullptr;
        break;

      case Bytecodes::_jsr:
        handle_jsr(current, s.get_dest(), s.next_bci());
        current = nullptr;
        break;

      case Bytecodes::_jsr_w:
        handle_jsr(current, s.get_far_dest(), s.next_bci());
        current = nullptr;
        break;

      case Bytecodes::_tableswitch: {
        // set block for each case
        Bytecode_tableswitch sw(&s);
        int l = sw.length();
        for (int i = 0; i < l; i++) {
          make_block_at(cur_bci + sw.dest_offset_at(i), current);
        }
        make_block_at(cur_bci + sw.default_offset(), current);
        current = nullptr;
        break;
      }

      case Bytecodes::_lookupswitch: {
        // set block for each case
        Bytecode_lookupswitch sw(&s);
        int l = sw.number_of_pairs();
        for (int i = 0; i < l; i++) {
          make_block_at(cur_bci + sw.pair_at(i).offset(), current);
        }
        make_block_at(cur_bci + sw.default_offset(), current);
        current = nullptr;
        break;
      }

      default:
        break;
    }
  }
}


void BlockListBuilder::mark_loops() {
  ResourceMark rm;

  const int number_of_blocks = _blocks.length();
  _active.initialize(number_of_blocks);
  _visited.initialize(number_of_blocks);
  _loop_map = GrowableArray<ResourceBitMap>(number_of_blocks, number_of_blocks, ResourceBitMap());
  for (int i = 0; i < number_of_blocks; i++) {
    _loop_map.at(i).initialize(number_of_blocks);
  }
  _next_loop_index = 0;
  _next_block_number = _blocks.length();

  // The loop detection algorithm works as follows:
  // - We maintain the _loop_map, where for each block we have a bitmap indicating which loops contain this block.
  // - The CFG is recursively traversed (depth-first) and if we detect a loop, we assign the loop a unique number that is stored
  // in the bitmap associated with the loop header block. Until we return back through that loop header the bitmap contains
  // only a single bit corresponding to the loop number.
  // -  The bit is then propagated for all the blocks in the loop after we exit them (post-order). There could be multiple bits
  // of course in case of nested loops.
  // -  When we exit the loop header we remove that single bit and assign the real loop state for it.
  // -  Now, the tricky part here is how we detect irreducible loops. In the algorithm above the loop state bits
  // are propagated to the predecessors. If we encounter an irreducible loop (a loop with multiple heads) we would see
  // a node with some loop bit set that would then propagate back and be never cleared because we would
  // never go back through the original loop header. Therefore if there are any irreducible loops the bits in the states
  // for these loops are going to propagate back to the root.
  BlockBegin* start = _bci2block->at(0);
  _block_id_start = start->block_id();
  BitMap& loop_state = mark_loops(start, false);
  if (!loop_state.is_empty()) {
    compilation()->set_has_irreducible_loops(true);
  }
  assert(_next_block_number >= 0, "invalid block numbers");

  // Remove dangling Resource pointers before the ResourceMark goes out-of-scope.
  _active.resize(0);
  _visited.resize(0);
  _loop_map.clear();
}

void BlockListBuilder::make_loop_header(BlockBegin* block) {
  int block_id = block->block_id();
  int block_bit = bit_number(block_id);
  if (block->is_set(BlockBegin::exception_entry_flag)) {
    // exception edges may look like loops but don't mark them as such
    // since it screws up block ordering.
    return;
  }
  if (!block->is_set(BlockBegin::parser_loop_header_flag)) {
    block->set(BlockBegin::parser_loop_header_flag);

    assert(_loop_map.at(block_bit).is_empty(), "must not be set yet");
    assert(0 <= _next_loop_index && _next_loop_index < _loop_map.length(), "_next_loop_index is too large");
    _loop_map.at(block_bit).set_bit(_next_loop_index++);
  } else {
    // block already marked as loop header
    assert(_loop_map.at(block_bit).count_one_bits() == 1, "exactly one bit must be set");
  }
}

BitMap& BlockListBuilder::mark_loops(BlockBegin* block, bool in_subroutine) {
  int block_id = block->block_id();
  int block_bit = bit_number(block_id);
  if (_visited.at(block_bit)) {
    if (_active.at(block_bit)) {
      // reached block via backward branch
      make_loop_header(block);
    }
    // return cached loop information for this block
    return _loop_map.at(block_bit);
  }

  if (block->is_set(BlockBegin::subroutine_entry_flag)) {
    in_subroutine = true;
  }

  // set active and visited bits before successors are processed
  _visited.set_bit(block_bit);
  _active.set_bit(block_bit);

  ResourceMark rm;
  ResourceBitMap loop_state(_loop_map.length());
  for (int i = number_of_successors(block) - 1; i >= 0; i--) {
    BlockBegin* sux = successor_at(block, i);
    // recursively process all successors
    loop_state.set_union(mark_loops(sux, in_subroutine));
  }

  // clear active-bit after all successors are processed
  _active.clear_bit(block_bit);

  // reverse-post-order numbering of all blocks
  block->set_depth_first_number(_next_block_number);
  _next_block_number--;

  if (!loop_state.is_empty() || in_subroutine ) {
    // block is contained at least in one loop, so phi functions are necessary
    // phi functions are also necessary for all locals stored in a subroutine
    scope()->requires_phi_function().set_union(block->stores_to_locals());
  }

  if (block->is_set(BlockBegin::parser_loop_header_flag)) {
    BitMap& header_loop_state = _loop_map.at(block_bit);
    assert(header_loop_state.count_one_bits() == 1, "exactly one bit must be set");
    // remove the bit with the loop number for the state (header is outside of the loop)
    loop_state.set_difference(header_loop_state);
  }

  // cache and return loop information for this block
  _loop_map.at(block_bit).set_from(loop_state);
  return _loop_map.at(block_bit);
}

inline int BlockListBuilder::number_of_successors(BlockBegin* block)
{
  assert(_bci2block_successors.length() > block->bci(), "sux must exist");
  return _bci2block_successors.at(block->bci()).length();
}

inline BlockBegin* BlockListBuilder::successor_at(BlockBegin* block, int i)
{
  assert(_bci2block_successors.length() > block->bci(), "sux must exist");
  return _bci2block_successors.at(block->bci()).at(i);
}

inline void BlockListBuilder::add_successor(BlockBegin* block, BlockBegin* sux)
{
  assert(_bci2block_successors.length() > block->bci(), "sux must exist");
  _bci2block_successors.at(block->bci()).append(sux);
}

inline bool BlockListBuilder::is_successor(BlockBegin* block, BlockBegin* sux) {
  assert(_bci2block_successors.length() > block->bci(), "sux must exist");
  return _bci2block_successors.at(block->bci()).contains(sux);
}

#ifndef PRODUCT

int compare_depth_first(BlockBegin** a, BlockBegin** b) {
  return (*a)->depth_first_number() - (*b)->depth_first_number();
}

void BlockListBuilder::print() {
  tty->print("----- initial block list of BlockListBuilder for method ");
  method()->print_short_name();
  tty->cr();

  // better readability if blocks are sorted in processing order
  _blocks.sort(compare_depth_first);

  for (int i = 0; i < _blocks.length(); i++) {
    BlockBegin* cur = _blocks.at(i);
    tty->print("%4d: B%-4d bci: %-4d  preds: %-4d ", cur->depth_first_number(), cur->block_id(), cur->bci(), cur->total_preds());

    tty->print(cur->is_set(BlockBegin::std_entry_flag)               ? " std" : "    ");
    tty->print(cur->is_set(BlockBegin::osr_entry_flag)               ? " osr" : "    ");
    tty->print(cur->is_set(BlockBegin::exception_entry_flag)         ? " ex" : "   ");
    tty->print(cur->is_set(BlockBegin::subroutine_entry_flag)        ? " sr" : "   ");
    tty->print(cur->is_set(BlockBegin::parser_loop_header_flag)      ? " lh" : "   ");

    if (number_of_successors(cur) > 0) {
      tty->print("    sux: ");
      for (int j = 0; j < number_of_successors(cur); j++) {
        BlockBegin* sux = successor_at(cur, j);
        tty->print("B%d ", sux->block_id());
      }
    }
    tty->cr();
  }
}

#endif


// A simple growable array of Values indexed by ciFields
class FieldBuffer: public CompilationResourceObj {
 private:
  GrowableArray<Value> _values;

 public:
  FieldBuffer() {}

  void kill() {
    _values.trunc_to(0);
  }

  Value at(ciField* field) {
    assert(field->holder()->is_loaded(), "must be a loaded field");
    int offset = field->offset_in_bytes();
    if (offset < _values.length()) {
      return _values.at(offset);
    } else {
      return nullptr;
    }
  }

  void at_put(ciField* field, Value value) {
    assert(field->holder()->is_loaded(), "must be a loaded field");
    int offset = field->offset_in_bytes();
    _values.at_put_grow(offset, value, nullptr);
  }

};


// MemoryBuffer is fairly simple model of the current state of memory.
// It partitions memory into several pieces.  The first piece is
// generic memory where little is known about the owner of the memory.
// This is conceptually represented by the tuple <O, F, V> which says
// that the field F of object O has value V.  This is flattened so
// that F is represented by the offset of the field and the parallel
// arrays _objects and _values are used for O and V.  Loads of O.F can
// simply use V.  Newly allocated objects are kept in a separate list
// along with a parallel array for each object which represents the
// current value of its fields.  Stores of the default value to fields
// which have never been stored to before are eliminated since they
// are redundant.  Once newly allocated objects are stored into
// another object or they are passed out of the current compile they
// are treated like generic memory.

class MemoryBuffer: public CompilationResourceObj {
 private:
  FieldBuffer                 _values;
  GrowableArray<Value>        _objects;
  GrowableArray<Value>        _newobjects;
  GrowableArray<FieldBuffer*> _fields;

 public:
  MemoryBuffer() {}

  StoreField* store(StoreField* st) {
    if (!EliminateFieldAccess) {
      return st;
    }

    Value object = st->obj();
    Value value = st->value();
    ciField* field = st->field();
    if (field->holder()->is_loaded()) {
      int offset = field->offset_in_bytes();
      int index = _newobjects.find(object);
      if (index != -1) {
        // newly allocated object with no other stores performed on this field
        FieldBuffer* buf = _fields.at(index);
        if (buf->at(field) == nullptr && is_default_value(value)) {
#ifndef PRODUCT
          if (PrintIRDuringConstruction && Verbose) {
            tty->print_cr("Eliminated store for object %d:", index);
            st->print_line();
          }
#endif
          return nullptr;
        } else {
          buf->at_put(field, value);
        }
      } else {
        _objects.at_put_grow(offset, object, nullptr);
        _values.at_put(field, value);
      }

      store_value(value);
    } else {
      // if we held onto field names we could alias based on names but
      // we don't know what's being stored to so kill it all.
      kill();
    }
    return st;
  }


  // return true if this value correspond to the default value of a field.
  bool is_default_value(Value value) {
    Constant* con = value->as_Constant();
    if (con) {
      switch (con->type()->tag()) {
        case intTag:    return con->type()->as_IntConstant()->value() == 0;
        case longTag:   return con->type()->as_LongConstant()->value() == 0;
        case floatTag:  return jint_cast(con->type()->as_FloatConstant()->value()) == 0;
        case doubleTag: return jlong_cast(con->type()->as_DoubleConstant()->value()) == jlong_cast(0);
        case objectTag: return con->type() == objectNull;
        default:  ShouldNotReachHere();
      }
    }
    return false;
  }


  // return either the actual value of a load or the load itself
  Value load(LoadField* load) {
    if (!EliminateFieldAccess) {
      return load;
    }

    if (strict_fp_requires_explicit_rounding && load->type()->is_float_kind()) {
#ifdef IA32
      if (UseSSE < 2) {
        // can't skip load since value might get rounded as a side effect
        return load;
      }
#else
      Unimplemented();
#endif // IA32
    }

    ciField* field = load->field();
    Value object   = load->obj();
    if (field->holder()->is_loaded() && !field->is_volatile()) {
      int offset = field->offset_in_bytes();
      Value result = nullptr;
      int index = _newobjects.find(object);
      if (index != -1) {
        result = _fields.at(index)->at(field);
      } else if (_objects.at_grow(offset, nullptr) == object) {
        result = _values.at(field);
      }
      if (result != nullptr) {
#ifndef PRODUCT
        if (PrintIRDuringConstruction && Verbose) {
          tty->print_cr("Eliminated load: ");
          load->print_line();
        }
#endif
        assert(result->type()->tag() == load->type()->tag(), "wrong types");
        return result;
      }
    }
    return load;
  }

  // Record this newly allocated object
  void new_instance(NewInstance* object) {
    int index = _newobjects.length();
    _newobjects.append(object);
    if (_fields.at_grow(index, nullptr) == nullptr) {
      _fields.at_put(index, new FieldBuffer());
    } else {
      _fields.at(index)->kill();
    }
  }

  void store_value(Value value) {
    int index = _newobjects.find(value);
    if (index != -1) {
      // stored a newly allocated object into another object.
      // Assume we've lost track of it as separate slice of memory.
      // We could do better by keeping track of whether individual
      // fields could alias each other.
      _newobjects.remove_at(index);
      // pull out the field info and store it at the end up the list
      // of field info list to be reused later.
      _fields.append(_fields.at(index));
      _fields.remove_at(index);
    }
  }

  void kill() {
    _newobjects.trunc_to(0);
    _objects.trunc_to(0);
    _values.kill();
  }
};


// Implementation of GraphBuilder's ScopeData

GraphBuilder::ScopeData::ScopeData(ScopeData* parent)
  : _parent(parent)
  , _bci2block(nullptr)
  , _scope(nullptr)
  , _has_handler(false)
  , _stream(nullptr)
  , _work_list(nullptr)
  , _caller_stack_size(-1)
  , _continuation(nullptr)
  , _parsing_jsr(false)
  , _jsr_xhandlers(nullptr)
  , _num_returns(0)
  , _cleanup_block(nullptr)
  , _cleanup_return_prev(nullptr)
  , _cleanup_state(nullptr)
  , _ignore_return(false)
{
  if (parent != nullptr) {
    _max_inline_size = (intx) ((float) NestedInliningSizeRatio * (float) parent->max_inline_size() / 100.0f);
  } else {
    _max_inline_size = C1MaxInlineSize;
  }
  if (_max_inline_size < C1MaxTrivialSize) {
    _max_inline_size = C1MaxTrivialSize;
  }
}


void GraphBuilder::kill_all() {
  if (UseLocalValueNumbering) {
    vmap()->kill_all();
  }
  _memory->kill();
}


BlockBegin* GraphBuilder::ScopeData::block_at(int bci) {
  if (parsing_jsr()) {
    // It is necessary to clone all blocks associated with a
    // subroutine, including those for exception handlers in the scope
    // of the method containing the jsr (because those exception
    // handlers may contain ret instructions in some cases).
    BlockBegin* block = bci2block()->at(bci);
    if (block != nullptr && block == parent()->bci2block()->at(bci)) {
      BlockBegin* new_block = new BlockBegin(block->bci());
      if (PrintInitialBlockList) {
        tty->print_cr("CFG: cloned block %d (bci %d) as block %d for jsr",
                      block->block_id(), block->bci(), new_block->block_id());
      }
      // copy data from cloned blocked
      new_block->set_depth_first_number(block->depth_first_number());
      if (block->is_set(BlockBegin::parser_loop_header_flag)) new_block->set(BlockBegin::parser_loop_header_flag);
      // Preserve certain flags for assertion checking
      if (block->is_set(BlockBegin::subroutine_entry_flag)) new_block->set(BlockBegin::subroutine_entry_flag);
      if (block->is_set(BlockBegin::exception_entry_flag))  new_block->set(BlockBegin::exception_entry_flag);

      // copy was_visited_flag to allow early detection of bailouts
      // if a block that is used in a jsr has already been visited before,
      // it is shared between the normal control flow and a subroutine
      // BlockBegin::try_merge returns false when the flag is set, this leads
      // to a compilation bailout
      if (block->is_set(BlockBegin::was_visited_flag))  new_block->set(BlockBegin::was_visited_flag);

      bci2block()->at_put(bci, new_block);
      block = new_block;
    }
    return block;
  } else {
    return bci2block()->at(bci);
  }
}


XHandlers* GraphBuilder::ScopeData::xhandlers() const {
  if (_jsr_xhandlers == nullptr) {
    assert(!parsing_jsr(), "");
    return scope()->xhandlers();
  }
  assert(parsing_jsr(), "");
  return _jsr_xhandlers;
}


void GraphBuilder::ScopeData::set_scope(IRScope* scope) {
  _scope = scope;
  bool parent_has_handler = false;
  if (parent() != nullptr) {
    parent_has_handler = parent()->has_handler();
  }
  _has_handler = parent_has_handler || scope->xhandlers()->has_handlers();
}


void GraphBuilder::ScopeData::set_inline_cleanup_info(BlockBegin* block,
                                                      Instruction* return_prev,
                                                      ValueStack* return_state) {
  _cleanup_block       = block;
  _cleanup_return_prev = return_prev;
  _cleanup_state       = return_state;
}


void GraphBuilder::ScopeData::add_to_work_list(BlockBegin* block) {
  if (_work_list == nullptr) {
    _work_list = new BlockList();
  }

  if (!block->is_set(BlockBegin::is_on_work_list_flag)) {
    // Do not start parsing the continuation block while in a
    // sub-scope
    if (parsing_jsr()) {
      if (block == jsr_continuation()) {
        return;
      }
    } else {
      if (block == continuation()) {
        return;
      }
    }
    block->set(BlockBegin::is_on_work_list_flag);
    _work_list->push(block);

    sort_top_into_worklist(_work_list, block);
  }
}


void GraphBuilder::sort_top_into_worklist(BlockList* worklist, BlockBegin* top) {
  assert(worklist->top() == top, "");
  // sort block descending into work list
  const int dfn = top->depth_first_number();
  assert(dfn != -1, "unknown depth first number");
  int i = worklist->length()-2;
  while (i >= 0) {
    BlockBegin* b = worklist->at(i);
    if (b->depth_first_number() < dfn) {
      worklist->at_put(i+1, b);
    } else {
      break;
    }
    i --;
  }
  if (i >= -1) worklist->at_put(i + 1, top);
}


BlockBegin* GraphBuilder::ScopeData::remove_from_work_list() {
  if (is_work_list_empty()) {
    return nullptr;
  }
  return _work_list->pop();
}


bool GraphBuilder::ScopeData::is_work_list_empty() const {
  return (_work_list == nullptr || _work_list->length() == 0);
}


void GraphBuilder::ScopeData::setup_jsr_xhandlers() {
  assert(parsing_jsr(), "");
  // clone all the exception handlers from the scope
  XHandlers* handlers = new XHandlers(scope()->xhandlers());
  const int n = handlers->length();
  for (int i = 0; i < n; i++) {
    // The XHandlers need to be adjusted to dispatch to the cloned
    // handler block instead of the default one but the synthetic
    // unlocker needs to be handled specially.  The synthetic unlocker
    // should be left alone since there can be only one and all code
    // should dispatch to the same one.
    XHandler* h = handlers->handler_at(i);
    assert(h->handler_bci() != SynchronizationEntryBCI, "must be real");
    h->set_entry_block(block_at(h->handler_bci()));
  }
  _jsr_xhandlers = handlers;
}


int GraphBuilder::ScopeData::num_returns() {
  if (parsing_jsr()) {
    return parent()->num_returns();
  }
  return _num_returns;
}


void GraphBuilder::ScopeData::incr_num_returns() {
  if (parsing_jsr()) {
    parent()->incr_num_returns();
  } else {
    ++_num_returns;
  }
}


// Implementation of GraphBuilder

#define INLINE_BAILOUT(msg)        { inline_bailout(msg); return false; }


void GraphBuilder::load_constant() {
  ciConstant con = stream()->get_constant();
  if (con.is_valid()) {
    ValueType* t = illegalType;
    ValueStack* patch_state = nullptr;
    switch (con.basic_type()) {
      case T_BOOLEAN: t = new IntConstant   (con.as_boolean()); break;
      case T_BYTE   : t = new IntConstant   (con.as_byte   ()); break;
      case T_CHAR   : t = new IntConstant   (con.as_char   ()); break;
      case T_SHORT  : t = new IntConstant   (con.as_short  ()); break;
      case T_INT    : t = new IntConstant   (con.as_int    ()); break;
      case T_LONG   : t = new LongConstant  (con.as_long   ()); break;
      case T_FLOAT  : t = new FloatConstant (con.as_float  ()); break;
      case T_DOUBLE : t = new DoubleConstant(con.as_double ()); break;
      case T_ARRAY  : // fall-through
      case T_OBJECT : {
        ciObject* obj = con.as_object();
        if (!obj->is_loaded() || (PatchALot && !stream()->is_string_constant())) {
          // A Class, MethodType, MethodHandle, Dynamic, or String.
          patch_state = copy_state_before();
          t = new ObjectConstant(obj);
        } else {
          // Might be a Class, MethodType, MethodHandle, or Dynamic constant
          // result, which might turn out to be an array.
          if (obj->is_null_object()) {
            t = objectNull;
          } else if (obj->is_array()) {
            t = new ArrayConstant(obj->as_array());
          } else {
            t = new InstanceConstant(obj->as_instance());
          }
        }
        break;
      }
      default: ShouldNotReachHere();
    }
    Value x;
    if (patch_state != nullptr) {
      // Arbitrary memory effects from running BSM or class loading (using custom loader) during linkage.
      bool kills_memory = stream()->is_dynamic_constant() ||
                          (!stream()->is_string_constant() && !method()->holder()->has_trusted_loader());
      x = new Constant(t, patch_state, kills_memory);
    } else {
      x = new Constant(t);
    }

    // Unbox the value at runtime, if needed.
    // ConstantDynamic entry can be of a primitive type, but it is cached in boxed form.
    if (patch_state != nullptr) {
      int index = stream()->get_constant_pool_index();
      BasicType type = stream()->get_basic_type_for_constant_at(index);
      if (is_java_primitive(type)) {
        ciInstanceKlass* box_klass = ciEnv::current()->get_box_klass_for_primitive_type(type);
        assert(box_klass->is_loaded(), "sanity");
        int offset = java_lang_boxing_object::value_offset(type);
        ciField* value_field = box_klass->get_field_by_offset(offset, false /*is_static*/);
        x = new LoadField(append(x), offset, value_field, false /*is_static*/, patch_state, false /*needs_patching*/);
        t = as_ValueType(type);
      } else {
        assert(is_reference_type(type), "not a reference: %s", type2name(type));
      }
    }

    push(t, append(x));
  } else {
    BAILOUT("could not resolve a constant");
  }
}


void GraphBuilder::load_local(ValueType* type, int index) {
  Value x = state()->local_at(index);
  assert(x != nullptr && !x->type()->is_illegal(), "access of illegal local variable");
  push(type, x);
}


void GraphBuilder::store_local(ValueType* type, int index) {
  Value x = pop(type);
  store_local(state(), x, index);
}


void GraphBuilder::store_local(ValueStack* state, Value x, int index) {
  if (parsing_jsr()) {
    // We need to do additional tracking of the location of the return
    // address for jsrs since we don't handle arbitrary jsr/ret
    // constructs. Here we are figuring out in which circumstances we
    // need to bail out.
    if (x->type()->is_address()) {
      scope_data()->set_jsr_return_address_local(index);

      // Also check parent jsrs (if any) at this time to see whether
      // they are using this local. We don't handle skipping over a
      // ret.
      for (ScopeData* cur_scope_data = scope_data()->parent();
           cur_scope_data != nullptr && cur_scope_data->parsing_jsr() && cur_scope_data->scope() == scope();
           cur_scope_data = cur_scope_data->parent()) {
        if (cur_scope_data->jsr_return_address_local() == index) {
          BAILOUT("subroutine overwrites return address from previous subroutine");
        }
      }
    } else if (index == scope_data()->jsr_return_address_local()) {
      scope_data()->set_jsr_return_address_local(-1);
    }
  }

  state->store_local(index, round_fp(x));
}


void GraphBuilder::load_indexed(BasicType type) {
  // In case of in block code motion in range check elimination
  ValueStack* state_before = copy_state_indexed_access();
  compilation()->set_has_access_indexed(true);
  Value index = ipop();
  Value array = apop();
  Value length = nullptr;
  if (CSEArrayLength ||
      (array->as_Constant() != nullptr) ||
      (array->as_AccessField() && array->as_AccessField()->field()->is_constant()) ||
      (array->as_NewArray() && array->as_NewArray()->length() && array->as_NewArray()->length()->type()->is_constant()) ||
      (array->as_NewMultiArray() && array->as_NewMultiArray()->dims()->at(0)->type()->is_constant())) {
    length = append(new ArrayLength(array, state_before));
  }
  push(as_ValueType(type), append(new LoadIndexed(array, index, length, type, state_before)));
}


void GraphBuilder::store_indexed(BasicType type) {
  // In case of in block code motion in range check elimination
  ValueStack* state_before = copy_state_indexed_access();
  compilation()->set_has_access_indexed(true);
  Value value = pop(as_ValueType(type));
  Value index = ipop();
  Value array = apop();
  Value length = nullptr;
  if (CSEArrayLength ||
      (array->as_Constant() != nullptr) ||
      (array->as_AccessField() && array->as_AccessField()->field()->is_constant()) ||
      (array->as_NewArray() && array->as_NewArray()->length() && array->as_NewArray()->length()->type()->is_constant()) ||
      (array->as_NewMultiArray() && array->as_NewMultiArray()->dims()->at(0)->type()->is_constant())) {
    length = append(new ArrayLength(array, state_before));
  }
  ciType* array_type = array->declared_type();
  bool check_boolean = false;
  if (array_type != nullptr) {
    if (array_type->is_loaded() &&
      array_type->as_array_klass()->element_type()->basic_type() == T_BOOLEAN) {
      assert(type == T_BYTE, "boolean store uses bastore");
      Value mask = append(new Constant(new IntConstant(1)));
      value = append(new LogicOp(Bytecodes::_iand, value, mask));
    }
  } else if (type == T_BYTE) {
    check_boolean = true;
  }
  StoreIndexed* result = new StoreIndexed(array, index, length, type, value, state_before, check_boolean);
  append(result);
  _memory->store_value(value);

  if (type == T_OBJECT && is_profiling()) {
    // Note that we'd collect profile data in this method if we wanted it.
    compilation()->set_would_profile(true);

    if (profile_checkcasts()) {
      result->set_profiled_method(method());
      result->set_profiled_bci(bci());
      result->set_should_profile(true);
    }
  }
}


void GraphBuilder::stack_op(Bytecodes::Code code) {
  switch (code) {
    case Bytecodes::_pop:
      { state()->raw_pop();
      }
      break;
    case Bytecodes::_pop2:
      { state()->raw_pop();
        state()->raw_pop();
      }
      break;
    case Bytecodes::_dup:
      { Value w = state()->raw_pop();
        state()->raw_push(w);
        state()->raw_push(w);
      }
      break;
    case Bytecodes::_dup_x1:
      { Value w1 = state()->raw_pop();
        Value w2 = state()->raw_pop();
        state()->raw_push(w1);
        state()->raw_push(w2);
        state()->raw_push(w1);
      }
      break;
    case Bytecodes::_dup_x2:
      { Value w1 = state()->raw_pop();
        Value w2 = state()->raw_pop();
        Value w3 = state()->raw_pop();
        state()->raw_push(w1);
        state()->raw_push(w3);
        state()->raw_push(w2);
        state()->raw_push(w1);
      }
      break;
    case Bytecodes::_dup2:
      { Value w1 = state()->raw_pop();
        Value w2 = state()->raw_pop();
        state()->raw_push(w2);
        state()->raw_push(w1);
        state()->raw_push(w2);
        state()->raw_push(w1);
      }
      break;
    case Bytecodes::_dup2_x1:
      { Value w1 = state()->raw_pop();
        Value w2 = state()->raw_pop();
        Value w3 = state()->raw_pop();
        state()->raw_push(w2);
        state()->raw_push(w1);
        state()->raw_push(w3);
        state()->raw_push(w2);
        state()->raw_push(w1);
      }
      break;
    case Bytecodes::_dup2_x2:
      { Value w1 = state()->raw_pop();
        Value w2 = state()->raw_pop();
        Value w3 = state()->raw_pop();
        Value w4 = state()->raw_pop();
        state()->raw_push(w2);
        state()->raw_push(w1);
        state()->raw_push(w4);
        state()->raw_push(w3);
        state()->raw_push(w2);
        state()->raw_push(w1);
      }
      break;
    case Bytecodes::_swap:
      { Value w1 = state()->raw_pop();
        Value w2 = state()->raw_pop();
        state()->raw_push(w1);
        state()->raw_push(w2);
      }
      break;
    default:
      ShouldNotReachHere();
      break;
  }
}


void GraphBuilder::arithmetic_op(ValueType* type, Bytecodes::Code code, ValueStack* state_before) {
  Value y = pop(type);
  Value x = pop(type);
  Value res = new ArithmeticOp(code, x, y, state_before);
  // Note: currently single-precision floating-point rounding on Intel is handled at the LIRGenerator level
  res = append(res);
  res = round_fp(res);
  push(type, res);
}


void GraphBuilder::negate_op(ValueType* type) {
  push(type, append(new NegateOp(pop(type))));
}


void GraphBuilder::shift_op(ValueType* type, Bytecodes::Code code) {
  Value s = ipop();
  Value x = pop(type);
  // try to simplify
  // Note: This code should go into the canonicalizer as soon as it can
  //       can handle canonicalized forms that contain more than one node.
  if (CanonicalizeNodes && code == Bytecodes::_iushr) {
    // pattern: x >>> s
    IntConstant* s1 = s->type()->as_IntConstant();
    if (s1 != nullptr) {
      // pattern: x >>> s1, with s1 constant
      ShiftOp* l = x->as_ShiftOp();
      if (l != nullptr && l->op() == Bytecodes::_ishl) {
        // pattern: (a << b) >>> s1
        IntConstant* s0 = l->y()->type()->as_IntConstant();
        if (s0 != nullptr) {
          // pattern: (a << s0) >>> s1
          const int s0c = s0->value() & 0x1F; // only the low 5 bits are significant for shifts
          const int s1c = s1->value() & 0x1F; // only the low 5 bits are significant for shifts
          if (s0c == s1c) {
            if (s0c == 0) {
              // pattern: (a << 0) >>> 0 => simplify to: a
              ipush(l->x());
            } else {
              // pattern: (a << s0c) >>> s0c => simplify to: a & m, with m constant
              assert(0 < s0c && s0c < BitsPerInt, "adjust code below to handle corner cases");
              const int m = (1 << (BitsPerInt - s0c)) - 1;
              Value s = append(new Constant(new IntConstant(m)));
              ipush(append(new LogicOp(Bytecodes::_iand, l->x(), s)));
            }
            return;
          }
        }
      }
    }
  }
  // could not simplify
  push(type, append(new ShiftOp(code, x, s)));
}


void GraphBuilder::logic_op(ValueType* type, Bytecodes::Code code) {
  Value y = pop(type);
  Value x = pop(type);
  push(type, append(new LogicOp(code, x, y)));
}


void GraphBuilder::compare_op(ValueType* type, Bytecodes::Code code) {
  ValueStack* state_before = copy_state_before();
  Value y = pop(type);
  Value x = pop(type);
  ipush(append(new CompareOp(code, x, y, state_before)));
}


void GraphBuilder::convert(Bytecodes::Code op, BasicType from, BasicType to) {
  push(as_ValueType(to), append(new Convert(op, pop(as_ValueType(from)), as_ValueType(to))));
}


void GraphBuilder::increment() {
  int index = stream()->get_index();
  int delta = stream()->is_wide() ? (signed short)Bytes::get_Java_u2(stream()->cur_bcp() + 4) : (signed char)(stream()->cur_bcp()[2]);
  load_local(intType, index);
  ipush(append(new Constant(new IntConstant(delta))));
  arithmetic_op(intType, Bytecodes::_iadd);
  store_local(intType, index);
}


void GraphBuilder::_goto(int from_bci, int to_bci) {
  Goto *x = new Goto(block_at(to_bci), to_bci <= from_bci);
  if (is_profiling()) {
    compilation()->set_would_profile(true);
    x->set_profiled_bci(bci());
    if (profile_branches()) {
      x->set_profiled_method(method());
      x->set_should_profile(true);
    }
  }
  append(x);
}


void GraphBuilder::if_node(Value x, If::Condition cond, Value y, ValueStack* state_before) {
  BlockBegin* tsux = block_at(stream()->get_dest());
  BlockBegin* fsux = block_at(stream()->next_bci());
  bool is_bb = tsux->bci() < stream()->cur_bci() || fsux->bci() < stream()->cur_bci();
  // In case of loop invariant code motion or predicate insertion
  // before the body of a loop the state is needed
  Instruction *i = append(new If(x, cond, false, y, tsux, fsux, (is_bb || compilation()->is_optimistic()) ? state_before : nullptr, is_bb));

  assert(i->as_Goto() == nullptr ||
         (i->as_Goto()->sux_at(0) == tsux  && i->as_Goto()->is_safepoint() == tsux->bci() < stream()->cur_bci()) ||
         (i->as_Goto()->sux_at(0) == fsux  && i->as_Goto()->is_safepoint() == fsux->bci() < stream()->cur_bci()),
         "safepoint state of Goto returned by canonicalizer incorrect");

  if (is_profiling()) {
    If* if_node = i->as_If();
    if (if_node != nullptr) {
      // Note that we'd collect profile data in this method if we wanted it.
      compilation()->set_would_profile(true);
      // At level 2 we need the proper bci to count backedges
      if_node->set_profiled_bci(bci());
      if (profile_branches()) {
        // Successors can be rotated by the canonicalizer, check for this case.
        if_node->set_profiled_method(method());
        if_node->set_should_profile(true);
        if (if_node->tsux() == fsux) {
          if_node->set_swapped(true);
        }
      }
      return;
    }

    // Check if this If was reduced to Goto.
    Goto *goto_node = i->as_Goto();
    if (goto_node != nullptr) {
      compilation()->set_would_profile(true);
      goto_node->set_profiled_bci(bci());
      if (profile_branches()) {
        goto_node->set_profiled_method(method());
        goto_node->set_should_profile(true);
        // Find out which successor is used.
        if (goto_node->default_sux() == tsux) {
          goto_node->set_direction(Goto::taken);
        } else if (goto_node->default_sux() == fsux) {
          goto_node->set_direction(Goto::not_taken);
        } else {
          ShouldNotReachHere();
        }
      }
      return;
    }
  }
}


void GraphBuilder::if_zero(ValueType* type, If::Condition cond) {
  Value y = append(new Constant(intZero));
  ValueStack* state_before = copy_state_before();
  Value x = ipop();
  if_node(x, cond, y, state_before);
}


void GraphBuilder::if_null(ValueType* type, If::Condition cond) {
  Value y = append(new Constant(objectNull));
  ValueStack* state_before = copy_state_before();
  Value x = apop();
  if_node(x, cond, y, state_before);
}


void GraphBuilder::if_same(ValueType* type, If::Condition cond) {
  ValueStack* state_before = copy_state_before();
  Value y = pop(type);
  Value x = pop(type);
  if_node(x, cond, y, state_before);
}


void GraphBuilder::jsr(int dest) {
  // We only handle well-formed jsrs (those which are "block-structured").
  // If the bytecodes are strange (jumping out of a jsr block) then we
  // might end up trying to re-parse a block containing a jsr which
  // has already been activated. Watch for this case and bail out.
  for (ScopeData* cur_scope_data = scope_data();
       cur_scope_data != nullptr && cur_scope_data->parsing_jsr() && cur_scope_data->scope() == scope();
       cur_scope_data = cur_scope_data->parent()) {
    if (cur_scope_data->jsr_entry_bci() == dest) {
      BAILOUT("too-complicated jsr/ret structure");
    }
  }

  push(addressType, append(new Constant(new AddressConstant(next_bci()))));
  if (!try_inline_jsr(dest)) {
    return; // bailed out while parsing and inlining subroutine
  }
}


void GraphBuilder::ret(int local_index) {
  if (!parsing_jsr()) BAILOUT("ret encountered while not parsing subroutine");

  if (local_index != scope_data()->jsr_return_address_local()) {
    BAILOUT("can not handle complicated jsr/ret constructs");
  }

  // Rets simply become (NON-SAFEPOINT) gotos to the jsr continuation
  append(new Goto(scope_data()->jsr_continuation(), false));
}


void GraphBuilder::table_switch() {
  Bytecode_tableswitch sw(stream());
  const int l = sw.length();
  if (CanonicalizeNodes && l == 1 && compilation()->env()->comp_level() != CompLevel_full_profile) {
    // total of 2 successors => use If instead of switch
    // Note: This code should go into the canonicalizer as soon as it can
    //       can handle canonicalized forms that contain more than one node.
    Value key = append(new Constant(new IntConstant(sw.low_key())));
    BlockBegin* tsux = block_at(bci() + sw.dest_offset_at(0));
    BlockBegin* fsux = block_at(bci() + sw.default_offset());
    bool is_bb = tsux->bci() < bci() || fsux->bci() < bci();
    // In case of loop invariant code motion or predicate insertion
    // before the body of a loop the state is needed
    ValueStack* state_before = copy_state_if_bb(is_bb);
    append(new If(ipop(), If::eql, true, key, tsux, fsux, state_before, is_bb));
  } else {
    // collect successors
    BlockList* sux = new BlockList(l + 1, nullptr);
    int i;
    bool has_bb = false;
    for (i = 0; i < l; i++) {
      sux->at_put(i, block_at(bci() + sw.dest_offset_at(i)));
      if (sw.dest_offset_at(i) < 0) has_bb = true;
    }
    // add default successor
    if (sw.default_offset() < 0) has_bb = true;
    sux->at_put(i, block_at(bci() + sw.default_offset()));
    // In case of loop invariant code motion or predicate insertion
    // before the body of a loop the state is needed
    ValueStack* state_before = copy_state_if_bb(has_bb);
    Instruction* res = append(new TableSwitch(ipop(), sux, sw.low_key(), state_before, has_bb));
#ifdef ASSERT
    if (res->as_Goto()) {
      for (i = 0; i < l; i++) {
        if (sux->at(i) == res->as_Goto()->sux_at(0)) {
          assert(res->as_Goto()->is_safepoint() == sw.dest_offset_at(i) < 0, "safepoint state of Goto returned by canonicalizer incorrect");
        }
      }
    }
#endif
  }
}


void GraphBuilder::lookup_switch() {
  Bytecode_lookupswitch sw(stream());
  const int l = sw.number_of_pairs();
  if (CanonicalizeNodes && l == 1 && compilation()->env()->comp_level() != CompLevel_full_profile) {
    // total of 2 successors => use If instead of switch
    // Note: This code should go into the canonicalizer as soon as it can
    //       can handle canonicalized forms that contain more than one node.
    // simplify to If
    LookupswitchPair pair = sw.pair_at(0);
    Value key = append(new Constant(new IntConstant(pair.match())));
    BlockBegin* tsux = block_at(bci() + pair.offset());
    BlockBegin* fsux = block_at(bci() + sw.default_offset());
    bool is_bb = tsux->bci() < bci() || fsux->bci() < bci();
    // In case of loop invariant code motion or predicate insertion
    // before the body of a loop the state is needed
    ValueStack* state_before = copy_state_if_bb(is_bb);;
    append(new If(ipop(), If::eql, true, key, tsux, fsux, state_before, is_bb));
  } else {
    // collect successors & keys
    BlockList* sux = new BlockList(l + 1, nullptr);
    intArray* keys = new intArray(l, l, 0);
    int i;
    bool has_bb = false;
    for (i = 0; i < l; i++) {
      LookupswitchPair pair = sw.pair_at(i);
      if (pair.offset() < 0) has_bb = true;
      sux->at_put(i, block_at(bci() + pair.offset()));
      keys->at_put(i, pair.match());
    }
    // add default successor
    if (sw.default_offset() < 0) has_bb = true;
    sux->at_put(i, block_at(bci() + sw.default_offset()));
    // In case of loop invariant code motion or predicate insertion
    // before the body of a loop the state is needed
    ValueStack* state_before = copy_state_if_bb(has_bb);
    Instruction* res = append(new LookupSwitch(ipop(), sux, keys, state_before, has_bb));
#ifdef ASSERT
    if (res->as_Goto()) {
      for (i = 0; i < l; i++) {
        if (sux->at(i) == res->as_Goto()->sux_at(0)) {
          assert(res->as_Goto()->is_safepoint() == sw.pair_at(i).offset() < 0, "safepoint state of Goto returned by canonicalizer incorrect");
        }
      }
    }
#endif
  }
}

void GraphBuilder::call_register_finalizer() {
  // If the receiver requires finalization then emit code to perform
  // the registration on return.

  // Gather some type information about the receiver
  Value receiver = state()->local_at(0);
  assert(receiver != nullptr, "must have a receiver");
  ciType* declared_type = receiver->declared_type();
  ciType* exact_type = receiver->exact_type();
  if (exact_type == nullptr &&
      receiver->as_Local() &&
      receiver->as_Local()->java_index() == 0) {
    ciInstanceKlass* ik = compilation()->method()->holder();
    if (ik->is_final()) {
      exact_type = ik;
    } else if (UseCHA && !(ik->has_subklass() || ik->is_interface())) {
      // test class is leaf class
      compilation()->dependency_recorder()->assert_leaf_type(ik);
      exact_type = ik;
    } else {
      declared_type = ik;
    }
  }

  // see if we know statically that registration isn't required
  bool needs_check = true;
  if (exact_type != nullptr) {
    needs_check = exact_type->as_instance_klass()->has_finalizer();
  } else if (declared_type != nullptr) {
    ciInstanceKlass* ik = declared_type->as_instance_klass();
    if (!Dependencies::has_finalizable_subclass(ik)) {
      compilation()->dependency_recorder()->assert_has_no_finalizable_subclasses(ik);
      needs_check = false;
    }
  }

  if (needs_check) {
    // Perform the registration of finalizable objects.
    ValueStack* state_before = copy_state_for_exception();
    load_local(objectType, 0);
    append_split(new Intrinsic(voidType, vmIntrinsics::_Object_init,
                               state()->pop_arguments(1),
                               true, state_before, true));
  }
}


void GraphBuilder::method_return(Value x, bool ignore_return) {
  if (RegisterFinalizersAtInit &&
      method()->intrinsic_id() == vmIntrinsics::_Object_init) {
    call_register_finalizer();
  }

  // The conditions for a memory barrier are described in Parse::do_exits().
  bool need_mem_bar = false;
  if (method()->name() == ciSymbols::object_initializer_name() &&
       (scope()->wrote_final() ||
         (AlwaysSafeConstructors && scope()->wrote_fields()) ||
         (support_IRIW_for_not_multiple_copy_atomic_cpu && scope()->wrote_volatile()))) {
    need_mem_bar = true;
  }

  BasicType bt = method()->return_type()->basic_type();
  switch (bt) {
    case T_BYTE:
    {
      Value shift = append(new Constant(new IntConstant(24)));
      x = append(new ShiftOp(Bytecodes::_ishl, x, shift));
      x = append(new ShiftOp(Bytecodes::_ishr, x, shift));
      break;
    }
    case T_SHORT:
    {
      Value shift = append(new Constant(new IntConstant(16)));
      x = append(new ShiftOp(Bytecodes::_ishl, x, shift));
      x = append(new ShiftOp(Bytecodes::_ishr, x, shift));
      break;
    }
    case T_CHAR:
    {
      Value mask = append(new Constant(new IntConstant(0xFFFF)));
      x = append(new LogicOp(Bytecodes::_iand, x, mask));
      break;
    }
    case T_BOOLEAN:
    {
      Value mask = append(new Constant(new IntConstant(1)));
      x = append(new LogicOp(Bytecodes::_iand, x, mask));
      break;
    }
    default:
      break;
  }

  // Check to see whether we are inlining. If so, Return
  // instructions become Gotos to the continuation point.
  if (continuation() != nullptr) {

    int invoke_bci = state()->caller_state()->bci();

    if (x != nullptr  && !ignore_return) {
      ciMethod* caller = state()->scope()->caller()->method();
      Bytecodes::Code invoke_raw_bc = caller->raw_code_at_bci(invoke_bci);
      if (invoke_raw_bc == Bytecodes::_invokehandle || invoke_raw_bc == Bytecodes::_invokedynamic) {
        ciType* declared_ret_type = caller->get_declared_signature_at_bci(invoke_bci)->return_type();
        if (declared_ret_type->is_klass() && x->exact_type() == nullptr &&
            x->declared_type() != declared_ret_type && declared_ret_type != compilation()->env()->Object_klass()) {
          x = append(new TypeCast(declared_ret_type->as_klass(), x, copy_state_before()));
        }
      }
    }

    assert(!method()->is_synchronized() || InlineSynchronizedMethods, "can not inline synchronized methods yet");

    if (compilation()->env()->dtrace_method_probes()) {
      // Report exit from inline methods
      Values* args = new Values(1);
      args->push(append(new Constant(new MethodConstant(method()))));
      append(new RuntimeCall(voidType, "dtrace_method_exit", CAST_FROM_FN_PTR(address, SharedRuntime::dtrace_method_exit), args));
    }

    // If the inlined method is synchronized, the monitor must be
    // released before we jump to the continuation block.
    if (method()->is_synchronized()) {
      assert(state()->locks_size() == 1, "receiver must be locked here");
      invoke_monitor(state()->lock_at(0), SynchronizationEntryBCI, Bytecodes::_monitorexit);
    }

    if (need_mem_bar) {
      append(new MemBar(lir_membar_storestore));
    }

    // State at end of inlined method is the state of the caller
    // without the method parameters on stack, including the
    // return value, if any, of the inlined method on operand stack.
    set_state(state()->caller_state()->copy_for_parsing());
    if (x != nullptr) {
      if (!ignore_return) {
        state()->push(x->type(), x);
      }
      if (profile_return() && x->type()->is_object_kind()) {
        ciMethod* caller = state()->scope()->method();
        profile_return_type(x, method(), caller, invoke_bci);
      }
    }
    Goto* goto_callee = new Goto(continuation(), false);

    // See whether this is the first return; if so, store off some
    // of the state for later examination
    if (num_returns() == 0) {
      set_inline_cleanup_info();
    }

    // The current bci() is in the wrong scope, so use the bci() of
    // the continuation point.
    append_with_bci(goto_callee, scope_data()->continuation()->bci());
    incr_num_returns();
    return;
  }

  state()->truncate_stack(0);
  if (method()->is_synchronized()) {
    // perform the unlocking before exiting the method
    Value receiver;
    if (!method()->is_static()) {
      receiver = _initial_state->local_at(0);
    } else {
      receiver = append(new Constant(new ClassConstant(method()->holder())));
    }
    append_split(new MonitorExit(receiver, state()->unlock()));
  }

  if (need_mem_bar) {
      append(new MemBar(lir_membar_storestore));
  }

  assert(!ignore_return, "Ignoring return value works only for inlining");
  append(new Return(x));
}

Value GraphBuilder::make_constant(ciConstant field_value, ciField* field) {
  if (!field_value.is_valid())  return nullptr;

  BasicType field_type = field_value.basic_type();
  ValueType* value = as_ValueType(field_value);

  // Attach dimension info to stable arrays.
  if (FoldStableValues &&
      field->is_stable() && field_type == T_ARRAY && !field_value.is_null_or_zero()) {
    ciArray* array = field_value.as_object()->as_array();
    jint dimension = field->type()->as_array_klass()->dimension();
    value = new StableArrayConstant(array, dimension);
  }

  switch (field_type) {
    case T_ARRAY:
    case T_OBJECT:
      if (field_value.as_object()->should_be_constant()) {
        return new Constant(value);
      }
      return nullptr; // Not a constant.
    default:
      return new Constant(value);
  }
}

void GraphBuilder::access_field(Bytecodes::Code code) {
  bool will_link;
  ciField* field = stream()->get_field(will_link);
  ciInstanceKlass* holder = field->holder();
  BasicType field_type = field->type()->basic_type();
  ValueType* type = as_ValueType(field_type);
  // call will_link again to determine if the field is valid.
  const bool needs_patching = !holder->is_loaded() ||
                              !field->will_link(method(), code) ||
                              PatchALot;

  ValueStack* state_before = nullptr;
  if (!holder->is_initialized() || needs_patching) {
    // save state before instruction for debug info when
    // deoptimization happens during patching
    state_before = copy_state_before();
  }

  Value obj = nullptr;
  if (code == Bytecodes::_getstatic || code == Bytecodes::_putstatic) {
    if (state_before != nullptr) {
      // build a patching constant
      obj = new Constant(new InstanceConstant(holder->java_mirror()), state_before);
    } else {
      obj = new Constant(new InstanceConstant(holder->java_mirror()));
    }
  }

  if (field->is_final() && (code == Bytecodes::_putfield)) {
    scope()->set_wrote_final();
  }

  if (code == Bytecodes::_putfield) {
    scope()->set_wrote_fields();
    if (field->is_volatile()) {
      scope()->set_wrote_volatile();
    }
  }

  const int offset = !needs_patching ? field->offset_in_bytes() : -1;
  switch (code) {
    case Bytecodes::_getstatic: {
      // check for compile-time constants, i.e., initialized static final fields
      Value constant = nullptr;
      if (field->is_static_constant() && !PatchALot) {
        ciConstant field_value = field->constant_value();
        assert(!field->is_stable() || !field_value.is_null_or_zero(),
               "stable static w/ default value shouldn't be a constant");
        constant = make_constant(field_value, field);
      }
      if (constant != nullptr) {
        push(type, append(constant));
      } else {
        if (state_before == nullptr) {
          state_before = copy_state_for_exception();
        }
        push(type, append(new LoadField(append(obj), offset, field, true,
                                        state_before, needs_patching)));
      }
      break;
    }
    case Bytecodes::_putstatic: {
      Value val = pop(type);
      if (state_before == nullptr) {
        state_before = copy_state_for_exception();
      }
      if (field->type()->basic_type() == T_BOOLEAN) {
        Value mask = append(new Constant(new IntConstant(1)));
        val = append(new LogicOp(Bytecodes::_iand, val, mask));
      }
      append(new StoreField(append(obj), offset, field, val, true, state_before, needs_patching));
      break;
    }
    case Bytecodes::_getfield: {
      // Check for compile-time constants, i.e., trusted final non-static fields.
      Value constant = nullptr;
      obj = apop();
      ObjectType* obj_type = obj->type()->as_ObjectType();
      if (field->is_constant() && obj_type->is_constant() && !PatchALot) {
        ciObject* const_oop = obj_type->constant_value();
        if (!const_oop->is_null_object() && const_oop->is_loaded()) {
          ciConstant field_value = field->constant_value_of(const_oop);
          if (field_value.is_valid()) {
            constant = make_constant(field_value, field);
            // For CallSite objects add a dependency for invalidation of the optimization.
            if (field->is_call_site_target()) {
              ciCallSite* call_site = const_oop->as_call_site();
              if (!call_site->is_fully_initialized_constant_call_site()) {
                ciMethodHandle* target = field_value.as_object()->as_method_handle();
                dependency_recorder()->assert_call_site_target_value(call_site, target);
              }
            }
          }
        }
      }
      if (constant != nullptr) {
        push(type, append(constant));
      } else {
        if (state_before == nullptr) {
          state_before = copy_state_for_exception();
        }
        LoadField* load = new LoadField(obj, offset, field, false, state_before, needs_patching);
        Value replacement = !needs_patching ? _memory->load(load) : load;
        if (replacement != load) {
          assert(replacement->is_linked() || !replacement->can_be_linked(), "should already by linked");
          // Writing an (integer) value to a boolean, byte, char or short field includes an implicit narrowing
          // conversion. Emit an explicit conversion here to get the correct field value after the write.
          BasicType bt = field->type()->basic_type();
          switch (bt) {
          case T_BOOLEAN:
          case T_BYTE:
            replacement = append(new Convert(Bytecodes::_i2b, replacement, as_ValueType(bt)));
            break;
          case T_CHAR:
            replacement = append(new Convert(Bytecodes::_i2c, replacement, as_ValueType(bt)));
            break;
          case T_SHORT:
            replacement = append(new Convert(Bytecodes::_i2s, replacement, as_ValueType(bt)));
            break;
          default:
            break;
          }
          push(type, replacement);
        } else {
          push(type, append(load));
        }
      }
      break;
    }
    case Bytecodes::_putfield: {
      Value val = pop(type);
      obj = apop();
      if (state_before == nullptr) {
        state_before = copy_state_for_exception();
      }
      if (field->type()->basic_type() == T_BOOLEAN) {
        Value mask = append(new Constant(new IntConstant(1)));
        val = append(new LogicOp(Bytecodes::_iand, val, mask));
      }
      StoreField* store = new StoreField(obj, offset, field, val, false, state_before, needs_patching);
      if (!needs_patching) store = _memory->store(store);
      if (store != nullptr) {
        append(store);
      }
      break;
    }
    default:
      ShouldNotReachHere();
      break;
  }
}


Dependencies* GraphBuilder::dependency_recorder() const {
  assert(DeoptC1, "need debug information");
  return compilation()->dependency_recorder();
}

// How many arguments do we want to profile?
Values* GraphBuilder::args_list_for_profiling(ciMethod* target, int& start, bool may_have_receiver) {
  int n = 0;
  bool has_receiver = may_have_receiver && Bytecodes::has_receiver(method()->java_code_at_bci(bci()));
  start = has_receiver ? 1 : 0;
  if (profile_arguments()) {
    ciProfileData* data = method()->method_data()->bci_to_data(bci());
    if (data != nullptr && (data->is_CallTypeData() || data->is_VirtualCallTypeData())) {
      n = data->is_CallTypeData() ? data->as_CallTypeData()->number_of_arguments() : data->as_VirtualCallTypeData()->number_of_arguments();
    }
  }
  // If we are inlining then we need to collect arguments to profile parameters for the target
  if (profile_parameters() && target != nullptr) {
    if (target->method_data() != nullptr && target->method_data()->parameters_type_data() != nullptr) {
      // The receiver is profiled on method entry so it's included in
      // the number of parameters but here we're only interested in
      // actual arguments.
      n = MAX2(n, target->method_data()->parameters_type_data()->number_of_parameters() - start);
    }
  }
  if (n > 0) {
    return new Values(n);
  }
  return nullptr;
}

void GraphBuilder::check_args_for_profiling(Values* obj_args, int expected) {
#ifdef ASSERT
  bool ignored_will_link;
  ciSignature* declared_signature = nullptr;
  ciMethod* real_target = method()->get_method_at_bci(bci(), ignored_will_link, &declared_signature);
  assert(expected == obj_args->capacity() || real_target->is_method_handle_intrinsic(), "missed on arg?");
#endif
}

// Collect arguments that we want to profile in a list
Values* GraphBuilder::collect_args_for_profiling(Values* args, ciMethod* target, bool may_have_receiver) {
  int start = 0;
  Values* obj_args = args_list_for_profiling(target, start, may_have_receiver);
  if (obj_args == nullptr) {
    return nullptr;
  }
  int s = obj_args->capacity();
  // if called through method handle invoke, some arguments may have been popped
  for (int i = start, j = 0; j < s && i < args->length(); i++) {
    if (args->at(i)->type()->is_object_kind()) {
      obj_args->push(args->at(i));
      j++;
    }
  }
  check_args_for_profiling(obj_args, s);
  return obj_args;
}

void GraphBuilder::invoke_monitor(Value x, int bci, Bytecodes::Code code) {
  bool will_link;

  ciSignature* declared_signature = NULL;
  ciMethod*    target;
  ciKlass*     holder;
  const Bytecodes::Code bc_raw = Bytecodes::_invokestatic; //stream()->cur_bc_raw();
  
  target = stream()->get_monitor_method(will_link, &declared_signature, code == Bytecodes::_monitorenter);
  holder = stream()->get_monitor_holder(code == Bytecodes::_monitorenter);

  assert(declared_signature != NULL, "cannot be null");
  assert(will_link == target->is_loaded(), "");
  JFR_ONLY(Jfr::on_resolution(this, holder, target); CHECK_BAILOUT();)

  ciInstanceKlass* klass = target->holder();
  assert(!target->is_loaded() || klass->is_loaded(), "loaded target must imply loaded klass");

  // check if CHA possible: if so, change the code to invoke_special
  ciInstanceKlass* calling_klass = method()->holder();
  ciInstanceKlass* callee_holder = ciEnv::get_instance_klass_for_declared_method_holder(holder);
  ciInstanceKlass* actual_recv = callee_holder;

  CompileLog* log = compilation()->log();
  if (log != NULL)
      log->elem("call method='%d' instr='%s'",
                log->identify(target),
                Bytecodes::name(code));

  // Some methods are obviously bindable without any type checks so
  // convert them directly to an invokespecial or invokestatic.
  if (target->is_loaded() && !target->is_abstract() && target->can_be_statically_bound()) {
    switch (bc_raw) {
    case Bytecodes::_invokeinterface:
    assert(false, "Here");
      // convert to invokespecial if the target is the private interface method.
      if (target->is_private()) {
        assert(holder->is_interface(), "How did we get a non-interface method here!");
        code = Bytecodes::_invokespecial;
      }
      break;
    case Bytecodes::_invokevirtual:
    assert(false, "Here");
      code = Bytecodes::_invokespecial;
      break;
    case Bytecodes::_invokehandle:
    assert(false, "Here");
      code = target->is_static() ? Bytecodes::_invokestatic : Bytecodes::_invokespecial;
      break;
    default:
      break;
    }
  } else {
    if (bc_raw == Bytecodes::_invokehandle) {
      assert(false, "Here");
      assert(!will_link, "should come here only for unlinked call");
      code = Bytecodes::_invokespecial;
    }
  }

  if (code == Bytecodes::_invokespecial) {
    assert(false, "Here");
    // Additional receiver subtype checks for interface calls via invokespecial or invokeinterface.
    ciKlass* receiver_constraint = nullptr;

    if (bc_raw == Bytecodes::_invokeinterface) {
      receiver_constraint = holder;
    } else if (bc_raw == Bytecodes::_invokespecial && !target->is_object_initializer() && calling_klass->is_interface()) {
      receiver_constraint = calling_klass;
    }

    if (receiver_constraint != nullptr) {
      int index = state()->stack_size() - (target->arg_size_no_receiver() + 1);
      Value receiver = state()->stack_at(index);
      CheckCast* c = new CheckCast(receiver_constraint, receiver, copy_state_before());
      // go to uncommon_trap when checkcast fails
      c->set_invokespecial_receiver_check();
      state()->stack_at_put(index, append_split(c));
    }
  }

  // Push appendix argument (MethodType, CallSite, etc.), if one.
  /*bool patch_for_appendix = false;
  int patching_appendix_arg = 0;
  if (Bytecodes::has_optional_appendix(bc_raw) && (!will_link || PatchALot)) {
    Value arg = append(new Constant(new ObjectConstant(compilation()->env()->unloaded_ciinstance()), copy_state_before()));
    apush(arg);
    patch_for_appendix = true;
    patching_appendix_arg = (will_link && stream()->has_appendix()) ? 0 : 1;
  } else if (stream()->has_appendix()) {
    ciObject* appendix = stream()->get_appendix();
    Value arg = append(new Constant(new ObjectConstant(appendix)));
    apush(arg);
  }*/

  ciMethod* cha_monomorphic_target = NULL;
  ciMethod* exact_target = NULL;
  Value better_receiver = NULL;
  if (UseCHA && DeoptC1 && target->is_loaded() &&
      !(// %%% FIXME: Are both of these relevant?
        target->is_method_handle_intrinsic() ||
        target->is_compiled_lambda_form()) &&
      true) {
    Value receiver = NULL;
    ciInstanceKlass* receiver_klass = NULL;
    bool type_is_exact = false;
    // try to find a precise receiver type
    if (will_link && !target->is_static()) {
      assert(false, "Here");
      int index = state()->stack_size() - (target->arg_size_no_receiver() + 1);
      receiver = state()->stack_at(index);
      ciType* type = receiver->exact_type();
      if (type != NULL && type->is_loaded() &&
          type->is_instance_klass() && !type->as_instance_klass()->is_interface()) {
        receiver_klass = (ciInstanceKlass*) type;
        type_is_exact = true;
      }
      if (type == NULL) {
        type = receiver->declared_type();
        if (type != NULL && type->is_loaded() &&
            type->is_instance_klass() && !type->as_instance_klass()->is_interface()) {
          receiver_klass = (ciInstanceKlass*) type;
          if (receiver_klass->is_leaf_type() && !receiver_klass->is_final()) {
            // Insert a dependency on this type since
            // find_monomorphic_target may assume it's already done.
            dependency_recorder()->assert_leaf_type(receiver_klass);
            type_is_exact = true;
          }
        }
      }
    }
    if (receiver_klass != NULL && type_is_exact &&
        receiver_klass->is_loaded() && code != Bytecodes::_invokespecial) {
      assert(false, "Here");
      // If we have the exact receiver type we can bind directly to
      // the method to call.
      exact_target = target->resolve_invoke(calling_klass, receiver_klass);
      if (exact_target != NULL) {
        target = exact_target;
        code = Bytecodes::_invokespecial;
      }
    }
    if (receiver_klass != NULL &&
        receiver_klass->is_subtype_of(actual_recv) &&
        actual_recv->is_initialized()) {
      actual_recv = receiver_klass;
      assert(false, "Here");
    }

    if ((code == Bytecodes::_invokevirtual && callee_holder->is_initialized()) ||
        (code == Bytecodes::_invokeinterface && callee_holder->is_initialized() && !actual_recv->is_interface())) {
      // Use CHA on the receiver to select a more precise method.
      assert(false, "Here");
      cha_monomorphic_target = target->find_monomorphic_target(calling_klass, callee_holder, actual_recv);
    } else if (code == Bytecodes::_invokeinterface && callee_holder->is_loaded() && receiver != NULL) {
      assert(callee_holder->is_interface(), "invokeinterface to non interface?");
      assert(false, "Here");
      // If there is only one implementor of this interface then we
      // may be able bind this invoke directly to the implementing
      // klass but we need both a dependence on the single interface
      // and on the method we bind to.  Additionally since all we know
      // about the receiver type is the it's supposed to implement the
      // interface we have to insert a check that it's the class we
      // expect.  Interface types are not checked by the verifier so
      // they are roughly equivalent to Object.
      // The number of implementors for declared_interface is less or
      // equal to the number of implementors for target->holder() so
      // if number of implementors of target->holder() == 1 then
      // number of implementors for decl_interface is 0 or 1. If
      // it's 0 then no class implements decl_interface and there's
      // no point in inlining.
      ciInstanceKlass* declared_interface = callee_holder;
      ciInstanceKlass* singleton = declared_interface->unique_implementor();
      if (singleton != NULL) {
        assert(singleton != declared_interface, "not a unique implementor");
        cha_monomorphic_target = target->find_monomorphic_target(calling_klass, declared_interface, singleton);
        if (cha_monomorphic_target != NULL) {
          if (cha_monomorphic_target->holder() != compilation()->env()->Object_klass()) {
            ciInstanceKlass* holder = cha_monomorphic_target->holder();
            ciInstanceKlass* constraint = (holder->is_subtype_of(singleton) ? holder : singleton); // avoid upcasts
            actual_recv = declared_interface;

            // insert a check it's really the expected class.
            CheckCast* c = new CheckCast(constraint, receiver, copy_state_for_exception());
            c->set_incompatible_class_change_check();
            c->set_direct_compare(constraint->is_final());
            // pass the result of the checkcast so that the compiler has
            // more accurate type info in the inlinee
            better_receiver = append_split(c);

            dependency_recorder()->assert_unique_implementor(declared_interface, singleton);
          } else {
            cha_monomorphic_target = NULL; // subtype check against Object is useless
          }
        }
      }
    }
  }

  if (cha_monomorphic_target != NULL) {
      assert(false, "Here");
    assert(!target->can_be_statically_bound() || target == cha_monomorphic_target, "");
    assert(!cha_monomorphic_target->is_abstract(), "");
    if (!cha_monomorphic_target->can_be_statically_bound(actual_recv)) {
      // If we inlined because CHA revealed only a single target method,
      // then we are dependent on that target method not getting overridden
      // by dynamic class loading.  Be sure to test the "static" receiver
      // dest_method here, as opposed to the actual receiver, which may
      // falsely lead us to believe that the receiver is final or private.
      dependency_recorder()->assert_unique_concrete_method(actual_recv, cha_monomorphic_target, callee_holder, target);
    }
    code = Bytecodes::_invokespecial;
  }

  // check if we could do inlining
  if (!PatchALot && Inline && target->is_loaded() && true &&
      callee_holder->is_loaded()) { // the effect of symbolic reference resolution

    // callee is known => check if we have static binding
    if ((code == Bytecodes::_invokestatic && klass->is_initialized()) || // invokestatic involves an initialization barrier on declaring class
        code == Bytecodes::_invokespecial ||
        (code == Bytecodes::_invokevirtual && target->is_final_method()) ||
        code == Bytecodes::_invokedynamic) {
      // static binding => check if callee is ok
      ciMethod* inline_target = (cha_monomorphic_target != NULL) ? cha_monomorphic_target : target;
      bool holder_known = (cha_monomorphic_target != NULL) || (exact_target != NULL);
      bool success = try_inline(inline_target, holder_known, false /* ignore_return */, code, better_receiver);

      CHECK_BAILOUT();
      clear_inline_bailout();

      if (success) {
        // Register dependence if JVMTI has either breakpoint
        // setting or hotswapping of methods capabilities since they may
        // cause deoptimization.
        if (compilation()->env()->jvmti_can_hotswap_or_post_breakpoint()) {
          dependency_recorder()->assert_evol_method(inline_target);
        }
        return;
      }
    } else {
      print_inlining(target, "no static binding", /*success*/ false);
    }
  } else {
    print_inlining(target, "not inlineable", /*success*/ false);
  }

  // If we attempted an inline which did not succeed because of a
  // bailout during construction of the callee graph, the entire
  // compilation has to be aborted. This is fairly rare and currently
  // seems to only occur for jasm-generated classes which contain
  // jsr/ret pairs which are not associated with finally clauses and
  // do not have exception handlers in the containing method, and are
  // therefore not caught early enough to abort the inlining without
  // corrupting the graph. (We currently bail out with a non-empty
  // stack at a ret in these situations.)
  CHECK_BAILOUT();

  // inlining not successful => standard invoke
  ValueType* result_type = as_ValueType(declared_signature->return_type());
  ValueStack* state_before = copy_state_exhandling();

  // The bytecode (code) might change in this method so we are checking this very late.
  const bool has_receiver =
    code == Bytecodes::_invokespecial   ||
    code == Bytecodes::_invokevirtual   ||
    code == Bytecodes::_invokeinterface;
  // Values* args = state()->pop_arguments(target->arg_size_no_receiver() + patching_appendix_arg);
  Values* args = new Values(code == Bytecodes::_monitorenter ? 1 : 0); 
  if (code == Bytecodes::_monitorenter) {
    args->push(x);
  }
  Value recv = NULL; //has_receiver ? apop() : NULL;

  // A null check is required here (when there is a receiver) for any of the following cases
  // - invokespecial, always need a null check.
  // - invokevirtual, when the target is final and loaded. Calls to final targets will become optimized
  //   and require null checking. If the target is loaded a null check is emitted here.
  //   If the target isn't loaded the null check must happen after the call resolution. We achieve that
  //   by using the target methods unverified entry point (see CompiledIC::compute_monomorphic_entry).
  //   (The JVM specification requires that LinkageError must be thrown before a NPE. An unloaded target may
  //   potentially fail, and can't have the null check before the resolution.)
  // - A call that will be profiled. (But we can't add a null check when the target is unloaded, by the same
  //   reason as above, so calls with a receiver to unloaded targets can't be profiled.)
  //
  // Normal invokevirtual will perform the null check during lookup

  bool need_null_check = (code == Bytecodes::_invokespecial) ||
      (target->is_loaded() && (target->is_final_method() || (is_profiling() && profile_calls())));

  if (need_null_check) {
    if (recv != NULL) {
      null_check(recv);
    }

    if (is_profiling()) {
      // Note that we'd collect profile data in this method if we wanted it.
      compilation()->set_would_profile(true);

      if (profile_calls()) {
        assert(cha_monomorphic_target == NULL || exact_target == NULL, "both can not be set");
        ciKlass* target_klass = NULL;
        if (cha_monomorphic_target != NULL) {
          target_klass = cha_monomorphic_target->holder();
        } else if (exact_target != NULL) {
          target_klass = exact_target->holder();
        }
        profile_call(target, recv, target_klass, collect_args_for_profiling(args, NULL, false), false);
      }
    }
  }

  Invoke* result = new Invoke(code, result_type, recv, args, target, state_before);
  // push result
  append_with_bci(result, bci);

  if (result_type != voidType) {
    push(result_type, round_fp(result));
  }
  if (profile_return() && result_type->is_object_kind()) {
    profile_return_type(result, target);
  }
}

void GraphBuilder::invoke(Bytecodes::Code code) {
  bool will_link;
  ciSignature* declared_signature = nullptr;
  ciMethod*             target = stream()->get_method(will_link, &declared_signature);
  ciKlass*              holder = stream()->get_declared_method_holder();
  const Bytecodes::Code bc_raw = stream()->cur_bc_raw();
  assert(declared_signature != nullptr, "cannot be null");
  assert(will_link == target->is_loaded(), "");
  JFR_ONLY(Jfr::on_resolution(this, holder, target); CHECK_BAILOUT();)

  ciInstanceKlass* klass = target->holder();
  assert(!target->is_loaded() || klass->is_loaded(), "loaded target must imply loaded klass");

  // check if CHA possible: if so, change the code to invoke_special
  ciInstanceKlass* calling_klass = method()->holder();
  ciInstanceKlass* callee_holder = ciEnv::get_instance_klass_for_declared_method_holder(holder);
  ciInstanceKlass* actual_recv = callee_holder;

  CompileLog* log = compilation()->log();
  if (log != nullptr)
      log->elem("call method='%d' instr='%s'",
                log->identify(target),
                Bytecodes::name(code));

  // Some methods are obviously bindable without any type checks so
  // convert them directly to an invokespecial or invokestatic.
  if (target->is_loaded() && !target->is_abstract() && target->can_be_statically_bound()) {
    switch (bc_raw) {
    case Bytecodes::_invokeinterface:
      // convert to invokespecial if the target is the private interface method.
      if (target->is_private()) {
        assert(holder->is_interface(), "How did we get a non-interface method here!");
        code = Bytecodes::_invokespecial;
      }
      break;
    case Bytecodes::_invokevirtual:
      code = Bytecodes::_invokespecial;
      break;
    case Bytecodes::_invokehandle:
      code = target->is_static() ? Bytecodes::_invokestatic : Bytecodes::_invokespecial;
      break;
    default:
      break;
    }
  } else {
    if (bc_raw == Bytecodes::_invokehandle) {
      assert(!will_link, "should come here only for unlinked call");
      code = Bytecodes::_invokespecial;
    }
  }

  if (code == Bytecodes::_invokespecial) {
    // Additional receiver subtype checks for interface calls via invokespecial or invokeinterface.
    ciKlass* receiver_constraint = nullptr;

    if (bc_raw == Bytecodes::_invokeinterface) {
      receiver_constraint = holder;
    } else if (bc_raw == Bytecodes::_invokespecial && !target->is_object_initializer() && calling_klass->is_interface()) {
      receiver_constraint = calling_klass;
    }

    if (receiver_constraint != nullptr) {
      int index = state()->stack_size() - (target->arg_size_no_receiver() + 1);
      Value receiver = state()->stack_at(index);
      CheckCast* c = new CheckCast(receiver_constraint, receiver, copy_state_before());
      // go to uncommon_trap when checkcast fails
      c->set_invokespecial_receiver_check();
      state()->stack_at_put(index, append_split(c));
    }
  }

  // Push appendix argument (MethodType, CallSite, etc.), if one.
  bool patch_for_appendix = false;
  int patching_appendix_arg = 0;
  if (Bytecodes::has_optional_appendix(bc_raw) && (!will_link || PatchALot)) {
    Value arg = append(new Constant(new ObjectConstant(compilation()->env()->unloaded_ciinstance()), copy_state_before()));
    apush(arg);
    patch_for_appendix = true;
    patching_appendix_arg = (will_link && stream()->has_appendix()) ? 0 : 1;
  } else if (stream()->has_appendix()) {
    ciObject* appendix = stream()->get_appendix();
    Value arg = append(new Constant(new ObjectConstant(appendix)));
    apush(arg);
  }

  ciMethod* cha_monomorphic_target = nullptr;
  ciMethod* exact_target = nullptr;
  Value better_receiver = nullptr;
  if (UseCHA && DeoptC1 && target->is_loaded() &&
      !(// %%% FIXME: Are both of these relevant?
        target->is_method_handle_intrinsic() ||
        target->is_compiled_lambda_form()) &&
      !patch_for_appendix) {
    Value receiver = nullptr;
    ciInstanceKlass* receiver_klass = nullptr;
    bool type_is_exact = false;
    // try to find a precise receiver type
    if (will_link && !target->is_static()) {
      int index = state()->stack_size() - (target->arg_size_no_receiver() + 1);
      receiver = state()->stack_at(index);
      ciType* type = receiver->exact_type();
      if (type != nullptr && type->is_loaded() &&
          type->is_instance_klass() && !type->as_instance_klass()->is_interface()) {
        receiver_klass = (ciInstanceKlass*) type;
        type_is_exact = true;
      }
      if (type == nullptr) {
        type = receiver->declared_type();
        if (type != nullptr && type->is_loaded() &&
            type->is_instance_klass() && !type->as_instance_klass()->is_interface()) {
          receiver_klass = (ciInstanceKlass*) type;
          if (receiver_klass->is_leaf_type() && !receiver_klass->is_final()) {
            // Insert a dependency on this type since
            // find_monomorphic_target may assume it's already done.
            dependency_recorder()->assert_leaf_type(receiver_klass);
            type_is_exact = true;
          }
        }
      }
    }
    if (receiver_klass != nullptr && type_is_exact &&
        receiver_klass->is_loaded() && code != Bytecodes::_invokespecial) {
      // If we have the exact receiver type we can bind directly to
      // the method to call.
      exact_target = target->resolve_invoke(calling_klass, receiver_klass);
      if (exact_target != nullptr) {
        target = exact_target;
        code = Bytecodes::_invokespecial;
      }
    }
    if (receiver_klass != nullptr &&
        receiver_klass->is_subtype_of(actual_recv) &&
        actual_recv->is_initialized()) {
      actual_recv = receiver_klass;
    }

    if ((code == Bytecodes::_invokevirtual && callee_holder->is_initialized()) ||
        (code == Bytecodes::_invokeinterface && callee_holder->is_initialized() && !actual_recv->is_interface())) {
      // Use CHA on the receiver to select a more precise method.
      cha_monomorphic_target = target->find_monomorphic_target(calling_klass, callee_holder, actual_recv);
    } else if (code == Bytecodes::_invokeinterface && callee_holder->is_loaded() && receiver != nullptr) {
      assert(callee_holder->is_interface(), "invokeinterface to non interface?");
      // If there is only one implementor of this interface then we
      // may be able bind this invoke directly to the implementing
      // klass but we need both a dependence on the single interface
      // and on the method we bind to.  Additionally since all we know
      // about the receiver type is the it's supposed to implement the
      // interface we have to insert a check that it's the class we
      // expect.  Interface types are not checked by the verifier so
      // they are roughly equivalent to Object.
      // The number of implementors for declared_interface is less or
      // equal to the number of implementors for target->holder() so
      // if number of implementors of target->holder() == 1 then
      // number of implementors for decl_interface is 0 or 1. If
      // it's 0 then no class implements decl_interface and there's
      // no point in inlining.
      ciInstanceKlass* declared_interface = callee_holder;
      ciInstanceKlass* singleton = declared_interface->unique_implementor();
      if (singleton != nullptr) {
        assert(singleton != declared_interface, "not a unique implementor");
        cha_monomorphic_target = target->find_monomorphic_target(calling_klass, declared_interface, singleton);
        if (cha_monomorphic_target != nullptr) {
          if (cha_monomorphic_target->holder() != compilation()->env()->Object_klass()) {
            ciInstanceKlass* holder = cha_monomorphic_target->holder();
            ciInstanceKlass* constraint = (holder->is_subtype_of(singleton) ? holder : singleton); // avoid upcasts
            actual_recv = declared_interface;

            // insert a check it's really the expected class.
            CheckCast* c = new CheckCast(constraint, receiver, copy_state_for_exception());
            c->set_incompatible_class_change_check();
            c->set_direct_compare(constraint->is_final());
            // pass the result of the checkcast so that the compiler has
            // more accurate type info in the inlinee
            better_receiver = append_split(c);

            dependency_recorder()->assert_unique_implementor(declared_interface, singleton);
          } else {
            cha_monomorphic_target = nullptr; // subtype check against Object is useless
          }
        }
      }
    }
  }

  if (cha_monomorphic_target != nullptr) {
    assert(!target->can_be_statically_bound() || target == cha_monomorphic_target, "");
    assert(!cha_monomorphic_target->is_abstract(), "");
    if (!cha_monomorphic_target->can_be_statically_bound(actual_recv)) {
      // If we inlined because CHA revealed only a single target method,
      // then we are dependent on that target method not getting overridden
      // by dynamic class loading.  Be sure to test the "static" receiver
      // dest_method here, as opposed to the actual receiver, which may
      // falsely lead us to believe that the receiver is final or private.
      dependency_recorder()->assert_unique_concrete_method(actual_recv, cha_monomorphic_target, callee_holder, target);
    }
    code = Bytecodes::_invokespecial;
  }

  // check if we could do inlining
  if (!PatchALot && Inline && target->is_loaded() && !patch_for_appendix &&
      callee_holder->is_loaded()) { // the effect of symbolic reference resolution

    // callee is known => check if we have static binding
    if ((code == Bytecodes::_invokestatic && klass->is_initialized()) || // invokestatic involves an initialization barrier on declaring class
        code == Bytecodes::_invokespecial ||
        (code == Bytecodes::_invokevirtual && target->is_final_method()) ||
        code == Bytecodes::_invokedynamic) {
      // static binding => check if callee is ok
      ciMethod* inline_target = (cha_monomorphic_target != nullptr) ? cha_monomorphic_target : target;
      bool holder_known = (cha_monomorphic_target != nullptr) || (exact_target != nullptr);
      bool success = try_inline(inline_target, holder_known, false /* ignore_return */, code, better_receiver);

      CHECK_BAILOUT();
      clear_inline_bailout();

      if (success) {
        // Register dependence if JVMTI has either breakpoint
        // setting or hotswapping of methods capabilities since they may
        // cause deoptimization.
        if (compilation()->env()->jvmti_can_hotswap_or_post_breakpoint()) {
          dependency_recorder()->assert_evol_method(inline_target);
        }
        return;
      }
    } else {
      print_inlining(target, "no static binding", /*success*/ false);
    }
  } else {
    print_inlining(target, "not inlineable", /*success*/ false);
  }

  // If we attempted an inline which did not succeed because of a
  // bailout during construction of the callee graph, the entire
  // compilation has to be aborted. This is fairly rare and currently
  // seems to only occur for jasm-generated classes which contain
  // jsr/ret pairs which are not associated with finally clauses and
  // do not have exception handlers in the containing method, and are
  // therefore not caught early enough to abort the inlining without
  // corrupting the graph. (We currently bail out with a non-empty
  // stack at a ret in these situations.)
  CHECK_BAILOUT();

  // inlining not successful => standard invoke
  ValueType* result_type = as_ValueType(declared_signature->return_type());
  ValueStack* state_before = copy_state_exhandling();

  // The bytecode (code) might change in this method so we are checking this very late.
  const bool has_receiver =
    code == Bytecodes::_invokespecial   ||
    code == Bytecodes::_invokevirtual   ||
    code == Bytecodes::_invokeinterface;
  Values* args = state()->pop_arguments(target->arg_size_no_receiver() + patching_appendix_arg);
  Value recv = has_receiver ? apop() : nullptr;

  // A null check is required here (when there is a receiver) for any of the following cases
  // - invokespecial, always need a null check.
  // - invokevirtual, when the target is final and loaded. Calls to final targets will become optimized
  //   and require null checking. If the target is loaded a null check is emitted here.
  //   If the target isn't loaded the null check must happen after the call resolution. We achieve that
  //   by using the target methods unverified entry point (see CompiledIC::compute_monomorphic_entry).
  //   (The JVM specification requires that LinkageError must be thrown before a NPE. An unloaded target may
  //   potentially fail, and can't have the null check before the resolution.)
  // - A call that will be profiled. (But we can't add a null check when the target is unloaded, by the same
  //   reason as above, so calls with a receiver to unloaded targets can't be profiled.)
  //
  // Normal invokevirtual will perform the null check during lookup

  bool need_null_check = (code == Bytecodes::_invokespecial) ||
      (target->is_loaded() && (target->is_final_method() || (is_profiling() && profile_calls())));

  if (need_null_check) {
    if (recv != nullptr) {
      null_check(recv);
    }

    if (is_profiling()) {
      // Note that we'd collect profile data in this method if we wanted it.
      compilation()->set_would_profile(true);

      if (profile_calls()) {
        assert(cha_monomorphic_target == nullptr || exact_target == nullptr, "both can not be set");
        ciKlass* target_klass = nullptr;
        if (cha_monomorphic_target != nullptr) {
          target_klass = cha_monomorphic_target->holder();
        } else if (exact_target != nullptr) {
          target_klass = exact_target->holder();
        }
        profile_call(target, recv, target_klass, collect_args_for_profiling(args, nullptr, false), false);
      }
    }
  }

  Invoke* result = new Invoke(code, result_type, recv, args, target, state_before);
  // push result
  append_split(result);

  if (result_type != voidType) {
    push(result_type, round_fp(result));
  }
  if (profile_return() && result_type->is_object_kind()) {
    profile_return_type(result, target);
  }
}


void GraphBuilder::new_instance(int klass_index) {
  ValueStack* state_before = copy_state_exhandling();
  ciKlass* klass = stream()->get_klass();
  assert(klass->is_instance_klass(), "must be an instance klass");
  NewInstance* new_instance = new NewInstance(klass->as_instance_klass(), state_before, stream()->is_unresolved_klass());
  _memory->new_instance(new_instance);
  apush(append_split(new_instance));
}


void GraphBuilder::new_type_array() {
  ValueStack* state_before = copy_state_exhandling();
  apush(append_split(new NewTypeArray(ipop(), (BasicType)stream()->get_index(), state_before)));
}


void GraphBuilder::new_object_array() {
  ciKlass* klass = stream()->get_klass();
  ValueStack* state_before = !klass->is_loaded() || PatchALot ? copy_state_before() : copy_state_exhandling();
  NewArray* n = new NewObjectArray(klass, ipop(), state_before);
  apush(append_split(n));
}


bool GraphBuilder::direct_compare(ciKlass* k) {
  if (k->is_loaded() && k->is_instance_klass() && !UseSlowPath) {
    ciInstanceKlass* ik = k->as_instance_klass();
    if (ik->is_final()) {
      return true;
    } else {
      if (DeoptC1 && UseCHA && !(ik->has_subklass() || ik->is_interface())) {
        // test class is leaf class
        dependency_recorder()->assert_leaf_type(ik);
        return true;
      }
    }
  }
  return false;
}


void GraphBuilder::check_cast(int klass_index) {
  ciKlass* klass = stream()->get_klass();
  ValueStack* state_before = !klass->is_loaded() || PatchALot ? copy_state_before() : copy_state_for_exception();
  CheckCast* c = new CheckCast(klass, apop(), state_before);
  apush(append_split(c));
  c->set_direct_compare(direct_compare(klass));

  if (is_profiling()) {
    // Note that we'd collect profile data in this method if we wanted it.
    compilation()->set_would_profile(true);

    if (profile_checkcasts()) {
      c->set_profiled_method(method());
      c->set_profiled_bci(bci());
      c->set_should_profile(true);
    }
  }
}


void GraphBuilder::instance_of(int klass_index) {
  ciKlass* klass = stream()->get_klass();
  ValueStack* state_before = !klass->is_loaded() || PatchALot ? copy_state_before() : copy_state_exhandling();
  InstanceOf* i = new InstanceOf(klass, apop(), state_before);
  ipush(append_split(i));
  i->set_direct_compare(direct_compare(klass));

  if (is_profiling()) {
    // Note that we'd collect profile data in this method if we wanted it.
    compilation()->set_would_profile(true);

    if (profile_checkcasts()) {
      i->set_profiled_method(method());
      i->set_profiled_bci(bci());
      i->set_should_profile(true);
    }
  }
}

/*
void GraphBuilder::monitorenter(Value x, int bci) {
  // save state before locking in case of deoptimization after a NullPointerException
  ValueStack* state_before = copy_state_for_exception_with_bci(bci);
  compilation()->set_has_monitors(true);
  append_with_bci(new MonitorEnter(x, state()->lock(x), state_before), bci);
  kill_all();
}


void GraphBuilder::monitorexit(Value x, int bci) {
  append_with_bci(new MonitorExit(x, state()->unlock()), bci);
  kill_all();
}
*/

void GraphBuilder::new_multi_array(int dimensions) {
  ciKlass* klass = stream()->get_klass();
  ValueStack* state_before = !klass->is_loaded() || PatchALot ? copy_state_before() : copy_state_exhandling();

  Values* dims = new Values(dimensions, dimensions, nullptr);
  // fill in all dimensions
  int i = dimensions;
  while (i-- > 0) dims->at_put(i, ipop());
  // create array
  NewArray* n = new NewMultiArray(klass, dims, state_before);
  apush(append_split(n));
}


void GraphBuilder::throw_op(int bci) {
  // We require that the debug info for a Throw be the "state before"
  // the Throw (i.e., exception oop is still on TOS)
  ValueStack* state_before = copy_state_before_with_bci(bci);
  Throw* t = new Throw(apop(), state_before);
  // operand stack not needed after a throw
  state()->truncate_stack(0);
  append_with_bci(t, bci);
}


Value GraphBuilder::round_fp(Value fp_value) {
  if (strict_fp_requires_explicit_rounding) {
#ifdef IA32
    // no rounding needed if SSE2 is used
    if (UseSSE < 2) {
      // Must currently insert rounding node for doubleword values that
      // are results of expressions (i.e., not loads from memory or
      // constants)
      if (fp_value->type()->tag() == doubleTag &&
          fp_value->as_Constant() == nullptr &&
          fp_value->as_Local() == nullptr &&       // method parameters need no rounding
          fp_value->as_RoundFP() == nullptr) {
        return append(new RoundFP(fp_value));
      }
    }
#else
    Unimplemented();
#endif // IA32
  }
  return fp_value;
}


Instruction* GraphBuilder::append_with_bci(Instruction* instr, int bci) {
  Canonicalizer canon(compilation(), instr, bci);
  Instruction* i1 = canon.canonical();
  if (i1->is_linked() || !i1->can_be_linked()) {
    // Canonicalizer returned an instruction which was already
    // appended so simply return it.
    return i1;
  }

  if (UseLocalValueNumbering) {
    // Lookup the instruction in the ValueMap and add it to the map if
    // it's not found.
    Instruction* i2 = vmap()->find_insert(i1);
    if (i2 != i1) {
      // found an entry in the value map, so just return it.
      assert(i2->is_linked(), "should already be linked");
      return i2;
    }
    ValueNumberingEffects vne(vmap());
    i1->visit(&vne);
  }

  // i1 was not eliminated => append it
  assert(i1->next() == nullptr, "shouldn't already be linked");
  _last = _last->set_next(i1, canon.bci());

  if (++_instruction_count >= InstructionCountCutoff && !bailed_out()) {
    // set the bailout state but complete normal processing.  We
    // might do a little more work before noticing the bailout so we
    // want processing to continue normally until it's noticed.
    bailout("Method and/or inlining is too large");
  }

#ifndef PRODUCT
  if (PrintIRDuringConstruction) {
    InstructionPrinter ip;
    ip.print_line(i1);
    if (Verbose) {
      state()->print();
    }
  }
#endif

  // save state after modification of operand stack for StateSplit instructions
  StateSplit* s = i1->as_StateSplit();
  if (s != nullptr) {
    if (EliminateFieldAccess) {
      Intrinsic* intrinsic = s->as_Intrinsic();
      if (s->as_Invoke() != nullptr || (intrinsic && !intrinsic->preserves_state())) {
        _memory->kill();
      }
    }
    s->set_state(state()->copy(ValueStack::StateAfter, canon.bci()));
  }

  // set up exception handlers for this instruction if necessary
  if (i1->can_trap()) {
    i1->set_exception_handlers(handle_exception(i1));
    assert(i1->exception_state() != nullptr || !i1->needs_exception_state() || bailed_out(), "handle_exception must set exception state");
  }
  return i1;
}


Instruction* GraphBuilder::append(Instruction* instr) {
  assert(instr->as_StateSplit() == nullptr || instr->as_BlockEnd() != nullptr, "wrong append used");
  return append_with_bci(instr, bci());
}


Instruction* GraphBuilder::append_split(StateSplit* instr) {
  return append_with_bci(instr, bci());
}


void GraphBuilder::null_check(Value value) {
  if (value->as_NewArray() != nullptr || value->as_NewInstance() != nullptr) {
    return;
  } else {
    Constant* con = value->as_Constant();
    if (con) {
      ObjectType* c = con->type()->as_ObjectType();
      if (c && c->is_loaded()) {
        ObjectConstant* oc = c->as_ObjectConstant();
        if (!oc || !oc->value()->is_null_object()) {
          return;
        }
      }
    }
  }
  append(new NullCheck(value, copy_state_for_exception()));
}



XHandlers* GraphBuilder::handle_exception(Instruction* instruction) {
  if (!has_handler() && (!instruction->needs_exception_state() || instruction->exception_state() != nullptr)) {
    assert(instruction->exception_state() == nullptr
           || instruction->exception_state()->kind() == ValueStack::EmptyExceptionState
           || (instruction->exception_state()->kind() == ValueStack::ExceptionState && _compilation->env()->should_retain_local_variables()),
           "exception_state should be of exception kind");
    return new XHandlers();
  }

  XHandlers*  exception_handlers = new XHandlers();
  ScopeData*  cur_scope_data = scope_data();
  ValueStack* cur_state = instruction->state_before();
  ValueStack* prev_state = nullptr;
  int scope_count = 0;

  assert(cur_state != nullptr, "state_before must be set");
  do {
    int cur_bci = cur_state->bci();
    assert(cur_scope_data->scope() == cur_state->scope(), "scopes do not match");
    assert(cur_bci == SynchronizationEntryBCI || cur_bci == cur_scope_data->stream()->cur_bci(), "invalid bci");

    // join with all potential exception handlers
    XHandlers* list = cur_scope_data->xhandlers();
    const int n = list->length();
    for (int i = 0; i < n; i++) {
      XHandler* h = list->handler_at(i);
      if (h->covers(cur_bci)) {
        // h is a potential exception handler => join it
        compilation()->set_has_exception_handlers(true);

        BlockBegin* entry = h->entry_block();
        if (entry == block()) {
          // It's acceptable for an exception handler to cover itself
          // but we don't handle that in the parser currently.  It's
          // very rare so we bailout instead of trying to handle it.
          BAILOUT_("exception handler covers itself", exception_handlers);
        }
        assert(entry->bci() == h->handler_bci(), "must match");
        assert(entry->bci() == -1 || entry == cur_scope_data->block_at(entry->bci()), "blocks must correspond");

        // previously this was a BAILOUT, but this is not necessary
        // now because asynchronous exceptions are not handled this way.
        assert(entry->state() == nullptr || cur_state->total_locks_size() == entry->state()->total_locks_size(), "locks do not match");

        // xhandler start with an empty expression stack
        if (cur_state->stack_size() != 0) {
          cur_state = cur_state->copy(ValueStack::ExceptionState, cur_state->bci());
        }
        if (instruction->exception_state() == nullptr) {
          instruction->set_exception_state(cur_state);
        }

        // Note: Usually this join must work. However, very
        // complicated jsr-ret structures where we don't ret from
        // the subroutine can cause the objects on the monitor
        // stacks to not match because blocks can be parsed twice.
        // The only test case we've seen so far which exhibits this
        // problem is caught by the infinite recursion test in
        // GraphBuilder::jsr() if the join doesn't work.
        if (!entry->try_merge(cur_state, compilation()->has_irreducible_loops())) {
          BAILOUT_("error while joining with exception handler, prob. due to complicated jsr/rets", exception_handlers);
        }

        // add current state for correct handling of phi functions at begin of xhandler
        int phi_operand = entry->add_exception_state(cur_state);

        // add entry to the list of xhandlers of this block
        _block->add_exception_handler(entry);

        // add back-edge from xhandler entry to this block
        if (!entry->is_predecessor(_block)) {
          entry->add_predecessor(_block);
        }

        // clone XHandler because phi_operand and scope_count can not be shared
        XHandler* new_xhandler = new XHandler(h);
        new_xhandler->set_phi_operand(phi_operand);
        new_xhandler->set_scope_count(scope_count);
        exception_handlers->append(new_xhandler);

        // fill in exception handler subgraph lazily
        assert(!entry->is_set(BlockBegin::was_visited_flag), "entry must not be visited yet");
        cur_scope_data->add_to_work_list(entry);

        // stop when reaching catchall
        if (h->catch_type() == 0) {
          return exception_handlers;
        }
      }
    }

    if (exception_handlers->length() == 0) {
      // This scope and all callees do not handle exceptions, so the local
      // variables of this scope are not needed. However, the scope itself is
      // required for a correct exception stack trace -> clear out the locals.
      if (_compilation->env()->should_retain_local_variables()) {
        cur_state = cur_state->copy(ValueStack::ExceptionState, cur_state->bci());
      } else {
        cur_state = cur_state->copy(ValueStack::EmptyExceptionState, cur_state->bci());
      }
      if (prev_state != nullptr) {
        prev_state->set_caller_state(cur_state);
      }
      if (instruction->exception_state() == nullptr) {
        instruction->set_exception_state(cur_state);
      }
    }

    // Set up iteration for next time.
    // If parsing a jsr, do not grab exception handlers from the
    // parent scopes for this method (already got them, and they
    // needed to be cloned)

    while (cur_scope_data->parsing_jsr()) {
      cur_scope_data = cur_scope_data->parent();
    }

    assert(cur_scope_data->scope() == cur_state->scope(), "scopes do not match");
    assert(cur_state->locks_size() == 0 || cur_state->locks_size() == 1, "unlocking must be done in a catchall exception handler");

    prev_state = cur_state;
    cur_state = cur_state->caller_state();
    cur_scope_data = cur_scope_data->parent();
    scope_count++;
  } while (cur_scope_data != nullptr);

  return exception_handlers;
}


// Helper class for simplifying Phis.
class PhiSimplifier : public BlockClosure {
 private:
  bool _has_substitutions;
  Value simplify(Value v);

 public:
  PhiSimplifier(BlockBegin* start) : _has_substitutions(false) {
    start->iterate_preorder(this);
    if (_has_substitutions) {
      SubstitutionResolver sr(start);
    }
  }
  void block_do(BlockBegin* b);
  bool has_substitutions() const { return _has_substitutions; }
};


Value PhiSimplifier::simplify(Value v) {
  Phi* phi = v->as_Phi();

  if (phi == nullptr) {
    // no phi function
    return v;
  } else if (v->has_subst()) {
    // already substituted; subst can be phi itself -> simplify
    return simplify(v->subst());
  } else if (phi->is_set(Phi::cannot_simplify)) {
    // already tried to simplify phi before
    return phi;
  } else if (phi->is_set(Phi::visited)) {
    // break cycles in phi functions
    return phi;
  } else if (phi->type()->is_illegal()) {
    // illegal phi functions are ignored anyway
    return phi;

  } else {
    // mark phi function as processed to break cycles in phi functions
    phi->set(Phi::visited);

    // simplify x = [y, x] and x = [y, y] to y
    Value subst = nullptr;
    int opd_count = phi->operand_count();
    for (int i = 0; i < opd_count; i++) {
      Value opd = phi->operand_at(i);
      assert(opd != nullptr, "Operand must exist!");

      if (opd->type()->is_illegal()) {
        // if one operand is illegal, the entire phi function is illegal
        phi->make_illegal();
        phi->clear(Phi::visited);
        return phi;
      }

      Value new_opd = simplify(opd);
      assert(new_opd != nullptr, "Simplified operand must exist!");

      if (new_opd != phi && new_opd != subst) {
        if (subst == nullptr) {
          subst = new_opd;
        } else {
          // no simplification possible
          phi->set(Phi::cannot_simplify);
          phi->clear(Phi::visited);
          return phi;
        }
      }
    }

    // successfully simplified phi function
    assert(subst != nullptr, "illegal phi function");
    _has_substitutions = true;
    phi->clear(Phi::visited);
    phi->set_subst(subst);

#ifndef PRODUCT
    if (PrintPhiFunctions) {
      tty->print_cr("simplified phi function %c%d to %c%d (Block B%d)", phi->type()->tchar(), phi->id(), subst->type()->tchar(), subst->id(), phi->block()->block_id());
    }
#endif

    return subst;
  }
}


void PhiSimplifier::block_do(BlockBegin* b) {
  for_each_phi_fun(b, phi,
    simplify(phi);
  );

#ifdef ASSERT
  for_each_phi_fun(b, phi,
                   assert(phi->operand_count() != 1 || phi->subst() != phi || phi->is_illegal(), "missed trivial simplification");
  );

  ValueStack* state = b->state()->caller_state();
  for_each_state_value(state, value,
    Phi* phi = value->as_Phi();
    assert(phi == nullptr || phi->block() != b, "must not have phi function to simplify in caller state");
  );
#endif
}

// This method is called after all blocks are filled with HIR instructions
// It eliminates all Phi functions of the form x = [y, y] and x = [y, x]
void GraphBuilder::eliminate_redundant_phis(BlockBegin* start) {
  PhiSimplifier simplifier(start);
}


void GraphBuilder::connect_to_end(BlockBegin* beg) {
  // setup iteration
  kill_all();
  _block = beg;
  _state = beg->state()->copy_for_parsing();
  _last  = beg;
  iterate_bytecodes_for_block(beg->bci());
}


BlockEnd* GraphBuilder::iterate_bytecodes_for_block(int bci) {
#ifndef PRODUCT
  if (PrintIRDuringConstruction) {
    tty->cr();
    InstructionPrinter ip;
    ip.print_instr(_block); tty->cr();
    ip.print_stack(_block->state()); tty->cr();
    ip.print_inline_level(_block);
    ip.print_head();
    tty->print_cr("locals size: %d stack size: %d", state()->locals_size(), state()->stack_size());
  }
#endif
  _skip_block = false;
  assert(state() != nullptr, "ValueStack missing!");
  CompileLog* log = compilation()->log();
  ciBytecodeStream s(method());
  s.reset_to_bci(bci);
  int prev_bci = bci;
  scope_data()->set_stream(&s);
  // iterate
  Bytecodes::Code code = Bytecodes::_illegal;
  bool push_exception = false;

  if (block()->is_set(BlockBegin::exception_entry_flag) && block()->next() == nullptr) {
    // first thing in the exception entry block should be the exception object.
    push_exception = true;
  }

  bool ignore_return = scope_data()->ignore_return();

  while (!bailed_out() && last()->as_BlockEnd() == nullptr &&
         (code = stream()->next()) != ciBytecodeStream::EOBC() &&
         (block_at(s.cur_bci()) == nullptr || block_at(s.cur_bci()) == block())) {
    assert(state()->kind() == ValueStack::Parsing, "invalid state kind");

    if (log != nullptr)
      log->set_context("bc code='%d' bci='%d'", (int)code, s.cur_bci());

    // Check for active jsr during OSR compilation
    if (compilation()->is_osr_compile()
        && scope()->is_top_scope()
        && parsing_jsr()
        && s.cur_bci() == compilation()->osr_bci()) {
      bailout("OSR not supported while a jsr is active");
    }

    if (push_exception) {
      apush(append(new ExceptionObject()));
      push_exception = false;
    }

    // handle bytecode
    switch (code) {
      case Bytecodes::_nop            : /* nothing to do */ break;
      case Bytecodes::_aconst_null    : apush(append(new Constant(objectNull            ))); break;
      case Bytecodes::_iconst_m1      : ipush(append(new Constant(new IntConstant   (-1)))); break;
      case Bytecodes::_iconst_0       : ipush(append(new Constant(intZero               ))); break;
      case Bytecodes::_iconst_1       : ipush(append(new Constant(intOne                ))); break;
      case Bytecodes::_iconst_2       : ipush(append(new Constant(new IntConstant   ( 2)))); break;
      case Bytecodes::_iconst_3       : ipush(append(new Constant(new IntConstant   ( 3)))); break;
      case Bytecodes::_iconst_4       : ipush(append(new Constant(new IntConstant   ( 4)))); break;
      case Bytecodes::_iconst_5       : ipush(append(new Constant(new IntConstant   ( 5)))); break;
      case Bytecodes::_lconst_0       : lpush(append(new Constant(new LongConstant  ( 0)))); break;
      case Bytecodes::_lconst_1       : lpush(append(new Constant(new LongConstant  ( 1)))); break;
      case Bytecodes::_fconst_0       : fpush(append(new Constant(new FloatConstant ( 0)))); break;
      case Bytecodes::_fconst_1       : fpush(append(new Constant(new FloatConstant ( 1)))); break;
      case Bytecodes::_fconst_2       : fpush(append(new Constant(new FloatConstant ( 2)))); break;
      case Bytecodes::_dconst_0       : dpush(append(new Constant(new DoubleConstant( 0)))); break;
      case Bytecodes::_dconst_1       : dpush(append(new Constant(new DoubleConstant( 1)))); break;
      case Bytecodes::_bipush         : ipush(append(new Constant(new IntConstant(((signed char*)s.cur_bcp())[1])))); break;
      case Bytecodes::_sipush         : ipush(append(new Constant(new IntConstant((short)Bytes::get_Java_u2(s.cur_bcp()+1))))); break;
      case Bytecodes::_ldc            : // fall through
      case Bytecodes::_ldc_w          : // fall through
      case Bytecodes::_ldc2_w         : load_constant(); break;
      case Bytecodes::_iload          : load_local(intType     , s.get_index()); break;
      case Bytecodes::_lload          : load_local(longType    , s.get_index()); break;
      case Bytecodes::_fload          : load_local(floatType   , s.get_index()); break;
      case Bytecodes::_dload          : load_local(doubleType  , s.get_index()); break;
      case Bytecodes::_aload          : load_local(instanceType, s.get_index()); break;
      case Bytecodes::_iload_0        : load_local(intType   , 0); break;
      case Bytecodes::_iload_1        : load_local(intType   , 1); break;
      case Bytecodes::_iload_2        : load_local(intType   , 2); break;
      case Bytecodes::_iload_3        : load_local(intType   , 3); break;
      case Bytecodes::_lload_0        : load_local(longType  , 0); break;
      case Bytecodes::_lload_1        : load_local(longType  , 1); break;
      case Bytecodes::_lload_2        : load_local(longType  , 2); break;
      case Bytecodes::_lload_3        : load_local(longType  , 3); break;
      case Bytecodes::_fload_0        : load_local(floatType , 0); break;
      case Bytecodes::_fload_1        : load_local(floatType , 1); break;
      case Bytecodes::_fload_2        : load_local(floatType , 2); break;
      case Bytecodes::_fload_3        : load_local(floatType , 3); break;
      case Bytecodes::_dload_0        : load_local(doubleType, 0); break;
      case Bytecodes::_dload_1        : load_local(doubleType, 1); break;
      case Bytecodes::_dload_2        : load_local(doubleType, 2); break;
      case Bytecodes::_dload_3        : load_local(doubleType, 3); break;
      case Bytecodes::_aload_0        : load_local(objectType, 0); break;
      case Bytecodes::_aload_1        : load_local(objectType, 1); break;
      case Bytecodes::_aload_2        : load_local(objectType, 2); break;
      case Bytecodes::_aload_3        : load_local(objectType, 3); break;
      case Bytecodes::_iaload         : load_indexed(T_INT   ); break;
      case Bytecodes::_laload         : load_indexed(T_LONG  ); break;
      case Bytecodes::_faload         : load_indexed(T_FLOAT ); break;
      case Bytecodes::_daload         : load_indexed(T_DOUBLE); break;
      case Bytecodes::_aaload         : load_indexed(T_OBJECT); break;
      case Bytecodes::_baload         : load_indexed(T_BYTE  ); break;
      case Bytecodes::_caload         : load_indexed(T_CHAR  ); break;
      case Bytecodes::_saload         : load_indexed(T_SHORT ); break;
      case Bytecodes::_istore         : store_local(intType   , s.get_index()); break;
      case Bytecodes::_lstore         : store_local(longType  , s.get_index()); break;
      case Bytecodes::_fstore         : store_local(floatType , s.get_index()); break;
      case Bytecodes::_dstore         : store_local(doubleType, s.get_index()); break;
      case Bytecodes::_astore         : store_local(objectType, s.get_index()); break;
      case Bytecodes::_istore_0       : store_local(intType   , 0); break;
      case Bytecodes::_istore_1       : store_local(intType   , 1); break;
      case Bytecodes::_istore_2       : store_local(intType   , 2); break;
      case Bytecodes::_istore_3       : store_local(intType   , 3); break;
      case Bytecodes::_lstore_0       : store_local(longType  , 0); break;
      case Bytecodes::_lstore_1       : store_local(longType  , 1); break;
      case Bytecodes::_lstore_2       : store_local(longType  , 2); break;
      case Bytecodes::_lstore_3       : store_local(longType  , 3); break;
      case Bytecodes::_fstore_0       : store_local(floatType , 0); break;
      case Bytecodes::_fstore_1       : store_local(floatType , 1); break;
      case Bytecodes::_fstore_2       : store_local(floatType , 2); break;
      case Bytecodes::_fstore_3       : store_local(floatType , 3); break;
      case Bytecodes::_dstore_0       : store_local(doubleType, 0); break;
      case Bytecodes::_dstore_1       : store_local(doubleType, 1); break;
      case Bytecodes::_dstore_2       : store_local(doubleType, 2); break;
      case Bytecodes::_dstore_3       : store_local(doubleType, 3); break;
      case Bytecodes::_astore_0       : store_local(objectType, 0); break;
      case Bytecodes::_astore_1       : store_local(objectType, 1); break;
      case Bytecodes::_astore_2       : store_local(objectType, 2); break;
      case Bytecodes::_astore_3       : store_local(objectType, 3); break;
      case Bytecodes::_iastore        : store_indexed(T_INT   ); break;
      case Bytecodes::_lastore        : store_indexed(T_LONG  ); break;
      case Bytecodes::_fastore        : store_indexed(T_FLOAT ); break;
      case Bytecodes::_dastore        : store_indexed(T_DOUBLE); break;
      case Bytecodes::_aastore        : store_indexed(T_OBJECT); break;
      case Bytecodes::_bastore        : store_indexed(T_BYTE  ); break;
      case Bytecodes::_castore        : store_indexed(T_CHAR  ); break;
      case Bytecodes::_sastore        : store_indexed(T_SHORT ); break;
      case Bytecodes::_pop            : // fall through
      case Bytecodes::_pop2           : // fall through
      case Bytecodes::_dup            : // fall through
      case Bytecodes::_dup_x1         : // fall through
      case Bytecodes::_dup_x2         : // fall through
      case Bytecodes::_dup2           : // fall through
      case Bytecodes::_dup2_x1        : // fall through
      case Bytecodes::_dup2_x2        : // fall through
      case Bytecodes::_swap           : stack_op(code); break;
      case Bytecodes::_iadd           : arithmetic_op(intType   , code); break;
      case Bytecodes::_ladd           : arithmetic_op(longType  , code); break;
      case Bytecodes::_fadd           : arithmetic_op(floatType , code); break;
      case Bytecodes::_dadd           : arithmetic_op(doubleType, code); break;
      case Bytecodes::_isub           : arithmetic_op(intType   , code); break;
      case Bytecodes::_lsub           : arithmetic_op(longType  , code); break;
      case Bytecodes::_fsub           : arithmetic_op(floatType , code); break;
      case Bytecodes::_dsub           : arithmetic_op(doubleType, code); break;
      case Bytecodes::_imul           : arithmetic_op(intType   , code); break;
      case Bytecodes::_lmul           : arithmetic_op(longType  , code); break;
      case Bytecodes::_fmul           : arithmetic_op(floatType , code); break;
      case Bytecodes::_dmul           : arithmetic_op(doubleType, code); break;
      case Bytecodes::_idiv           : arithmetic_op(intType   , code, copy_state_for_exception()); break;
      case Bytecodes::_ldiv           : arithmetic_op(longType  , code, copy_state_for_exception()); break;
      case Bytecodes::_fdiv           : arithmetic_op(floatType , code); break;
      case Bytecodes::_ddiv           : arithmetic_op(doubleType, code); break;
      case Bytecodes::_irem           : arithmetic_op(intType   , code, copy_state_for_exception()); break;
      case Bytecodes::_lrem           : arithmetic_op(longType  , code, copy_state_for_exception()); break;
      case Bytecodes::_frem           : arithmetic_op(floatType , code); break;
      case Bytecodes::_drem           : arithmetic_op(doubleType, code); break;
      case Bytecodes::_ineg           : negate_op(intType   ); break;
      case Bytecodes::_lneg           : negate_op(longType  ); break;
      case Bytecodes::_fneg           : negate_op(floatType ); break;
      case Bytecodes::_dneg           : negate_op(doubleType); break;
      case Bytecodes::_ishl           : shift_op(intType , code); break;
      case Bytecodes::_lshl           : shift_op(longType, code); break;
      case Bytecodes::_ishr           : shift_op(intType , code); break;
      case Bytecodes::_lshr           : shift_op(longType, code); break;
      case Bytecodes::_iushr          : shift_op(intType , code); break;
      case Bytecodes::_lushr          : shift_op(longType, code); break;
      case Bytecodes::_iand           : logic_op(intType , code); break;
      case Bytecodes::_land           : logic_op(longType, code); break;
      case Bytecodes::_ior            : logic_op(intType , code); break;
      case Bytecodes::_lor            : logic_op(longType, code); break;
      case Bytecodes::_ixor           : logic_op(intType , code); break;
      case Bytecodes::_lxor           : logic_op(longType, code); break;
      case Bytecodes::_iinc           : increment(); break;
      case Bytecodes::_i2l            : convert(code, T_INT   , T_LONG  ); break;
      case Bytecodes::_i2f            : convert(code, T_INT   , T_FLOAT ); break;
      case Bytecodes::_i2d            : convert(code, T_INT   , T_DOUBLE); break;
      case Bytecodes::_l2i            : convert(code, T_LONG  , T_INT   ); break;
      case Bytecodes::_l2f            : convert(code, T_LONG  , T_FLOAT ); break;
      case Bytecodes::_l2d            : convert(code, T_LONG  , T_DOUBLE); break;
      case Bytecodes::_f2i            : convert(code, T_FLOAT , T_INT   ); break;
      case Bytecodes::_f2l            : convert(code, T_FLOAT , T_LONG  ); break;
      case Bytecodes::_f2d            : convert(code, T_FLOAT , T_DOUBLE); break;
      case Bytecodes::_d2i            : convert(code, T_DOUBLE, T_INT   ); break;
      case Bytecodes::_d2l            : convert(code, T_DOUBLE, T_LONG  ); break;
      case Bytecodes::_d2f            : convert(code, T_DOUBLE, T_FLOAT ); break;
      case Bytecodes::_i2b            : convert(code, T_INT   , T_BYTE  ); break;
      case Bytecodes::_i2c            : convert(code, T_INT   , T_CHAR  ); break;
      case Bytecodes::_i2s            : convert(code, T_INT   , T_SHORT ); break;
      case Bytecodes::_lcmp           : compare_op(longType  , code); break;
      case Bytecodes::_fcmpl          : compare_op(floatType , code); break;
      case Bytecodes::_fcmpg          : compare_op(floatType , code); break;
      case Bytecodes::_dcmpl          : compare_op(doubleType, code); break;
      case Bytecodes::_dcmpg          : compare_op(doubleType, code); break;
      case Bytecodes::_ifeq           : if_zero(intType   , If::eql); break;
      case Bytecodes::_ifne           : if_zero(intType   , If::neq); break;
      case Bytecodes::_iflt           : if_zero(intType   , If::lss); break;
      case Bytecodes::_ifge           : if_zero(intType   , If::geq); break;
      case Bytecodes::_ifgt           : if_zero(intType   , If::gtr); break;
      case Bytecodes::_ifle           : if_zero(intType   , If::leq); break;
      case Bytecodes::_if_icmpeq      : if_same(intType   , If::eql); break;
      case Bytecodes::_if_icmpne      : if_same(intType   , If::neq); break;
      case Bytecodes::_if_icmplt      : if_same(intType   , If::lss); break;
      case Bytecodes::_if_icmpge      : if_same(intType   , If::geq); break;
      case Bytecodes::_if_icmpgt      : if_same(intType   , If::gtr); break;
      case Bytecodes::_if_icmple      : if_same(intType   , If::leq); break;
      case Bytecodes::_if_acmpeq      : if_same(objectType, If::eql); break;
      case Bytecodes::_if_acmpne      : if_same(objectType, If::neq); break;
      case Bytecodes::_goto           : _goto(s.cur_bci(), s.get_dest()); break;
      case Bytecodes::_jsr            : jsr(s.get_dest()); break;
      case Bytecodes::_ret            : ret(s.get_index()); break;
      case Bytecodes::_tableswitch    : table_switch(); break;
      case Bytecodes::_lookupswitch   : lookup_switch(); break;
      case Bytecodes::_ireturn        : method_return(ipop(), ignore_return); break;
      case Bytecodes::_lreturn        : method_return(lpop(), ignore_return); break;
      case Bytecodes::_freturn        : method_return(fpop(), ignore_return); break;
      case Bytecodes::_dreturn        : method_return(dpop(), ignore_return); break;
      case Bytecodes::_areturn        : method_return(apop(), ignore_return); break;
      case Bytecodes::_return         : method_return(nullptr, ignore_return); break;
      case Bytecodes::_getstatic      : // fall through
      case Bytecodes::_putstatic      : // fall through
      case Bytecodes::_getfield       : // fall through
      case Bytecodes::_putfield       : access_field(code); break;
      case Bytecodes::_invokevirtual  : // fall through
      case Bytecodes::_invokespecial  : // fall through
      case Bytecodes::_invokestatic   : // fall through
      case Bytecodes::_invokedynamic  : // fall through
      case Bytecodes::_invokeinterface: invoke(code); break;
      case Bytecodes::_new            : new_instance(s.get_index_u2()); break;
      case Bytecodes::_newarray       : new_type_array(); break;
      case Bytecodes::_anewarray      : new_object_array(); break;
      case Bytecodes::_arraylength    : { ValueStack* state_before = copy_state_for_exception(); ipush(append(new ArrayLength(apop(), state_before))); break; }
      case Bytecodes::_athrow         : throw_op(s.cur_bci()); break;
      case Bytecodes::_checkcast      : check_cast(s.get_index_u2()); break;
      case Bytecodes::_instanceof     : instance_of(s.get_index_u2()); break;
      case Bytecodes::_monitorenter   : invoke_monitor(apop(), s.cur_bci(), code); break;
      case Bytecodes::_monitorexit    : invoke_monitor(apop(), s.cur_bci(), code); break;
      case Bytecodes::_wide           : ShouldNotReachHere(); break;
      case Bytecodes::_multianewarray : new_multi_array(s.cur_bcp()[3]); break;
      case Bytecodes::_ifnull         : if_null(objectType, If::eql); break;
      case Bytecodes::_ifnonnull      : if_null(objectType, If::neq); break;
      case Bytecodes::_goto_w         : _goto(s.cur_bci(), s.get_far_dest()); break;
      case Bytecodes::_jsr_w          : jsr(s.get_far_dest()); break;
      case Bytecodes::_breakpoint     : BAILOUT_("concurrent setting of breakpoint", nullptr);
      default                         : ShouldNotReachHere(); break;
    }

    if (log != nullptr)
      log->clear_context(); // skip marker if nothing was printed

    // save current bci to setup Goto at the end
    prev_bci = s.cur_bci();

  }
  CHECK_BAILOUT_(nullptr);
  // stop processing of this block (see try_inline_full)
  if (_skip_block) {
    _skip_block = false;
    assert(_last && _last->as_BlockEnd(), "");
    return _last->as_BlockEnd();
  }
  // if there are any, check if last instruction is a BlockEnd instruction
  BlockEnd* end = last()->as_BlockEnd();
  if (end == nullptr) {
    // all blocks must end with a BlockEnd instruction => add a Goto
    end = new Goto(block_at(s.cur_bci()), false);
    append(end);
  }
  assert(end == last()->as_BlockEnd(), "inconsistency");

  assert(end->state() != nullptr, "state must already be present");
  assert(end->as_Return() == nullptr || end->as_Throw() == nullptr || end->state()->stack_size() == 0, "stack not needed for return and throw");

  // connect to begin & set state
  // NOTE that inlining may have changed the block we are parsing
  block()->set_end(end);
  // propagate state
  for (int i = end->number_of_sux() - 1; i >= 0; i--) {
    BlockBegin* sux = end->sux_at(i);
    assert(sux->is_predecessor(block()), "predecessor missing");
    // be careful, bailout if bytecodes are strange
    if (!sux->try_merge(end->state(), compilation()->has_irreducible_loops())) BAILOUT_("block join failed", nullptr);
    scope_data()->add_to_work_list(end->sux_at(i));
  }

  scope_data()->set_stream(nullptr);

  // done
  return end;
}


void GraphBuilder::iterate_all_blocks(bool start_in_current_block_for_inlining) {
  do {
    if (start_in_current_block_for_inlining && !bailed_out()) {
      iterate_bytecodes_for_block(0);
      start_in_current_block_for_inlining = false;
    } else {
      BlockBegin* b;
      while ((b = scope_data()->remove_from_work_list()) != nullptr) {
        if (!b->is_set(BlockBegin::was_visited_flag)) {
          if (b->is_set(BlockBegin::osr_entry_flag)) {
            // we're about to parse the osr entry block, so make sure
            // we setup the OSR edge leading into this block so that
            // Phis get setup correctly.
            setup_osr_entry_block();
            // this is no longer the osr entry block, so clear it.
            b->clear(BlockBegin::osr_entry_flag);
          }
          b->set(BlockBegin::was_visited_flag);
          connect_to_end(b);
        }
      }
    }
  } while (!bailed_out() && !scope_data()->is_work_list_empty());
}


bool GraphBuilder::_can_trap      [Bytecodes::number_of_java_codes];

void GraphBuilder::initialize() {
  // the following bytecodes are assumed to potentially
  // throw exceptions in compiled code - note that e.g.
  // monitorexit & the return bytecodes do not throw
  // exceptions since monitor pairing proved that they
  // succeed (if monitor pairing succeeded)
  Bytecodes::Code can_trap_list[] =
    { Bytecodes::_ldc
    , Bytecodes::_ldc_w
    , Bytecodes::_ldc2_w
    , Bytecodes::_iaload
    , Bytecodes::_laload
    , Bytecodes::_faload
    , Bytecodes::_daload
    , Bytecodes::_aaload
    , Bytecodes::_baload
    , Bytecodes::_caload
    , Bytecodes::_saload
    , Bytecodes::_iastore
    , Bytecodes::_lastore
    , Bytecodes::_fastore
    , Bytecodes::_dastore
    , Bytecodes::_aastore
    , Bytecodes::_bastore
    , Bytecodes::_castore
    , Bytecodes::_sastore
    , Bytecodes::_idiv
    , Bytecodes::_ldiv
    , Bytecodes::_irem
    , Bytecodes::_lrem
    , Bytecodes::_getstatic
    , Bytecodes::_putstatic
    , Bytecodes::_getfield
    , Bytecodes::_putfield
    , Bytecodes::_invokevirtual
    , Bytecodes::_invokespecial
    , Bytecodes::_invokestatic
    , Bytecodes::_invokedynamic
    , Bytecodes::_invokeinterface
    , Bytecodes::_new
    , Bytecodes::_newarray
    , Bytecodes::_anewarray
    , Bytecodes::_arraylength
    , Bytecodes::_athrow
    , Bytecodes::_checkcast
    , Bytecodes::_instanceof
    , Bytecodes::_monitorenter
    , Bytecodes::_multianewarray
    };

  // inititialize trap tables
  for (int i = 0; i < Bytecodes::number_of_java_codes; i++) {
    _can_trap[i] = false;
  }
  // set standard trap info
  for (uint j = 0; j < ARRAY_SIZE(can_trap_list); j++) {
    _can_trap[can_trap_list[j]] = true;
  }
}


BlockBegin* GraphBuilder::header_block(BlockBegin* entry, BlockBegin::Flag f, ValueStack* state) {
  assert(entry->is_set(f), "entry/flag mismatch");
  // create header block
  BlockBegin* h = new BlockBegin(entry->bci());
  h->set_depth_first_number(0);

  Value l = h;
  BlockEnd* g = new Goto(entry, false);
  l->set_next(g, entry->bci());
  h->set_end(g);
  h->set(f);
  // setup header block end state
  ValueStack* s = state->copy(ValueStack::StateAfter, entry->bci()); // can use copy since stack is empty (=> no phis)
  assert(s->stack_is_empty(), "must have empty stack at entry point");
  g->set_state(s);
  return h;
}



BlockBegin* GraphBuilder::setup_start_block(int osr_bci, BlockBegin* std_entry, BlockBegin* osr_entry, ValueStack* state) {
  BlockBegin* start = new BlockBegin(0);

  // This code eliminates the empty start block at the beginning of
  // each method.  Previously, each method started with the
  // start-block created below, and this block was followed by the
  // header block that was always empty.  This header block is only
  // necessary if std_entry is also a backward branch target because
  // then phi functions may be necessary in the header block.  It's
  // also necessary when profiling so that there's a single block that
  // can increment the counters.
  // In addition, with range check elimination, we may need a valid block
  // that dominates all the rest to insert range predicates.
  BlockBegin* new_header_block;
  if (std_entry->number_of_preds() > 0 || is_profiling() || RangeCheckElimination) {
    new_header_block = header_block(std_entry, BlockBegin::std_entry_flag, state);
  } else {
    new_header_block = std_entry;
  }

  // setup start block (root for the IR graph)
  Base* base =
    new Base(
      new_header_block,
      osr_entry
    );
  start->set_next(base, 0);
  start->set_end(base);
  // create & setup state for start block
  start->set_state(state->copy(ValueStack::StateAfter, std_entry->bci()));
  base->set_state(state->copy(ValueStack::StateAfter, std_entry->bci()));

  if (base->std_entry()->state() == nullptr) {
    // setup states for header blocks
    base->std_entry()->merge(state, compilation()->has_irreducible_loops());
  }

  assert(base->std_entry()->state() != nullptr, "");
  return start;
}


void GraphBuilder::setup_osr_entry_block() {
  assert(compilation()->is_osr_compile(), "only for osrs");

  int osr_bci = compilation()->osr_bci();
  ciBytecodeStream s(method());
  s.reset_to_bci(osr_bci);
  s.next();
  scope_data()->set_stream(&s);

  // create a new block to be the osr setup code
  _osr_entry = new BlockBegin(osr_bci);
  _osr_entry->set(BlockBegin::osr_entry_flag);
  _osr_entry->set_depth_first_number(0);
  BlockBegin* target = bci2block()->at(osr_bci);
  assert(target != nullptr && target->is_set(BlockBegin::osr_entry_flag), "must be there");
  // the osr entry has no values for locals
  ValueStack* state = target->state()->copy();
  _osr_entry->set_state(state);

  kill_all();
  _block = _osr_entry;
  _state = _osr_entry->state()->copy();
  assert(_state->bci() == osr_bci, "mismatch");
  _last  = _osr_entry;
  Value e = append(new OsrEntry());
  e->set_needs_null_check(false);

  // OSR buffer is
  //
  // locals[nlocals-1..0]
  // monitors[number_of_locks-1..0]
  //
  // locals is a direct copy of the interpreter frame so in the osr buffer
  // so first slot in the local array is the last local from the interpreter
  // and last slot is local[0] (receiver) from the interpreter
  //
  // Similarly with locks. The first lock slot in the osr buffer is the nth lock
  // from the interpreter frame, the nth lock slot in the osr buffer is 0th lock
  // in the interpreter frame (the method lock if a sync method)

  // Initialize monitors in the compiled activation.

  int index;
  Value local;

  // find all the locals that the interpreter thinks contain live oops
  const ResourceBitMap live_oops = method()->live_local_oops_at_bci(osr_bci);

  // compute the offset into the locals so that we can treat the buffer
  // as if the locals were still in the interpreter frame
  int locals_offset = BytesPerWord * (method()->max_locals() - 1);
  for_each_local_value(state, index, local) {
    int offset = locals_offset - (index + local->type()->size() - 1) * BytesPerWord;
    Value get;
    if (local->type()->is_object_kind() && !live_oops.at(index)) {
      // The interpreter thinks this local is dead but the compiler
      // doesn't so pretend that the interpreter passed in null.
      get = append(new Constant(objectNull));
    } else {
      Value off_val = append(new Constant(new IntConstant(offset)));
      get = append(new UnsafeGet(as_BasicType(local->type()), e,
                                 off_val,
                                 false/*is_volatile*/,
                                 true/*is_raw*/));
    }
    _state->store_local(index, get);
  }

  // the storage for the OSR buffer is freed manually in the LIRGenerator.

  assert(state->caller_state() == nullptr, "should be top scope");
  state->clear_locals();
  Goto* g = new Goto(target, false);
  append(g);
  _osr_entry->set_end(g);
  target->merge(_osr_entry->end()->state(), compilation()->has_irreducible_loops());

  scope_data()->set_stream(nullptr);
}


ValueStack* GraphBuilder::state_at_entry() {
  ValueStack* state = new ValueStack(scope(), nullptr);

  // Set up locals for receiver
  int idx = 0;
  if (!method()->is_static()) {
    // we should always see the receiver
    state->store_local(idx, new Local(method()->holder(), objectType, idx, true));
    idx = 1;
  }

  // Set up locals for incoming arguments
  ciSignature* sig = method()->signature();
  for (int i = 0; i < sig->count(); i++) {
    ciType* type = sig->type_at(i);
    BasicType basic_type = type->basic_type();
    // don't allow T_ARRAY to propagate into locals types
    if (is_reference_type(basic_type)) basic_type = T_OBJECT;
    ValueType* vt = as_ValueType(basic_type);
    state->store_local(idx, new Local(type, vt, idx, false));
    idx += type->size();
  }

  // lock synchronized method
  if (method()->is_synchronized()) {
    state->lock(nullptr);
  }

  return state;
}


GraphBuilder::GraphBuilder(Compilation* compilation, IRScope* scope)
  : _scope_data(nullptr)
  , _compilation(compilation)
  , _memory(new MemoryBuffer())
  , _inline_bailout_msg(nullptr)
  , _instruction_count(0)
  , _osr_entry(nullptr)
{
  int osr_bci = compilation->osr_bci();

  // determine entry points and bci2block mapping
  BlockListBuilder blm(compilation, scope, osr_bci);
  CHECK_BAILOUT();

  BlockList* bci2block = blm.bci2block();
  BlockBegin* start_block = bci2block->at(0);

  push_root_scope(scope, bci2block, start_block);

  // setup state for std entry
  _initial_state = state_at_entry();
  start_block->merge(_initial_state, compilation->has_irreducible_loops());

  // End nulls still exist here

  // complete graph
  _vmap        = new ValueMap();
  switch (scope->method()->intrinsic_id()) {
  case vmIntrinsics::_dabs          : // fall through
  case vmIntrinsics::_dsqrt         : // fall through
  case vmIntrinsics::_dsqrt_strict  : // fall through
  case vmIntrinsics::_dsin          : // fall through
  case vmIntrinsics::_dcos          : // fall through
  case vmIntrinsics::_dtan          : // fall through
  case vmIntrinsics::_dlog          : // fall through
  case vmIntrinsics::_dlog10        : // fall through
  case vmIntrinsics::_dexp          : // fall through
  case vmIntrinsics::_dpow          : // fall through
    {
      // Compiles where the root method is an intrinsic need a special
      // compilation environment because the bytecodes for the method
      // shouldn't be parsed during the compilation, only the special
      // Intrinsic node should be emitted.  If this isn't done the
      // code for the inlined version will be different than the root
      // compiled version which could lead to monotonicity problems on
      // intel.
      if (CheckIntrinsics && !scope->method()->intrinsic_candidate()) {
        BAILOUT("failed to inline intrinsic, method not annotated");
      }

      // Set up a stream so that appending instructions works properly.
      ciBytecodeStream s(scope->method());
      s.reset_to_bci(0);
      scope_data()->set_stream(&s);
      s.next();

      // setup the initial block state
      _block = start_block;
      _state = start_block->state()->copy_for_parsing();
      _last  = start_block;
      load_local(doubleType, 0);
      if (scope->method()->intrinsic_id() == vmIntrinsics::_dpow) {
        load_local(doubleType, 2);
      }

      // Emit the intrinsic node.
      bool result = try_inline_intrinsics(scope->method());
      if (!result) BAILOUT("failed to inline intrinsic");
      method_return(dpop());

      // connect the begin and end blocks and we're all done.
      BlockEnd* end = last()->as_BlockEnd();
      block()->set_end(end);
      break;
    }

  case vmIntrinsics::_Reference_get:
    {
      {
        // With java.lang.ref.reference.get() we must go through the
        // intrinsic - when G1 is enabled - even when get() is the root
        // method of the compile so that, if necessary, the value in
        // the referent field of the reference object gets recorded by
        // the pre-barrier code.
        // Specifically, if G1 is enabled, the value in the referent
        // field is recorded by the G1 SATB pre barrier. This will
        // result in the referent being marked live and the reference
        // object removed from the list of discovered references during
        // reference processing.
        if (CheckIntrinsics && !scope->method()->intrinsic_candidate()) {
          BAILOUT("failed to inline intrinsic, method not annotated");
        }

        // Also we need intrinsic to prevent commoning reads from this field
        // across safepoint since GC can change its value.

        // Set up a stream so that appending instructions works properly.
        ciBytecodeStream s(scope->method());
        s.reset_to_bci(0);
        scope_data()->set_stream(&s);
        s.next();

        // setup the initial block state
        _block = start_block;
        _state = start_block->state()->copy_for_parsing();
        _last  = start_block;
        load_local(objectType, 0);

        // Emit the intrinsic node.
        bool result = try_inline_intrinsics(scope->method());
        if (!result) BAILOUT("failed to inline intrinsic");
        method_return(apop());

        // connect the begin and end blocks and we're all done.
        BlockEnd* end = last()->as_BlockEnd();
        block()->set_end(end);
        break;
      }
      // Otherwise, fall thru
    }

  default:
    scope_data()->add_to_work_list(start_block);
    iterate_all_blocks();
    break;
  }
  CHECK_BAILOUT();

# ifdef ASSERT
  // For all blocks reachable from start_block: _end must be non-null
  {
    BlockList processed;
    BlockList to_go;
    to_go.append(start_block);
    while(to_go.length() > 0) {
      BlockBegin* current = to_go.pop();
      assert(current != nullptr, "Should not happen.");
      assert(current->end() != nullptr, "All blocks reachable from start_block should have end() != nullptr.");
      processed.append(current);
      for(int i = 0; i < current->number_of_sux(); i++) {
        BlockBegin* s = current->sux_at(i);
        if (!processed.contains(s)) {
          to_go.append(s);
        }
      }
    }
  }
#endif // ASSERT

  _start = setup_start_block(osr_bci, start_block, _osr_entry, _initial_state);

  eliminate_redundant_phis(_start);

  NOT_PRODUCT(if (PrintValueNumbering && Verbose) print_stats());
  // for osr compile, bailout if some requirements are not fulfilled
  if (osr_bci != -1) {
    BlockBegin* osr_block = blm.bci2block()->at(osr_bci);
    if (!osr_block->is_set(BlockBegin::was_visited_flag)) {
      BAILOUT("osr entry must have been visited for osr compile");
    }

    // check if osr entry point has empty stack - we cannot handle non-empty stacks at osr entry points
    if (!osr_block->state()->stack_is_empty()) {
      BAILOUT("stack not empty at OSR entry point");
    }
  }
#ifndef PRODUCT
  if (PrintCompilation && Verbose) tty->print_cr("Created %d Instructions", _instruction_count);
#endif
}


ValueStack* GraphBuilder::copy_state_before() {
  return copy_state_before_with_bci(bci());
}

ValueStack* GraphBuilder::copy_state_exhandling() {
  return copy_state_exhandling_with_bci(bci());
}

ValueStack* GraphBuilder::copy_state_for_exception() {
  return copy_state_for_exception_with_bci(bci());
}

ValueStack* GraphBuilder::copy_state_before_with_bci(int bci) {
  return state()->copy(ValueStack::StateBefore, bci);
}

ValueStack* GraphBuilder::copy_state_exhandling_with_bci(int bci) {
  if (!has_handler()) return nullptr;
  return state()->copy(ValueStack::StateBefore, bci);
}

ValueStack* GraphBuilder::copy_state_for_exception_with_bci(int bci) {
  ValueStack* s = copy_state_exhandling_with_bci(bci);
  if (s == nullptr) {
    if (_compilation->env()->should_retain_local_variables()) {
      s = state()->copy(ValueStack::ExceptionState, bci);
    } else {
      s = state()->copy(ValueStack::EmptyExceptionState, bci);
    }
  }
  return s;
}

int GraphBuilder::recursive_inline_level(ciMethod* cur_callee) const {
  int recur_level = 0;
  for (IRScope* s = scope(); s != nullptr; s = s->caller()) {
    if (s->method() == cur_callee) {
      ++recur_level;
    }
  }
  return recur_level;
}


bool GraphBuilder::try_inline(ciMethod* callee, bool holder_known, bool ignore_return, Bytecodes::Code bc, Value receiver) {
  const char* msg = nullptr;

  // clear out any existing inline bailout condition
  clear_inline_bailout();

  // exclude methods we don't want to inline
  msg = should_not_inline(callee);
  if (msg != nullptr) {
    print_inlining(callee, msg, /*success*/ false);
    return false;
  }

  // method handle invokes
  if (callee->is_method_handle_intrinsic()) {
    if (try_method_handle_inline(callee, ignore_return)) {
      if (callee->has_reserved_stack_access()) {
        compilation()->set_has_reserved_stack_access(true);
      }
      return true;
    }
    return false;
  }

  // handle intrinsics
  if (callee->intrinsic_id() != vmIntrinsics::_none &&
      callee->check_intrinsic_candidate()) {
    if (try_inline_intrinsics(callee, ignore_return)) {
      print_inlining(callee, "intrinsic");
      if (callee->has_reserved_stack_access()) {
        compilation()->set_has_reserved_stack_access(true);
      }
      return true;
    }
    // try normal inlining
  }

  // certain methods cannot be parsed at all
  msg = check_can_parse(callee);
  if (msg != nullptr) {
    print_inlining(callee, msg, /*success*/ false);
    return false;
  }

  // If bytecode not set use the current one.
  if (bc == Bytecodes::_illegal) {
    bc = code();
  }
  if (try_inline_full(callee, holder_known, ignore_return, bc, receiver)) {
    if (callee->has_reserved_stack_access()) {
      compilation()->set_has_reserved_stack_access(true);
    }
    return true;
  }

  // Entire compilation could fail during try_inline_full call.
  // In that case printing inlining decision info is useless.
  if (!bailed_out())
    print_inlining(callee, _inline_bailout_msg, /*success*/ false);

  return false;
}


const char* GraphBuilder::check_can_parse(ciMethod* callee) const {
  // Certain methods cannot be parsed at all:
  if ( callee->is_native())            return "native method";
  if ( callee->is_abstract())          return "abstract method";
  if (!callee->can_be_parsed())        return "cannot be parsed";
  return nullptr;
}

// negative filter: should callee NOT be inlined?  returns null, ok to inline, or rejection msg
const char* GraphBuilder::should_not_inline(ciMethod* callee) const {
  if ( compilation()->directive()->should_not_inline(callee)) return "disallowed by CompileCommand";
  if ( callee->dont_inline())          return "don't inline by annotation";
  return nullptr;
}

void GraphBuilder::build_graph_for_intrinsic(ciMethod* callee, bool ignore_return) {
  vmIntrinsics::ID id = callee->intrinsic_id();
  assert(id != vmIntrinsics::_none, "must be a VM intrinsic");

  // Some intrinsics need special IR nodes.
  switch(id) {
  case vmIntrinsics::_getReference           : append_unsafe_get(callee, T_OBJECT,  false); return;
  case vmIntrinsics::_getBoolean             : append_unsafe_get(callee, T_BOOLEAN, false); return;
  case vmIntrinsics::_getByte                : append_unsafe_get(callee, T_BYTE,    false); return;
  case vmIntrinsics::_getShort               : append_unsafe_get(callee, T_SHORT,   false); return;
  case vmIntrinsics::_getChar                : append_unsafe_get(callee, T_CHAR,    false); return;
  case vmIntrinsics::_getInt                 : append_unsafe_get(callee, T_INT,     false); return;
  case vmIntrinsics::_getLong                : append_unsafe_get(callee, T_LONG,    false); return;
  case vmIntrinsics::_getFloat               : append_unsafe_get(callee, T_FLOAT,   false); return;
  case vmIntrinsics::_getDouble              : append_unsafe_get(callee, T_DOUBLE,  false); return;
  case vmIntrinsics::_putReference           : append_unsafe_put(callee, T_OBJECT,  false); return;
  case vmIntrinsics::_putBoolean             : append_unsafe_put(callee, T_BOOLEAN, false); return;
  case vmIntrinsics::_putByte                : append_unsafe_put(callee, T_BYTE,    false); return;
  case vmIntrinsics::_putShort               : append_unsafe_put(callee, T_SHORT,   false); return;
  case vmIntrinsics::_putChar                : append_unsafe_put(callee, T_CHAR,    false); return;
  case vmIntrinsics::_putInt                 : append_unsafe_put(callee, T_INT,     false); return;
  case vmIntrinsics::_putLong                : append_unsafe_put(callee, T_LONG,    false); return;
  case vmIntrinsics::_putFloat               : append_unsafe_put(callee, T_FLOAT,   false); return;
  case vmIntrinsics::_putDouble              : append_unsafe_put(callee, T_DOUBLE,  false); return;
  case vmIntrinsics::_getShortUnaligned      : append_unsafe_get(callee, T_SHORT,   false); return;
  case vmIntrinsics::_getCharUnaligned       : append_unsafe_get(callee, T_CHAR,    false); return;
  case vmIntrinsics::_getIntUnaligned        : append_unsafe_get(callee, T_INT,     false); return;
  case vmIntrinsics::_getLongUnaligned       : append_unsafe_get(callee, T_LONG,    false); return;
  case vmIntrinsics::_putShortUnaligned      : append_unsafe_put(callee, T_SHORT,   false); return;
  case vmIntrinsics::_putCharUnaligned       : append_unsafe_put(callee, T_CHAR,    false); return;
  case vmIntrinsics::_putIntUnaligned        : append_unsafe_put(callee, T_INT,     false); return;
  case vmIntrinsics::_putLongUnaligned       : append_unsafe_put(callee, T_LONG,    false); return;
  case vmIntrinsics::_getReferenceVolatile   : append_unsafe_get(callee, T_OBJECT,  true); return;
  case vmIntrinsics::_getBooleanVolatile     : append_unsafe_get(callee, T_BOOLEAN, true); return;
  case vmIntrinsics::_getByteVolatile        : append_unsafe_get(callee, T_BYTE,    true); return;
  case vmIntrinsics::_getShortVolatile       : append_unsafe_get(callee, T_SHORT,   true); return;
  case vmIntrinsics::_getCharVolatile        : append_unsafe_get(callee, T_CHAR,    true); return;
  case vmIntrinsics::_getIntVolatile         : append_unsafe_get(callee, T_INT,     true); return;
  case vmIntrinsics::_getLongVolatile        : append_unsafe_get(callee, T_LONG,    true); return;
  case vmIntrinsics::_getFloatVolatile       : append_unsafe_get(callee, T_FLOAT,   true); return;
  case vmIntrinsics::_getDoubleVolatile      : append_unsafe_get(callee, T_DOUBLE,  true); return;
  case vmIntrinsics::_putReferenceVolatile   : append_unsafe_put(callee, T_OBJECT,  true); return;
  case vmIntrinsics::_putBooleanVolatile     : append_unsafe_put(callee, T_BOOLEAN, true); return;
  case vmIntrinsics::_putByteVolatile        : append_unsafe_put(callee, T_BYTE,    true); return;
  case vmIntrinsics::_putShortVolatile       : append_unsafe_put(callee, T_SHORT,   true); return;
  case vmIntrinsics::_putCharVolatile        : append_unsafe_put(callee, T_CHAR,    true); return;
  case vmIntrinsics::_putIntVolatile         : append_unsafe_put(callee, T_INT,     true); return;
  case vmIntrinsics::_putLongVolatile        : append_unsafe_put(callee, T_LONG,    true); return;
  case vmIntrinsics::_putFloatVolatile       : append_unsafe_put(callee, T_FLOAT,   true); return;
  case vmIntrinsics::_putDoubleVolatile      : append_unsafe_put(callee, T_DOUBLE,  true); return;
  case vmIntrinsics::_compareAndSetLong:
  case vmIntrinsics::_compareAndSetInt:
  case vmIntrinsics::_compareAndSetReference : append_unsafe_CAS(callee); return;
  case vmIntrinsics::_getAndAddInt:
  case vmIntrinsics::_getAndAddLong          : append_unsafe_get_and_set(callee, true); return;
  case vmIntrinsics::_getAndSetInt           :
  case vmIntrinsics::_getAndSetLong          :
  case vmIntrinsics::_getAndSetReference     : append_unsafe_get_and_set(callee, false); return;
  case vmIntrinsics::_getCharStringU         : append_char_access(callee, false); return;
  case vmIntrinsics::_putCharStringU         : append_char_access(callee, true); return;
  default:
    break;
  }

  // create intrinsic node
  const bool has_receiver = !callee->is_static();
  ValueType* result_type = as_ValueType(callee->return_type());
  ValueStack* state_before = copy_state_for_exception();

  Values* args = state()->pop_arguments(callee->arg_size());

  if (is_profiling()) {
    // Don't profile in the special case where the root method
    // is the intrinsic
    if (callee != method()) {
      // Note that we'd collect profile data in this method if we wanted it.
      compilation()->set_would_profile(true);
      if (profile_calls()) {
        Value recv = nullptr;
        if (has_receiver) {
          recv = args->at(0);
          null_check(recv);
        }
        profile_call(callee, recv, nullptr, collect_args_for_profiling(args, callee, true), true);
      }
    }
  }

  Intrinsic* result = new Intrinsic(result_type, callee->intrinsic_id(),
                                    args, has_receiver, state_before,
                                    vmIntrinsics::preserves_state(id),
                                    vmIntrinsics::can_trap(id));
  // append instruction & push result
  Value value = append_split(result);
  if (result_type != voidType && !ignore_return) {
    push(result_type, value);
  }

  if (callee != method() && profile_return() && result_type->is_object_kind()) {
    profile_return_type(result, callee);
  }
}

bool GraphBuilder::try_inline_intrinsics(ciMethod* callee, bool ignore_return) {
  // For calling is_intrinsic_available we need to transition to
  // the '_thread_in_vm' state because is_intrinsic_available()
  // accesses critical VM-internal data.
  bool is_available = false;
  {
    VM_ENTRY_MARK;
    methodHandle mh(THREAD, callee->get_Method());
    is_available = _compilation->compiler()->is_intrinsic_available(mh, _compilation->directive());
  }

  if (!is_available) {
    if (!InlineNatives) {
      // Return false and also set message that the inlining of
      // intrinsics has been disabled in general.
      INLINE_BAILOUT("intrinsic method inlining disabled");
    } else {
      return false;
    }
  }
  build_graph_for_intrinsic(callee, ignore_return);
  return true;
}


bool GraphBuilder::try_inline_jsr(int jsr_dest_bci) {
  // Introduce a new callee continuation point - all Ret instructions
  // will be replaced with Gotos to this point.
  BlockBegin* cont = block_at(next_bci());
  assert(cont != nullptr, "continuation must exist (BlockListBuilder starts a new block after a jsr");

  // Note: can not assign state to continuation yet, as we have to
  // pick up the state from the Ret instructions.

  // Push callee scope
  push_scope_for_jsr(cont, jsr_dest_bci);

  // Temporarily set up bytecode stream so we can append instructions
  // (only using the bci of this stream)
  scope_data()->set_stream(scope_data()->parent()->stream());

  BlockBegin* jsr_start_block = block_at(jsr_dest_bci);
  assert(jsr_start_block != nullptr, "jsr start block must exist");
  assert(!jsr_start_block->is_set(BlockBegin::was_visited_flag), "should not have visited jsr yet");
  Goto* goto_sub = new Goto(jsr_start_block, false);
  // Must copy state to avoid wrong sharing when parsing bytecodes
  assert(jsr_start_block->state() == nullptr, "should have fresh jsr starting block");
  jsr_start_block->set_state(copy_state_before_with_bci(jsr_dest_bci));
  append(goto_sub);
  _block->set_end(goto_sub);
  _last = _block = jsr_start_block;

  // Clear out bytecode stream
  scope_data()->set_stream(nullptr);

  scope_data()->add_to_work_list(jsr_start_block);

  // Ready to resume parsing in subroutine
  iterate_all_blocks();

  // If we bailed out during parsing, return immediately (this is bad news)
  CHECK_BAILOUT_(false);

  // Detect whether the continuation can actually be reached. If not,
  // it has not had state set by the join() operations in
  // iterate_bytecodes_for_block()/ret() and we should not touch the
  // iteration state. The calling activation of
  // iterate_bytecodes_for_block will then complete normally.
  if (cont->state() != nullptr) {
    if (!cont->is_set(BlockBegin::was_visited_flag)) {
      // add continuation to work list instead of parsing it immediately
      scope_data()->parent()->add_to_work_list(cont);
    }
  }

  assert(jsr_continuation() == cont, "continuation must not have changed");
  assert(!jsr_continuation()->is_set(BlockBegin::was_visited_flag) ||
         jsr_continuation()->is_set(BlockBegin::parser_loop_header_flag),
         "continuation can only be visited in case of backward branches");
  assert(_last && _last->as_BlockEnd(), "block must have end");

  // continuation is in work list, so end iteration of current block
  _skip_block = true;
  pop_scope_for_jsr();

  return true;
}


// Inline the entry of a synchronized method as a monitor enter and
// register the exception handler which releases the monitor if an
// exception is thrown within the callee. Note that the monitor enter
// cannot throw an exception itself, because the receiver is
// guaranteed to be non-null by the explicit null check at the
// beginning of inlining.
void GraphBuilder::inline_sync_entry(Value lock, BlockBegin* sync_handler) {
  assert(lock != nullptr && sync_handler != nullptr, "lock or handler missing");

<<<<<<< HEAD
  invoke_monitor(lock, SynchronizationEntryBCI, Bytecodes::_monitorenter);
=======
  monitorenter(lock, SynchronizationEntryBCI);
  assert(_last->as_MonitorEnter() != nullptr, "monitor enter expected");
>>>>>>> 77fb106d
  _last->set_needs_null_check(false);

  sync_handler->set(BlockBegin::exception_entry_flag);
  sync_handler->set(BlockBegin::is_on_work_list_flag);

  ciExceptionHandler* desc = new ciExceptionHandler(method()->holder(), 0, method()->code_size(), -1, 0);
  XHandler* h = new XHandler(desc);
  h->set_entry_block(sync_handler);
  scope_data()->xhandlers()->append(h);
  scope_data()->set_has_handler();
}


// If an exception is thrown and not handled within an inlined
// synchronized method, the monitor must be released before the
// exception is rethrown in the outer scope. Generate the appropriate
// instructions here.
void GraphBuilder::fill_sync_handler(Value lock, BlockBegin* sync_handler, bool default_handler) {
  BlockBegin* orig_block = _block;
  ValueStack* orig_state = _state;
  Instruction* orig_last = _last;
  _last = _block = sync_handler;
  _state = sync_handler->state()->copy();

  assert(sync_handler != nullptr, "handler missing");
  assert(!sync_handler->is_set(BlockBegin::was_visited_flag), "is visited here");

  assert(lock != nullptr || default_handler, "lock or handler missing");

  XHandler* h = scope_data()->xhandlers()->remove_last();
  assert(h->entry_block() == sync_handler, "corrupt list of handlers");

  block()->set(BlockBegin::was_visited_flag);
  Value exception = append_with_bci(new ExceptionObject(), SynchronizationEntryBCI);
  assert(exception->is_pinned(), "must be");

  int bci = SynchronizationEntryBCI;
  if (compilation()->env()->dtrace_method_probes()) {
    // Report exit from inline methods.  We don't have a stream here
    // so pass an explicit bci of SynchronizationEntryBCI.
    Values* args = new Values(1);
    args->push(append_with_bci(new Constant(new MethodConstant(method())), bci));
    append_with_bci(new RuntimeCall(voidType, "dtrace_method_exit", CAST_FROM_FN_PTR(address, SharedRuntime::dtrace_method_exit), args), bci);
  }

  if (lock) {
    assert(state()->locks_size() > 0 && state()->lock_at(state()->locks_size() - 1) == lock, "lock is missing");
    if (!lock->is_linked()) {
      lock = append_with_bci(lock, bci);
    }

    // exit the monitor in the context of the synchronized method
    invoke_monitor(lock, bci, Bytecodes::_monitorexit);

    // exit the context of the synchronized method
    if (!default_handler) {
      pop_scope();
      bci = _state->caller_state()->bci();
      _state = _state->caller_state()->copy_for_parsing();
    }
  }

  // perform the throw as if at the call site
  apush(exception);
  throw_op(bci);

  BlockEnd* end = last()->as_BlockEnd();
  block()->set_end(end);

  _block = orig_block;
  _state = orig_state;
  _last = orig_last;
}


bool GraphBuilder::try_inline_full(ciMethod* callee, bool holder_known, bool ignore_return, Bytecodes::Code bc, Value receiver) {
  if (callee->is_synchronized()) return false;

  assert(!callee->is_native(), "callee must not be native");
  if (CompilationPolicy::should_not_inline(compilation()->env(), callee)) {
    INLINE_BAILOUT("inlining prohibited by policy");
  }
  // first perform tests of things it's not possible to inline
  if (callee->has_exception_handlers() &&
      !InlineMethodsWithExceptionHandlers) INLINE_BAILOUT("callee has exception handlers");
  if (callee->is_synchronized() &&
      !InlineSynchronizedMethods         ) INLINE_BAILOUT("callee is synchronized");
  if (!callee->holder()->is_linked())      INLINE_BAILOUT("callee's klass not linked yet");
  if (bc == Bytecodes::_invokestatic &&
      !callee->holder()->is_initialized()) INLINE_BAILOUT("callee's klass not initialized yet");
  if (!callee->has_balanced_monitors())    INLINE_BAILOUT("callee's monitors do not match");

  // Proper inlining of methods with jsrs requires a little more work.
  if (callee->has_jsrs()                 ) INLINE_BAILOUT("jsrs not handled properly by inliner yet");

  if (is_profiling() && !callee->ensure_method_data()) {
    INLINE_BAILOUT("mdo allocation failed");
  }

  const bool is_invokedynamic = (bc == Bytecodes::_invokedynamic);
  const bool has_receiver = (bc != Bytecodes::_invokestatic && !is_invokedynamic);

  const int args_base = state()->stack_size() - callee->arg_size();
  assert(args_base >= 0, "stack underflow during inlining");

  Value recv = nullptr;
  if (has_receiver) {
    assert(!callee->is_static(), "callee must not be static");
    assert(callee->arg_size() > 0, "must have at least a receiver");

    recv = state()->stack_at(args_base);
    if (recv->is_null_obj()) {
      INLINE_BAILOUT("receiver is always null");
    }
  }

  // now perform tests that are based on flag settings
  bool inlinee_by_directive = compilation()->directive()->should_inline(callee);
  if (callee->force_inline() || inlinee_by_directive) {
    if (inline_level() > MaxForceInlineLevel                      ) INLINE_BAILOUT("MaxForceInlineLevel");
    if (recursive_inline_level(callee) > C1MaxRecursiveInlineLevel) INLINE_BAILOUT("recursive inlining too deep");

    const char* msg = "";
    if (callee->force_inline())  msg = "force inline by annotation";
    if (inlinee_by_directive)    msg = "force inline by CompileCommand";
    print_inlining(callee, msg);
  } else {
    // use heuristic controls on inlining
    if (inline_level() > C1MaxInlineLevel                       ) INLINE_BAILOUT("inlining too deep");
    int callee_recursive_level = recursive_inline_level(callee);
    if (callee_recursive_level > C1MaxRecursiveInlineLevel      ) INLINE_BAILOUT("recursive inlining too deep");
    if (callee->code_size_for_inlining() > max_inline_size()    ) INLINE_BAILOUT("callee is too large");
    // Additional condition to limit stack usage for non-recursive calls.
    if ((callee_recursive_level == 0) &&
        (callee->max_stack() + callee->max_locals() - callee->size_of_parameters() > C1InlineStackLimit)) {
      INLINE_BAILOUT("callee uses too much stack");
    }

    // don't inline throwable methods unless the inlining tree is rooted in a throwable class
    if (callee->name() == ciSymbols::object_initializer_name() &&
        callee->holder()->is_subclass_of(ciEnv::current()->Throwable_klass())) {
      // Throwable constructor call
      IRScope* top = scope();
      while (top->caller() != nullptr) {
        top = top->caller();
      }
      if (!top->method()->holder()->is_subclass_of(ciEnv::current()->Throwable_klass())) {
        INLINE_BAILOUT("don't inline Throwable constructors");
      }
    }

    if (compilation()->env()->num_inlined_bytecodes() > DesiredMethodLimit) {
      INLINE_BAILOUT("total inlining greater than DesiredMethodLimit");
    }
    // printing
    print_inlining(callee, "inline", /*success*/ true);
  }

  assert(bc != Bytecodes::_invokestatic || callee->holder()->is_initialized(), "required");

  // NOTE: Bailouts from this point on, which occur at the
  // GraphBuilder level, do not cause bailout just of the inlining but
  // in fact of the entire compilation.

  BlockBegin* orig_block = block();

  // Insert null check if necessary
  if (has_receiver) {
    // note: null check must happen even if first instruction of callee does
    //       an implicit null check since the callee is in a different scope
    //       and we must make sure exception handling does the right thing
    null_check(recv);
  }

  if (is_profiling()) {
    // Note that we'd collect profile data in this method if we wanted it.
    // this may be redundant here...
    compilation()->set_would_profile(true);

    if (profile_calls()) {
      int start = 0;
      Values* obj_args = args_list_for_profiling(callee, start, has_receiver);
      if (obj_args != nullptr) {
        int s = obj_args->capacity();
        // if called through method handle invoke, some arguments may have been popped
        for (int i = args_base+start, j = 0; j < obj_args->capacity() && i < state()->stack_size(); ) {
          Value v = state()->stack_at_inc(i);
          if (v->type()->is_object_kind()) {
            obj_args->push(v);
            j++;
          }
        }
        check_args_for_profiling(obj_args, s);
      }
      profile_call(callee, recv, holder_known ? callee->holder() : nullptr, obj_args, true);
    }
  }

  // Introduce a new callee continuation point - if the callee has
  // more than one return instruction or the return does not allow
  // fall-through of control flow, all return instructions of the
  // callee will need to be replaced by Goto's pointing to this
  // continuation point.
  BlockBegin* cont = block_at(next_bci());
  bool continuation_existed = true;
  if (cont == nullptr) {
    cont = new BlockBegin(next_bci());
    // low number so that continuation gets parsed as early as possible
    cont->set_depth_first_number(0);
    if (PrintInitialBlockList) {
      tty->print_cr("CFG: created block %d (bci %d) as continuation for inline at bci %d",
                    cont->block_id(), cont->bci(), bci());
    }
    continuation_existed = false;
  }
  // Record number of predecessors of continuation block before
  // inlining, to detect if inlined method has edges to its
  // continuation after inlining.
  int continuation_preds = cont->number_of_preds();

  // Push callee scope
  push_scope(callee, cont);

  // the BlockListBuilder for the callee could have bailed out
  if (bailed_out())
      return false;

  // Temporarily set up bytecode stream so we can append instructions
  // (only using the bci of this stream)
  scope_data()->set_stream(scope_data()->parent()->stream());

  // Pass parameters into callee state: add assignments
  // note: this will also ensure that all arguments are computed before being passed
  ValueStack* callee_state = state();
  ValueStack* caller_state = state()->caller_state();
  for (int i = args_base; i < caller_state->stack_size(); ) {
    const int arg_no = i - args_base;
    Value arg = caller_state->stack_at_inc(i);
    store_local(callee_state, arg, arg_no);
  }

  // Remove args from stack.
  // Note that we preserve locals state in case we can use it later
  // (see use of pop_scope() below)
  caller_state->truncate_stack(args_base);
  assert(callee_state->stack_size() == 0, "callee stack must be empty");

  Value lock = nullptr;
  BlockBegin* sync_handler = nullptr;

  // Inline the locking of the receiver if the callee is synchronized
  if (callee->is_synchronized()) {
    lock = callee->is_static() ? append(new Constant(new InstanceConstant(callee->holder()->java_mirror())))
                               : state()->local_at(0);
    sync_handler = new BlockBegin(SynchronizationEntryBCI);
    inline_sync_entry(lock, sync_handler);
  }

  if (compilation()->env()->dtrace_method_probes()) {
    Values* args = new Values(1);
    args->push(append(new Constant(new MethodConstant(method()))));
    append(new RuntimeCall(voidType, "dtrace_method_entry", CAST_FROM_FN_PTR(address, SharedRuntime::dtrace_method_entry), args));
  }

  if (profile_inlined_calls()) {
    profile_invocation(callee, copy_state_before_with_bci(SynchronizationEntryBCI));
  }

  BlockBegin* callee_start_block = block_at(0);
  if (callee_start_block != nullptr) {
    assert(callee_start_block->is_set(BlockBegin::parser_loop_header_flag), "must be loop header");
    Goto* goto_callee = new Goto(callee_start_block, false);
    // The state for this goto is in the scope of the callee, so use
    // the entry bci for the callee instead of the call site bci.
    append_with_bci(goto_callee, 0);
    _block->set_end(goto_callee);
    callee_start_block->merge(callee_state, compilation()->has_irreducible_loops());

    _last = _block = callee_start_block;

    scope_data()->add_to_work_list(callee_start_block);
  }

  // Clear out bytecode stream
  scope_data()->set_stream(nullptr);
  scope_data()->set_ignore_return(ignore_return);

  CompileLog* log = compilation()->log();
  if (log != nullptr) log->head("parse method='%d'", log->identify(callee));

  // Ready to resume parsing in callee (either in the same block we
  // were in before or in the callee's start block)
  iterate_all_blocks(callee_start_block == nullptr);

  if (log != nullptr) log->done("parse");

  // If we bailed out during parsing, return immediately (this is bad news)
  if (bailed_out()) {   
    return false;
  }

  // iterate_all_blocks theoretically traverses in random order; in
  // practice, we have only traversed the continuation if we are
  // inlining into a subroutine
  assert(continuation_existed ||
         !continuation()->is_set(BlockBegin::was_visited_flag),
         "continuation should not have been parsed yet if we created it");

  // At this point we are almost ready to return and resume parsing of
  // the caller back in the GraphBuilder. The only thing we want to do
  // first is an optimization: during parsing of the callee we
  // generated at least one Goto to the continuation block. If we
  // generated exactly one, and if the inlined method spanned exactly
  // one block (and we didn't have to Goto its entry), then we snip
  // off the Goto to the continuation, allowing control to fall
  // through back into the caller block and effectively performing
  // block merging. This allows load elimination and CSE to take place
  // across multiple callee scopes if they are relatively simple, and
  // is currently essential to making inlining profitable.
  if (num_returns() == 1
      && block() == orig_block
      && block() == inline_cleanup_block()) {
    _last  = inline_cleanup_return_prev();
    _state = inline_cleanup_state();
  } else if (continuation_preds == cont->number_of_preds()) {
    // Inlining caused that the instructions after the invoke in the
    // caller are not reachable any more. So skip filling this block
    // with instructions!
    assert(cont == continuation(), "");
    assert(_last && _last->as_BlockEnd(), "");
    _skip_block = true;
  } else {
    // Resume parsing in continuation block unless it was already parsed.
    // Note that if we don't change _last here, iteration in
    // iterate_bytecodes_for_block will stop when we return.
    if (!continuation()->is_set(BlockBegin::was_visited_flag)) {
      // add continuation to work list instead of parsing it immediately
      assert(_last && _last->as_BlockEnd(), "");
      scope_data()->parent()->add_to_work_list(continuation());
      _skip_block = true;
    }
  }

  // Fill the exception handler for synchronized methods with instructions
<<<<<<< HEAD
  if (callee->is_synchronized() && sync_handler->state() != NULL) {
    scope_data()->set_stream(scope_data()->parent()->stream());
=======
  if (callee->is_synchronized() && sync_handler->state() != nullptr) {
>>>>>>> 77fb106d
    fill_sync_handler(lock, sync_handler);
    scope_data()->set_stream(NULL);
  } else {
    pop_scope();
  }
  
  compilation()->notice_inlined_method(callee);

  return true;
}


bool GraphBuilder::try_method_handle_inline(ciMethod* callee, bool ignore_return) {
  ValueStack* state_before = copy_state_before();
  vmIntrinsics::ID iid = callee->intrinsic_id();
  switch (iid) {
  case vmIntrinsics::_invokeBasic:
    {
      // get MethodHandle receiver
      const int args_base = state()->stack_size() - callee->arg_size();
      ValueType* type = state()->stack_at(args_base)->type();
      if (type->is_constant()) {
        ciObject* mh = type->as_ObjectType()->constant_value();
        if (mh->is_method_handle()) {
          ciMethod* target = mh->as_method_handle()->get_vmtarget();

          // We don't do CHA here so only inline static and statically bindable methods.
          if (target->is_static() || target->can_be_statically_bound()) {
            if (ciMethod::is_consistent_info(callee, target)) {
              Bytecodes::Code bc = target->is_static() ? Bytecodes::_invokestatic : Bytecodes::_invokevirtual;
              ignore_return = ignore_return || (callee->return_type()->is_void() && !target->return_type()->is_void());
              if (try_inline(target, /*holder_known*/ !callee->is_static(), ignore_return, bc)) {
                return true;
              }
            } else {
              print_inlining(target, "signatures mismatch", /*success*/ false);
            }
          } else {
            assert(false, "no inlining through MH::invokeBasic"); // missing optimization opportunity due to suboptimal LF shape
            print_inlining(target, "not static or statically bindable", /*success*/ false);
          }
        } else {
          assert(mh->is_null_object(), "not a null");
          print_inlining(callee, "receiver is always null", /*success*/ false);
        }
      } else {
        print_inlining(callee, "receiver not constant", /*success*/ false);
      }
    }
    break;

  case vmIntrinsics::_linkToVirtual:
  case vmIntrinsics::_linkToStatic:
  case vmIntrinsics::_linkToSpecial:
  case vmIntrinsics::_linkToInterface:
    {
      // pop MemberName argument
      const int args_base = state()->stack_size() - callee->arg_size();
      ValueType* type = apop()->type();
      if (type->is_constant()) {
        ciMethod* target = type->as_ObjectType()->constant_value()->as_member_name()->get_vmtarget();
        ignore_return = ignore_return || (callee->return_type()->is_void() && !target->return_type()->is_void());
        // If the target is another method handle invoke, try to recursively get
        // a better target.
        if (target->is_method_handle_intrinsic()) {
          if (try_method_handle_inline(target, ignore_return)) {
            return true;
          }
        } else if (!ciMethod::is_consistent_info(callee, target)) {
          print_inlining(target, "signatures mismatch", /*success*/ false);
        } else {
          ciSignature* signature = target->signature();
          const int receiver_skip = target->is_static() ? 0 : 1;
          // Cast receiver to its type.
          if (!target->is_static()) {
            ciKlass* tk = signature->accessing_klass();
            Value obj = state()->stack_at(args_base);
            if (obj->exact_type() == nullptr &&
                obj->declared_type() != tk && tk != compilation()->env()->Object_klass()) {
              TypeCast* c = new TypeCast(tk, obj, state_before);
              append(c);
              state()->stack_at_put(args_base, c);
            }
          }
          // Cast reference arguments to its type.
          for (int i = 0, j = 0; i < signature->count(); i++) {
            ciType* t = signature->type_at(i);
            if (t->is_klass()) {
              ciKlass* tk = t->as_klass();
              Value obj = state()->stack_at(args_base + receiver_skip + j);
              if (obj->exact_type() == nullptr &&
                  obj->declared_type() != tk && tk != compilation()->env()->Object_klass()) {
                TypeCast* c = new TypeCast(t, obj, state_before);
                append(c);
                state()->stack_at_put(args_base + receiver_skip + j, c);
              }
            }
            j += t->size();  // long and double take two slots
          }
          // We don't do CHA here so only inline static and statically bindable methods.
          if (target->is_static() || target->can_be_statically_bound()) {
            Bytecodes::Code bc = target->is_static() ? Bytecodes::_invokestatic : Bytecodes::_invokevirtual;
            if (try_inline(target, /*holder_known*/ !callee->is_static(), ignore_return, bc)) {
              return true;
            }
          } else {
            print_inlining(target, "not static or statically bindable", /*success*/ false);
          }
        }
      } else {
        print_inlining(callee, "MemberName not constant", /*success*/ false);
      }
    }
    break;

  case vmIntrinsics::_linkToNative:
    print_inlining(callee, "native call", /*success*/ false);
    break;

  default:
    fatal("unexpected intrinsic %d: %s", vmIntrinsics::as_int(iid), vmIntrinsics::name_at(iid));
    break;
  }
  set_state(state_before->copy_for_parsing());
  return false;
}


void GraphBuilder::inline_bailout(const char* msg) {
  assert(msg != nullptr, "inline bailout msg must exist");
  _inline_bailout_msg = msg;
}


void GraphBuilder::clear_inline_bailout() {
  _inline_bailout_msg = nullptr;
}


void GraphBuilder::push_root_scope(IRScope* scope, BlockList* bci2block, BlockBegin* start) {
  ScopeData* data = new ScopeData(nullptr);
  data->set_scope(scope);
  data->set_bci2block(bci2block);
  _scope_data = data;
  _block = start;
}


void GraphBuilder::push_scope(ciMethod* callee, BlockBegin* continuation) {
  IRScope* callee_scope = new IRScope(compilation(), scope(), bci(), callee, -1, false);
  scope()->add_callee(callee_scope);

  BlockListBuilder blb(compilation(), callee_scope, -1);
  CHECK_BAILOUT();

  if (!blb.bci2block()->at(0)->is_set(BlockBegin::parser_loop_header_flag)) {
    // this scope can be inlined directly into the caller so remove
    // the block at bci 0.
    blb.bci2block()->at_put(0, nullptr);
  }

  set_state(new ValueStack(callee_scope, state()->copy(ValueStack::CallerState, bci())));

  ScopeData* data = new ScopeData(scope_data());
  data->set_scope(callee_scope);
  data->set_bci2block(blb.bci2block());
  data->set_continuation(continuation);
  _scope_data = data;
}


void GraphBuilder::push_scope_for_jsr(BlockBegin* jsr_continuation, int jsr_dest_bci) {
  ScopeData* data = new ScopeData(scope_data());
  data->set_parsing_jsr();
  data->set_jsr_entry_bci(jsr_dest_bci);
  data->set_jsr_return_address_local(-1);
  // Must clone bci2block list as we will be mutating it in order to
  // properly clone all blocks in jsr region as well as exception
  // handlers containing rets
  BlockList* new_bci2block = new BlockList(bci2block()->length());
  new_bci2block->appendAll(bci2block());
  data->set_bci2block(new_bci2block);
  data->set_scope(scope());
  data->setup_jsr_xhandlers();
  data->set_continuation(continuation());
  data->set_jsr_continuation(jsr_continuation);
  _scope_data = data;
}


void GraphBuilder::pop_scope() {
  int number_of_locks = scope()->number_of_locks();
  _scope_data = scope_data()->parent();
  // accumulate minimum number of monitor slots to be reserved
  scope()->set_min_number_of_locks(number_of_locks);
}


void GraphBuilder::pop_scope_for_jsr() {
  _scope_data = scope_data()->parent();
}

void GraphBuilder::append_unsafe_get(ciMethod* callee, BasicType t, bool is_volatile) {
  Values* args = state()->pop_arguments(callee->arg_size());
  null_check(args->at(0));
  Instruction* offset = args->at(2);
#ifndef _LP64
  offset = append(new Convert(Bytecodes::_l2i, offset, as_ValueType(T_INT)));
#endif
  Instruction* op = append(new UnsafeGet(t, args->at(1), offset, is_volatile));
  push(op->type(), op);
  compilation()->set_has_unsafe_access(true);
}


void GraphBuilder::append_unsafe_put(ciMethod* callee, BasicType t, bool is_volatile) {
  Values* args = state()->pop_arguments(callee->arg_size());
  null_check(args->at(0));
  Instruction* offset = args->at(2);
#ifndef _LP64
  offset = append(new Convert(Bytecodes::_l2i, offset, as_ValueType(T_INT)));
#endif
  Value val = args->at(3);
  if (t == T_BOOLEAN) {
    Value mask = append(new Constant(new IntConstant(1)));
    val = append(new LogicOp(Bytecodes::_iand, val, mask));
  }
  Instruction* op = append(new UnsafePut(t, args->at(1), offset, val, is_volatile));
  compilation()->set_has_unsafe_access(true);
  kill_all();
}

void GraphBuilder::append_unsafe_CAS(ciMethod* callee) {
  ValueStack* state_before = copy_state_for_exception();
  ValueType* result_type = as_ValueType(callee->return_type());
  assert(result_type->is_int(), "int result");
  Values* args = state()->pop_arguments(callee->arg_size());

  // Pop off some args to specially handle, then push back
  Value newval = args->pop();
  Value cmpval = args->pop();
  Value offset = args->pop();
  Value src = args->pop();
  Value unsafe_obj = args->pop();

  // Separately handle the unsafe arg. It is not needed for code
  // generation, but must be null checked
  null_check(unsafe_obj);

#ifndef _LP64
  offset = append(new Convert(Bytecodes::_l2i, offset, as_ValueType(T_INT)));
#endif

  args->push(src);
  args->push(offset);
  args->push(cmpval);
  args->push(newval);

  // An unsafe CAS can alias with other field accesses, but we don't
  // know which ones so mark the state as no preserved.  This will
  // cause CSE to invalidate memory across it.
  bool preserves_state = false;
  Intrinsic* result = new Intrinsic(result_type, callee->intrinsic_id(), args, false, state_before, preserves_state);
  append_split(result);
  push(result_type, result);
  compilation()->set_has_unsafe_access(true);
}

void GraphBuilder::append_char_access(ciMethod* callee, bool is_store) {
  // This intrinsic accesses byte[] array as char[] array. Computing the offsets
  // correctly requires matched array shapes.
  assert (arrayOopDesc::base_offset_in_bytes(T_CHAR) == arrayOopDesc::base_offset_in_bytes(T_BYTE),
          "sanity: byte[] and char[] bases agree");
  assert (type2aelembytes(T_CHAR) == type2aelembytes(T_BYTE)*2,
          "sanity: byte[] and char[] scales agree");

  ValueStack* state_before = copy_state_indexed_access();
  compilation()->set_has_access_indexed(true);
  Values* args = state()->pop_arguments(callee->arg_size());
  Value array = args->at(0);
  Value index = args->at(1);
  if (is_store) {
    Value value = args->at(2);
    Instruction* store = append(new StoreIndexed(array, index, nullptr, T_CHAR, value, state_before, false, true));
    store->set_flag(Instruction::NeedsRangeCheckFlag, false);
    _memory->store_value(value);
  } else {
    Instruction* load = append(new LoadIndexed(array, index, nullptr, T_CHAR, state_before, true));
    load->set_flag(Instruction::NeedsRangeCheckFlag, false);
    push(load->type(), load);
  }
}

void GraphBuilder::print_inlining(ciMethod* callee, const char* msg, bool success) {
  CompileLog* log = compilation()->log();
  if (log != nullptr) {
    assert(msg != nullptr, "inlining msg should not be null!");
    if (success) {
      log->inline_success(msg);
    } else {
      log->inline_fail(msg);
    }
  }
  EventCompilerInlining event;
  if (event.should_commit()) {
    CompilerEvent::InlineEvent::post(event, compilation()->env()->task()->compile_id(), method()->get_Method(), callee, success, msg, bci());
  }

  CompileTask::print_inlining_ul(callee, scope()->level(), bci(), msg);

  if (!compilation()->directive()->PrintInliningOption) {
    return;
  }
  CompileTask::print_inlining_tty(callee, scope()->level(), bci(), msg);
  if (success && CIPrintMethodCodes) {
    callee->print_codes();
  }
}

void GraphBuilder::append_unsafe_get_and_set(ciMethod* callee, bool is_add) {
  Values* args = state()->pop_arguments(callee->arg_size());
  BasicType t = callee->return_type()->basic_type();
  null_check(args->at(0));
  Instruction* offset = args->at(2);
#ifndef _LP64
  offset = append(new Convert(Bytecodes::_l2i, offset, as_ValueType(T_INT)));
#endif
  Instruction* op = append(new UnsafeGetAndSet(t, args->at(1), offset, args->at(3), is_add));
  compilation()->set_has_unsafe_access(true);
  kill_all();
  push(op->type(), op);
}

#ifndef PRODUCT
void GraphBuilder::print_stats() {
  vmap()->print();
}
#endif // PRODUCT

void GraphBuilder::profile_call(ciMethod* callee, Value recv, ciKlass* known_holder, Values* obj_args, bool inlined) {
  assert(known_holder == nullptr || (known_holder->is_instance_klass() &&
                                  (!known_holder->is_interface() ||
                                   ((ciInstanceKlass*)known_holder)->has_nonstatic_concrete_methods())), "should be non-static concrete method");
  if (known_holder != nullptr) {
    if (known_holder->exact_klass() == nullptr) {
      known_holder = compilation()->cha_exact_type(known_holder);
    }
  }

  append(new ProfileCall(method(), bci(), callee, recv, known_holder, obj_args, inlined));
}

void GraphBuilder::profile_return_type(Value ret, ciMethod* callee, ciMethod* m, int invoke_bci) {
  assert((m == nullptr) == (invoke_bci < 0), "invalid method and invalid bci together");
  if (m == nullptr) {
    m = method();
  }
  if (invoke_bci < 0) {
    invoke_bci = bci();
  }
  ciMethodData* md = m->method_data_or_null();
  ciProfileData* data = md->bci_to_data(invoke_bci);
  if (data != nullptr && (data->is_CallTypeData() || data->is_VirtualCallTypeData())) {
    bool has_return = data->is_CallTypeData() ? ((ciCallTypeData*)data)->has_return() : ((ciVirtualCallTypeData*)data)->has_return();
    if (has_return) {
      append(new ProfileReturnType(m , invoke_bci, callee, ret));
    }
  }
}

void GraphBuilder::profile_invocation(ciMethod* callee, ValueStack* state) {
  append(new ProfileInvoke(callee, state));
}<|MERGE_RESOLUTION|>--- conflicted
+++ resolved
@@ -4109,12 +4109,7 @@
 void GraphBuilder::inline_sync_entry(Value lock, BlockBegin* sync_handler) {
   assert(lock != nullptr && sync_handler != nullptr, "lock or handler missing");
 
-<<<<<<< HEAD
   invoke_monitor(lock, SynchronizationEntryBCI, Bytecodes::_monitorenter);
-=======
-  monitorenter(lock, SynchronizationEntryBCI);
-  assert(_last->as_MonitorEnter() != nullptr, "monitor enter expected");
->>>>>>> 77fb106d
   _last->set_needs_null_check(false);
 
   sync_handler->set(BlockBegin::exception_entry_flag);
@@ -4459,12 +4454,8 @@
   }
 
   // Fill the exception handler for synchronized methods with instructions
-<<<<<<< HEAD
-  if (callee->is_synchronized() && sync_handler->state() != NULL) {
+  if (callee->is_synchronized() && sync_handler->state() != nullptr) {
     scope_data()->set_stream(scope_data()->parent()->stream());
-=======
-  if (callee->is_synchronized() && sync_handler->state() != nullptr) {
->>>>>>> 77fb106d
     fill_sync_handler(lock, sync_handler);
     scope_data()->set_stream(NULL);
   } else {
