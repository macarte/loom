--- conflicted
+++ resolved
@@ -47,8 +47,6 @@
 
 # test issues that don't reproduce in jdk repo
 serviceability/dcmd/vm/ClassLoaderStatsTest.java                        8278123 generic-all
-<<<<<<< HEAD
-=======
 
 #### fibers branch only failures
 
@@ -62,6 +60,3 @@
 gc/stringdedup/TestStringDeduplicationInterned.java#Parallel            8278127 generic-all
 gc/stringdedup/TestStringDeduplicationInterned.java#Serial              8278127 generic-all
 gc/stringdedup/TestStringDeduplicationInterned.java#Z                   8278127 generic-all
-
-gc/z/TestGarbageCollectorMXBean.java                                    8278129 generic-all
->>>>>>> 49ece8d7
