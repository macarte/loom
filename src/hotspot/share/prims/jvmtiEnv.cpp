/*
 * Copyright (c) 2003, 2020, Oracle and/or its affiliates. All rights reserved.
 * DO NOT ALTER OR REMOVE COPYRIGHT NOTICES OR THIS FILE HEADER.
 *
 * This code is free software; you can redistribute it and/or modify it
 * under the terms of the GNU General Public License version 2 only, as
 * published by the Free Software Foundation.
 *
 * This code is distributed in the hope that it will be useful, but WITHOUT
 * ANY WARRANTY; without even the implied warranty of MERCHANTABILITY or
 * FITNESS FOR A PARTICULAR PURPOSE.  See the GNU General Public License
 * version 2 for more details (a copy is included in the LICENSE file that
 * accompanied this code).
 *
 * You should have received a copy of the GNU General Public License version
 * 2 along with this work; if not, write to the Free Software Foundation,
 * Inc., 51 Franklin St, Fifth Floor, Boston, MA 02110-1301 USA.
 *
 * Please contact Oracle, 500 Oracle Parkway, Redwood Shores, CA 94065 USA
 * or visit www.oracle.com if you need additional information or have any
 * questions.
 *
 */

#include "precompiled.hpp"
#include "classfile/classLoaderExt.hpp"
#include "classfile/javaClasses.inline.hpp"
#include "classfile/stringTable.hpp"
#include "classfile/modules.hpp"
#include "classfile/systemDictionary.hpp"
#include "classfile/vmSymbols.hpp"
#include "interpreter/bytecodeStream.hpp"
#include "interpreter/interpreter.hpp"
#include "jfr/jfrEvents.hpp"
#include "jvmtifiles/jvmtiEnv.hpp"
#include "logging/log.hpp"
#include "logging/logConfiguration.hpp"
#include "memory/resourceArea.hpp"
#include "memory/universe.hpp"
#include "oops/instanceKlass.hpp"
#include "oops/objArrayOop.inline.hpp"
#include "oops/oop.inline.hpp"
#include "prims/jniCheck.hpp"
#include "prims/jvm_misc.hpp"
#include "prims/jvmtiAgentThread.hpp"
#include "prims/jvmtiClassFileReconstituter.hpp"
#include "prims/jvmtiCodeBlobEvents.hpp"
#include "prims/jvmtiExtensions.hpp"
#include "prims/jvmtiGetLoadedClasses.hpp"
#include "prims/jvmtiImpl.hpp"
#include "prims/jvmtiManageCapabilities.hpp"
#include "prims/jvmtiRawMonitor.hpp"
#include "prims/jvmtiRedefineClasses.hpp"
#include "prims/jvmtiTagMap.hpp"
#include "prims/jvmtiThreadState.inline.hpp"
#include "prims/jvmtiUtil.hpp"
#include "runtime/arguments.hpp"
#include "runtime/deoptimization.hpp"
#include "runtime/fieldDescriptor.inline.hpp"
#include "runtime/handles.inline.hpp"
#include "runtime/interfaceSupport.inline.hpp"
#include "runtime/javaCalls.hpp"
#include "runtime/jfieldIDWorkaround.hpp"
#include "runtime/jniHandles.inline.hpp"
#include "runtime/objectMonitor.inline.hpp"
#include "runtime/osThread.hpp"
#include "runtime/reflectionUtils.hpp"
#include "runtime/signature.hpp"
#include "runtime/thread.inline.hpp"
#include "runtime/threadHeapSampler.hpp"
#include "runtime/threadSMR.hpp"
#include "runtime/timerTrace.hpp"
#include "runtime/vframe.inline.hpp"
#include "runtime/vmThread.hpp"
#include "services/threadService.hpp"
#include "utilities/exceptions.hpp"
#include "utilities/preserveException.hpp"
#include "utilities/utf8.hpp"


#define FIXLATER 0 // REMOVE this when completed.

 // FIXLATER: hook into JvmtiTrace
#define TraceJVMTICalls false

JvmtiEnv::JvmtiEnv(jint version) : JvmtiEnvBase(version) {
}

JvmtiEnv::~JvmtiEnv() {
}

JvmtiEnv*
JvmtiEnv::create_a_jvmti(jint version) {
  return new JvmtiEnv(version);
}

// VM operation class to copy jni function table at safepoint.
// More than one java threads or jvmti agents may be reading/
// modifying jni function tables. To reduce the risk of bad
// interaction b/w these threads it is copied at safepoint.
class VM_JNIFunctionTableCopier : public VM_Operation {
 private:
  const struct JNINativeInterface_ *_function_table;
 public:
  VM_JNIFunctionTableCopier(const struct JNINativeInterface_ *func_tbl) {
    _function_table = func_tbl;
  };

  VMOp_Type type() const { return VMOp_JNIFunctionTableCopier; }
  void doit() {
    copy_jni_function_table(_function_table);
  };
};

//
// Do not change the "prefix" marker below, everything above it is copied
// unchanged into the filled stub, everything below is controlled by the
// stub filler (only method bodies are carried forward, and then only for
// functionality still in the spec).
//
// end file prefix

  //
  // Memory Management functions
  //

// mem_ptr - pre-checked for NULL
jvmtiError
JvmtiEnv::Allocate(jlong size, unsigned char** mem_ptr) {
  return allocate(size, mem_ptr);
} /* end Allocate */


// mem - NULL is a valid value, must be checked
jvmtiError
JvmtiEnv::Deallocate(unsigned char* mem) {
  return deallocate(mem);
} /* end Deallocate */

// Threads_lock NOT held, java_thread not protected by lock
// java_thread - pre-checked
// data - NULL is a valid value, must be checked
jvmtiError
JvmtiEnv::SetThreadLocalStorage(JavaThread* java_thread, const void* data) {
  JvmtiThreadState* state = java_thread->jvmti_thread_state();
  if (state == NULL) {
    if (data == NULL) {
      // leaving state unset same as data set to NULL
      return JVMTI_ERROR_NONE;
    }
    // otherwise, create the state
    state = JvmtiThreadState::state_for(java_thread);
    if (state == NULL) {
      return JVMTI_ERROR_THREAD_NOT_ALIVE;
    }
  }
  state->env_thread_state(this)->set_agent_thread_local_storage_data((void*)data);
  return JVMTI_ERROR_NONE;
} /* end SetThreadLocalStorage */


// Threads_lock NOT held
// thread - NOT pre-checked
// data_ptr - pre-checked for NULL
jvmtiError
JvmtiEnv::GetThreadLocalStorage(jthread thread, void** data_ptr) {
  JavaThread* current_thread = JavaThread::current();
  if (thread == NULL) {
    JvmtiThreadState* state = current_thread->jvmti_thread_state();
    *data_ptr = (state == NULL) ? NULL :
      state->env_thread_state(this)->get_agent_thread_local_storage_data();
  } else {
    // jvmti_GetThreadLocalStorage is "in native" and doesn't transition
    // the thread to _thread_in_vm. However, when the TLS for a thread
    // other than the current thread is required we need to transition
    // from native so as to resolve the jthread.

    ThreadInVMfromNative __tiv(current_thread);
    VM_ENTRY_BASE(jvmtiError, JvmtiEnv::GetThreadLocalStorage , current_thread)
    debug_only(VMNativeEntryWrapper __vew;)

    JavaThread* java_thread = NULL;
    ThreadsListHandle tlh(current_thread);
    jvmtiError err = JvmtiExport::cv_external_thread_to_JavaThread(tlh.list(), thread, &java_thread, NULL);
    if (err != JVMTI_ERROR_NONE) {
      return err;
    }

    JvmtiThreadState* state = java_thread->jvmti_thread_state();
    *data_ptr = (state == NULL) ? NULL :
      state->env_thread_state(this)->get_agent_thread_local_storage_data();
  }
  return JVMTI_ERROR_NONE;
} /* end GetThreadLocalStorage */

  //
  // Module functions
  //

// module_count_ptr - pre-checked for NULL
// modules_ptr - pre-checked for NULL
jvmtiError
JvmtiEnv::GetAllModules(jint* module_count_ptr, jobject** modules_ptr) {
    JvmtiModuleClosure jmc;

    return jmc.get_all_modules(this, module_count_ptr, modules_ptr);
} /* end GetAllModules */


// class_loader - NULL is a valid value, must be pre-checked
// package_name - pre-checked for NULL
// module_ptr - pre-checked for NULL
jvmtiError
JvmtiEnv::GetNamedModule(jobject class_loader, const char* package_name, jobject* module_ptr) {
  JavaThread* THREAD = JavaThread::current(); // pass to macros
  ResourceMark rm(THREAD);

  Handle h_loader (THREAD, JNIHandles::resolve(class_loader));
  // Check that loader is a subclass of java.lang.ClassLoader.
  if (h_loader.not_null() && !java_lang_ClassLoader::is_subclass(h_loader->klass())) {
    return JVMTI_ERROR_ILLEGAL_ARGUMENT;
  }
  jobject module = Modules::get_named_module(h_loader, package_name, THREAD);
  if (HAS_PENDING_EXCEPTION) {
    CLEAR_PENDING_EXCEPTION;
    return JVMTI_ERROR_INTERNAL; // unexpected exception
  }
  *module_ptr = module;
  return JVMTI_ERROR_NONE;
} /* end GetNamedModule */


// module - pre-checked for NULL
// to_module - pre-checked for NULL
jvmtiError
JvmtiEnv::AddModuleReads(jobject module, jobject to_module) {
  JavaThread* THREAD = JavaThread::current();

  // check module
  Handle h_module(THREAD, JNIHandles::resolve(module));
  if (!java_lang_Module::is_instance(h_module())) {
    return JVMTI_ERROR_INVALID_MODULE;
  }
  // check to_module
  Handle h_to_module(THREAD, JNIHandles::resolve(to_module));
  if (!java_lang_Module::is_instance(h_to_module())) {
    return JVMTI_ERROR_INVALID_MODULE;
  }
  return JvmtiExport::add_module_reads(h_module, h_to_module, THREAD);
} /* end AddModuleReads */


// module - pre-checked for NULL
// pkg_name - pre-checked for NULL
// to_module - pre-checked for NULL
jvmtiError
JvmtiEnv::AddModuleExports(jobject module, const char* pkg_name, jobject to_module) {
  JavaThread* THREAD = JavaThread::current();
  Handle h_pkg = java_lang_String::create_from_str(pkg_name, THREAD);

  // check module
  Handle h_module(THREAD, JNIHandles::resolve(module));
  if (!java_lang_Module::is_instance(h_module())) {
    return JVMTI_ERROR_INVALID_MODULE;
  }
  // check to_module
  Handle h_to_module(THREAD, JNIHandles::resolve(to_module));
  if (!java_lang_Module::is_instance(h_to_module())) {
    return JVMTI_ERROR_INVALID_MODULE;
  }
  return JvmtiExport::add_module_exports(h_module, h_pkg, h_to_module, THREAD);
} /* end AddModuleExports */


// module - pre-checked for NULL
// pkg_name - pre-checked for NULL
// to_module - pre-checked for NULL
jvmtiError
JvmtiEnv::AddModuleOpens(jobject module, const char* pkg_name, jobject to_module) {
  JavaThread* THREAD = JavaThread::current();
  Handle h_pkg = java_lang_String::create_from_str(pkg_name, THREAD);

  // check module
  Handle h_module(THREAD, JNIHandles::resolve(module));
  if (!java_lang_Module::is_instance(h_module())) {
    return JVMTI_ERROR_INVALID_MODULE;
  }
  // check to_module
  Handle h_to_module(THREAD, JNIHandles::resolve(to_module));
  if (!java_lang_Module::is_instance(h_to_module())) {
    return JVMTI_ERROR_INVALID_MODULE;
  }
  return JvmtiExport::add_module_opens(h_module, h_pkg, h_to_module, THREAD);
} /* end AddModuleOpens */


// module - pre-checked for NULL
// service - pre-checked for NULL
jvmtiError
JvmtiEnv::AddModuleUses(jobject module, jclass service) {
  JavaThread* THREAD = JavaThread::current();

  // check module
  Handle h_module(THREAD, JNIHandles::resolve(module));
  if (!java_lang_Module::is_instance(h_module())) {
    return JVMTI_ERROR_INVALID_MODULE;
  }
  // check service
  Handle h_service(THREAD, JNIHandles::resolve_external_guard(service));
  if (!java_lang_Class::is_instance(h_service()) ||
      java_lang_Class::is_primitive(h_service())) {
    return JVMTI_ERROR_INVALID_CLASS;
  }
  return JvmtiExport::add_module_uses(h_module, h_service, THREAD);
} /* end AddModuleUses */


// module - pre-checked for NULL
// service - pre-checked for NULL
// impl_class - pre-checked for NULL
jvmtiError
JvmtiEnv::AddModuleProvides(jobject module, jclass service, jclass impl_class) {
  JavaThread* THREAD = JavaThread::current();

  // check module
  Handle h_module(THREAD, JNIHandles::resolve(module));
  if (!java_lang_Module::is_instance(h_module())) {
    return JVMTI_ERROR_INVALID_MODULE;
  }
  // check service
  Handle h_service(THREAD, JNIHandles::resolve_external_guard(service));
  if (!java_lang_Class::is_instance(h_service()) ||
      java_lang_Class::is_primitive(h_service())) {
    return JVMTI_ERROR_INVALID_CLASS;
  }
  // check impl_class
  Handle h_impl_class(THREAD, JNIHandles::resolve_external_guard(impl_class));
  if (!java_lang_Class::is_instance(h_impl_class()) ||
      java_lang_Class::is_primitive(h_impl_class())) {
    return JVMTI_ERROR_INVALID_CLASS;
  }
  return JvmtiExport::add_module_provides(h_module, h_service, h_impl_class, THREAD);
} /* end AddModuleProvides */

// module - pre-checked for NULL
// is_modifiable_class_ptr - pre-checked for NULL
jvmtiError
JvmtiEnv::IsModifiableModule(jobject module, jboolean* is_modifiable_module_ptr) {
  JavaThread* THREAD = JavaThread::current();

  // check module
  Handle h_module(THREAD, JNIHandles::resolve(module));
  if (!java_lang_Module::is_instance(h_module())) {
    return JVMTI_ERROR_INVALID_MODULE;
  }

  *is_modifiable_module_ptr = JNI_TRUE;
  return JVMTI_ERROR_NONE;
} /* end IsModifiableModule */


  //
  // Class functions
  //

// class_count_ptr - pre-checked for NULL
// classes_ptr - pre-checked for NULL
jvmtiError
JvmtiEnv::GetLoadedClasses(jint* class_count_ptr, jclass** classes_ptr) {
  return JvmtiGetLoadedClasses::getLoadedClasses(this, class_count_ptr, classes_ptr);
} /* end GetLoadedClasses */


// initiating_loader - NULL is a valid value, must be checked
// class_count_ptr - pre-checked for NULL
// classes_ptr - pre-checked for NULL
jvmtiError
JvmtiEnv::GetClassLoaderClasses(jobject initiating_loader, jint* class_count_ptr, jclass** classes_ptr) {
  return JvmtiGetLoadedClasses::getClassLoaderClasses(this, initiating_loader,
                                                  class_count_ptr, classes_ptr);
} /* end GetClassLoaderClasses */

// k_mirror - may be primitive, this must be checked
// is_modifiable_class_ptr - pre-checked for NULL
jvmtiError
JvmtiEnv::IsModifiableClass(oop k_mirror, jboolean* is_modifiable_class_ptr) {
  *is_modifiable_class_ptr = VM_RedefineClasses::is_modifiable_class(k_mirror)?
                                                       JNI_TRUE : JNI_FALSE;
  return JVMTI_ERROR_NONE;
} /* end IsModifiableClass */

// class_count - pre-checked to be greater than or equal to 0
// classes - pre-checked for NULL
jvmtiError
JvmtiEnv::RetransformClasses(jint class_count, const jclass* classes) {
//TODO: add locking

  int index;
  JavaThread* current_thread = JavaThread::current();
  ResourceMark rm(current_thread);

  jvmtiClassDefinition* class_definitions =
                            NEW_RESOURCE_ARRAY(jvmtiClassDefinition, class_count);
  NULL_CHECK(class_definitions, JVMTI_ERROR_OUT_OF_MEMORY);

  for (index = 0; index < class_count; index++) {
    HandleMark hm(current_thread);

    jclass jcls = classes[index];
    oop k_mirror = JNIHandles::resolve_external_guard(jcls);
    if (k_mirror == NULL) {
      return JVMTI_ERROR_INVALID_CLASS;
    }
    if (!k_mirror->is_a(SystemDictionary::Class_klass())) {
      return JVMTI_ERROR_INVALID_CLASS;
    }

    if (!VM_RedefineClasses::is_modifiable_class(k_mirror)) {
      return JVMTI_ERROR_UNMODIFIABLE_CLASS;
    }

    Klass* klass = java_lang_Class::as_Klass(k_mirror);

    jint status = klass->jvmti_class_status();
    if (status & (JVMTI_CLASS_STATUS_ERROR)) {
      return JVMTI_ERROR_INVALID_CLASS;
    }

    InstanceKlass* ik = InstanceKlass::cast(klass);
    if (ik->get_cached_class_file_bytes() == NULL) {
      // Not cached, we need to reconstitute the class file from the
      // VM representation. We don't attach the reconstituted class
      // bytes to the InstanceKlass here because they have not been
      // validated and we're not at a safepoint.
      JvmtiClassFileReconstituter reconstituter(ik);
      if (reconstituter.get_error() != JVMTI_ERROR_NONE) {
        return reconstituter.get_error();
      }

      class_definitions[index].class_byte_count = (jint)reconstituter.class_file_size();
      class_definitions[index].class_bytes      = (unsigned char*)
                                                       reconstituter.class_file_bytes();
    } else {
      // it is cached, get it from the cache
      class_definitions[index].class_byte_count = ik->get_cached_class_file_len();
      class_definitions[index].class_bytes      = ik->get_cached_class_file_bytes();
    }
    class_definitions[index].klass              = jcls;
  }
  EventRetransformClasses event;
  VM_RedefineClasses op(class_count, class_definitions, jvmti_class_load_kind_retransform);
  VMThread::execute(&op);
  jvmtiError error = op.check_error();
  if (error == JVMTI_ERROR_NONE) {
    event.set_classCount(class_count);
    event.set_redefinitionId(op.id());
    event.commit();
  }
  return error;
} /* end RetransformClasses */


// class_count - pre-checked to be greater than or equal to 0
// class_definitions - pre-checked for NULL
jvmtiError
JvmtiEnv::RedefineClasses(jint class_count, const jvmtiClassDefinition* class_definitions) {
//TODO: add locking
  EventRedefineClasses event;
  VM_RedefineClasses op(class_count, class_definitions, jvmti_class_load_kind_redefine);
  VMThread::execute(&op);
  jvmtiError error = op.check_error();
  if (error == JVMTI_ERROR_NONE) {
    event.set_classCount(class_count);
    event.set_redefinitionId(op.id());
    event.commit();
  }
  return error;
} /* end RedefineClasses */


  //
  // Object functions
  //

// size_ptr - pre-checked for NULL
jvmtiError
JvmtiEnv::GetObjectSize(jobject object, jlong* size_ptr) {
  oop mirror = JNIHandles::resolve_external_guard(object);
  NULL_CHECK(mirror, JVMTI_ERROR_INVALID_OBJECT);
  *size_ptr = (jlong)Universe::heap()->obj_size(mirror) * wordSize;
  return JVMTI_ERROR_NONE;
} /* end GetObjectSize */

  //
  // Method functions
  //

// prefix - NULL is a valid value, must be checked
jvmtiError
JvmtiEnv::SetNativeMethodPrefix(const char* prefix) {
  return prefix == NULL?
              SetNativeMethodPrefixes(0, NULL) :
              SetNativeMethodPrefixes(1, (char**)&prefix);
} /* end SetNativeMethodPrefix */


// prefix_count - pre-checked to be greater than or equal to 0
// prefixes - pre-checked for NULL
jvmtiError
JvmtiEnv::SetNativeMethodPrefixes(jint prefix_count, char** prefixes) {
  // Have to grab JVMTI thread state lock to be sure that some thread
  // isn't accessing the prefixes at the same time we are setting them.
  // No locks during VM bring-up.
  if (Threads::number_of_threads() == 0) {
    return set_native_method_prefixes(prefix_count, prefixes);
  } else {
    MutexLocker mu(JvmtiThreadState_lock);
    return set_native_method_prefixes(prefix_count, prefixes);
  }
} /* end SetNativeMethodPrefixes */

  //
  // Event Management functions
  //

// callbacks - NULL is a valid value, must be checked
// size_of_callbacks - pre-checked to be greater than or equal to 0
jvmtiError
JvmtiEnv::SetEventCallbacks(const jvmtiEventCallbacks* callbacks, jint size_of_callbacks) {
  JvmtiEventController::set_event_callbacks(this, callbacks, size_of_callbacks);
  return JVMTI_ERROR_NONE;
} /* end SetEventCallbacks */


// event_thread - NULL is a valid value, must be checked
jvmtiError
JvmtiEnv::SetEventNotificationMode(jvmtiEventMode mode, jvmtiEvent event_type, jthread event_thread,   ...) {
  if (event_thread == NULL) {
    // Can be called at Agent_OnLoad() time with event_thread == NULL
    // when Thread::current() does not work yet so we cannot create a
    // ThreadsListHandle that is common to both thread-specific and
    // global code paths.

    // event_type must be valid
    if (!JvmtiEventController::is_valid_event_type(event_type)) {
      return JVMTI_ERROR_INVALID_EVENT_TYPE;
    }

    bool enabled = (mode == JVMTI_ENABLE);

    // assure that needed capabilities are present
    if (enabled && !JvmtiUtil::has_event_capability(event_type, get_capabilities())) {
      return JVMTI_ERROR_MUST_POSSESS_CAPABILITY;
    }

    if (event_type == JVMTI_EVENT_CLASS_FILE_LOAD_HOOK && enabled) {
      record_class_file_load_hook_enabled();
    }

    JvmtiEventController::set_user_enabled(this, (JavaThread*) NULL, event_type, enabled);
  } else {
    // We have a specified event_thread.
    JavaThread* java_thread = NULL;
    ThreadsListHandle tlh;
    jvmtiError err = JvmtiExport::cv_external_thread_to_JavaThread(tlh.list(), event_thread, &java_thread, NULL);
    if (err != JVMTI_ERROR_NONE) {
      return err;
    }

    // event_type must be valid
    if (!JvmtiEventController::is_valid_event_type(event_type)) {
      return JVMTI_ERROR_INVALID_EVENT_TYPE;
    }

    // global events cannot be controlled at thread level.
    if (JvmtiEventController::is_global_event(event_type)) {
      return JVMTI_ERROR_ILLEGAL_ARGUMENT;
    }

    bool enabled = (mode == JVMTI_ENABLE);

    // assure that needed capabilities are present
    if (enabled && !JvmtiUtil::has_event_capability(event_type, get_capabilities())) {
      return JVMTI_ERROR_MUST_POSSESS_CAPABILITY;
    }

    if (event_type == JVMTI_EVENT_CLASS_FILE_LOAD_HOOK && enabled) {
      record_class_file_load_hook_enabled();
    }
    JvmtiEventController::set_user_enabled(this, java_thread, event_type, enabled);
  }

  return JVMTI_ERROR_NONE;
} /* end SetEventNotificationMode */

  //
  // Capability functions
  //

// capabilities_ptr - pre-checked for NULL
jvmtiError
JvmtiEnv::GetPotentialCapabilities(jvmtiCapabilities* capabilities_ptr) {
  JvmtiManageCapabilities::get_potential_capabilities(get_capabilities(),
                                                      get_prohibited_capabilities(),
                                                      capabilities_ptr);
  return JVMTI_ERROR_NONE;
} /* end GetPotentialCapabilities */


// capabilities_ptr - pre-checked for NULL
jvmtiError
JvmtiEnv::AddCapabilities(const jvmtiCapabilities* capabilities_ptr) {
  return JvmtiManageCapabilities::add_capabilities(get_capabilities(),
                                                   get_prohibited_capabilities(),
                                                   capabilities_ptr,
                                                   get_capabilities());
} /* end AddCapabilities */


// capabilities_ptr - pre-checked for NULL
jvmtiError
JvmtiEnv::RelinquishCapabilities(const jvmtiCapabilities* capabilities_ptr) {
  JvmtiManageCapabilities::relinquish_capabilities(get_capabilities(), capabilities_ptr, get_capabilities());
  return JVMTI_ERROR_NONE;
} /* end RelinquishCapabilities */


// capabilities_ptr - pre-checked for NULL
jvmtiError
JvmtiEnv::GetCapabilities(jvmtiCapabilities* capabilities_ptr) {
  JvmtiManageCapabilities::copy_capabilities(get_capabilities(), capabilities_ptr);
  return JVMTI_ERROR_NONE;
} /* end GetCapabilities */

  //
  // Class Loader Search functions
  //

// segment - pre-checked for NULL
jvmtiError
JvmtiEnv::AddToBootstrapClassLoaderSearch(const char* segment) {
  jvmtiPhase phase = get_phase();
  if (phase == JVMTI_PHASE_ONLOAD) {
    Arguments::append_sysclasspath(segment);
    return JVMTI_ERROR_NONE;
  } else if (use_version_1_0_semantics()) {
    // This JvmtiEnv requested version 1.0 semantics and this function
    // is only allowed in the ONLOAD phase in version 1.0 so we need to
    // return an error here.
    return JVMTI_ERROR_WRONG_PHASE;
  } else if (phase == JVMTI_PHASE_LIVE) {
    // The phase is checked by the wrapper that called this function,
    // but this thread could be racing with the thread that is
    // terminating the VM so we check one more time.

    // create the zip entry
    ClassPathZipEntry* zip_entry = ClassLoader::create_class_path_zip_entry(segment, true);
    if (zip_entry == NULL) {
      return JVMTI_ERROR_ILLEGAL_ARGUMENT;
    }

    // lock the loader
    Thread* thread = Thread::current();
    HandleMark hm;
    Handle loader_lock = Handle(thread, SystemDictionary::system_loader_lock());

    ObjectLocker ol(loader_lock, thread);

    // add the jar file to the bootclasspath
    log_info(class, load)("opened: %s", zip_entry->name());
#if INCLUDE_CDS
    ClassLoaderExt::append_boot_classpath(zip_entry);
#else
    ClassLoader::add_to_boot_append_entries(zip_entry);
#endif
    return JVMTI_ERROR_NONE;
  } else {
    return JVMTI_ERROR_WRONG_PHASE;
  }

} /* end AddToBootstrapClassLoaderSearch */


// segment - pre-checked for NULL
jvmtiError
JvmtiEnv::AddToSystemClassLoaderSearch(const char* segment) {
  jvmtiPhase phase = get_phase();

  if (phase == JVMTI_PHASE_ONLOAD) {
    for (SystemProperty* p = Arguments::system_properties(); p != NULL; p = p->next()) {
      if (strcmp("java.class.path", p->key()) == 0) {
        p->append_value(segment);
        break;
      }
    }
    return JVMTI_ERROR_NONE;
  } else if (phase == JVMTI_PHASE_LIVE) {
    // The phase is checked by the wrapper that called this function,
    // but this thread could be racing with the thread that is
    // terminating the VM so we check one more time.
    HandleMark hm;

    // create the zip entry (which will open the zip file and hence
    // check that the segment is indeed a zip file).
    ClassPathZipEntry* zip_entry = ClassLoader::create_class_path_zip_entry(segment, false);
    if (zip_entry == NULL) {
      return JVMTI_ERROR_ILLEGAL_ARGUMENT;
    }
    delete zip_entry;   // no longer needed

    // lock the loader
    Thread* THREAD = Thread::current();
    Handle loader = Handle(THREAD, SystemDictionary::java_system_loader());

    ObjectLocker ol(loader, THREAD);

    // need the path as java.lang.String
    Handle path = java_lang_String::create_from_platform_dependent_str(segment, THREAD);
    if (HAS_PENDING_EXCEPTION) {
      CLEAR_PENDING_EXCEPTION;
      return JVMTI_ERROR_INTERNAL;
    }

    // Invoke the appendToClassPathForInstrumentation method - if the method
    // is not found it means the loader doesn't support adding to the class path
    // in the live phase.
    {
      JavaValue res(T_VOID);
      JavaCalls::call_special(&res,
                              loader,
                              loader->klass(),
                              vmSymbols::appendToClassPathForInstrumentation_name(),
                              vmSymbols::appendToClassPathForInstrumentation_signature(),
                              path,
                              THREAD);
      if (HAS_PENDING_EXCEPTION) {
        Symbol* ex_name = PENDING_EXCEPTION->klass()->name();
        CLEAR_PENDING_EXCEPTION;

        if (ex_name == vmSymbols::java_lang_NoSuchMethodError()) {
          return JVMTI_ERROR_CLASS_LOADER_UNSUPPORTED;
        } else {
          return JVMTI_ERROR_INTERNAL;
        }
      }
    }

    return JVMTI_ERROR_NONE;
  } else {
    return JVMTI_ERROR_WRONG_PHASE;
  }
} /* end AddToSystemClassLoaderSearch */

  //
  // General functions
  //

// phase_ptr - pre-checked for NULL
jvmtiError
JvmtiEnv::GetPhase(jvmtiPhase* phase_ptr) {
  *phase_ptr = phase();
  return JVMTI_ERROR_NONE;
} /* end GetPhase */


jvmtiError
JvmtiEnv::DisposeEnvironment() {
  dispose();
  return JVMTI_ERROR_NONE;
} /* end DisposeEnvironment */


// data - NULL is a valid value, must be checked
jvmtiError
JvmtiEnv::SetEnvironmentLocalStorage(const void* data) {
  set_env_local_storage(data);
  return JVMTI_ERROR_NONE;
} /* end SetEnvironmentLocalStorage */


// data_ptr - pre-checked for NULL
jvmtiError
JvmtiEnv::GetEnvironmentLocalStorage(void** data_ptr) {
  *data_ptr = (void*)get_env_local_storage();
  return JVMTI_ERROR_NONE;
} /* end GetEnvironmentLocalStorage */

// version_ptr - pre-checked for NULL
jvmtiError
JvmtiEnv::GetVersionNumber(jint* version_ptr) {
  *version_ptr = JVMTI_VERSION;
  return JVMTI_ERROR_NONE;
} /* end GetVersionNumber */


// name_ptr - pre-checked for NULL
jvmtiError
JvmtiEnv::GetErrorName(jvmtiError error, char** name_ptr) {
  if (error < JVMTI_ERROR_NONE || error > JVMTI_ERROR_MAX) {
    return JVMTI_ERROR_ILLEGAL_ARGUMENT;
  }
  const char *name = JvmtiUtil::error_name(error);
  if (name == NULL) {
    return JVMTI_ERROR_ILLEGAL_ARGUMENT;
  }
  size_t len = strlen(name) + 1;
  jvmtiError err = allocate(len, (unsigned char**)name_ptr);
  if (err == JVMTI_ERROR_NONE) {
    memcpy(*name_ptr, name, len);
  }
  return err;
} /* end GetErrorName */


jvmtiError
JvmtiEnv::SetVerboseFlag(jvmtiVerboseFlag flag, jboolean value) {
  LogLevelType level = value == 0 ? LogLevel::Off : LogLevel::Info;
  switch (flag) {
  case JVMTI_VERBOSE_OTHER:
    // ignore
    break;
  case JVMTI_VERBOSE_CLASS:
    LogConfiguration::configure_stdout(level, false, LOG_TAGS(class, unload));
    LogConfiguration::configure_stdout(level, false, LOG_TAGS(class, load));
    break;
  case JVMTI_VERBOSE_GC:
    LogConfiguration::configure_stdout(level, true, LOG_TAGS(gc));
    break;
  case JVMTI_VERBOSE_JNI:
    level = value == 0 ? LogLevel::Off : LogLevel::Debug;
    LogConfiguration::configure_stdout(level, true, LOG_TAGS(jni, resolve));
    break;
  default:
    return JVMTI_ERROR_ILLEGAL_ARGUMENT;
  };
  return JVMTI_ERROR_NONE;
} /* end SetVerboseFlag */


// format_ptr - pre-checked for NULL
jvmtiError
JvmtiEnv::GetJLocationFormat(jvmtiJlocationFormat* format_ptr) {
  *format_ptr = JVMTI_JLOCATION_JVMBCI;
  return JVMTI_ERROR_NONE;
} /* end GetJLocationFormat */

  //
  // Functions supporting virtual threads
  //

// object - pre-checked for NULL
// is_vthread_ptr - pre-checked for NULL
jvmtiError
JvmtiEnv::IsVirtualThread(jthread thread, jboolean* is_vthread_ptr) {
  oop thread_obj = JNIHandles::resolve_external_guard(thread);

  *is_vthread_ptr = java_lang_VirtualThread::is_instance(thread_obj);
  return JVMTI_ERROR_NONE;
} /* end IsVirtualThread */


// java_thread - pre-checked
// vthread_ptr - pre-checked for NULL
jvmtiError
JvmtiEnv::GetVirtualThread(JavaThread* java_thread, jthread* vthread_ptr) {
  JavaThread* current_thread  = JavaThread::current();
  ResourceMark rm(current_thread);
  oop vthread_oop = NULL;
  uint32_t debug_bits = 0;

  JvmtiThreadState *state = JvmtiThreadState::state_for(java_thread);
  if (state == NULL) {
    return JVMTI_ERROR_THREAD_NOT_ALIVE;
  }
  if (!java_thread->is_thread_fully_suspended(true, &debug_bits)) {
    return JVMTI_ERROR_THREAD_NOT_SUSPENDED;
  }
  vthread_oop = java_lang_Thread::vthread(java_thread->threadObj());
  *vthread_ptr = (jthread)JNIHandles::make_local(current_thread, vthread_oop);
  return JVMTI_ERROR_NONE;
} /* end GetVirtualThread */

// thread_ptr - pre-checked for NULL
jvmtiError
JvmtiEnv::GetCarrierThread(jthread vthread, jthread* thread_ptr) {
  JavaThread* current_thread  = JavaThread::current();
  HandleMark hm(current_thread);
  oop vthread_obj = JNIHandles::resolve_external_guard(vthread);

  if (!java_lang_VirtualThread::is_instance(vthread_obj)) {
    return JVMTI_ERROR_INVALID_THREAD;
  }
  VThreadGetThreadClosure op(Handle(current_thread, vthread_obj), thread_ptr);
  Handshake::execute_direct(&op, current_thread);
  return op.result();
} /* end GetCarrierThread */

  //
  // Thread functions
  //

// Threads_lock NOT held
// thread - NOT pre-checked
// thread_state_ptr - pre-checked for NULL
jvmtiError
JvmtiEnv::GetThreadState(jthread thread, jint* thread_state_ptr) {
  JavaThread* current_thread = JavaThread::current();
  JavaThread* java_thread = NULL;
  oop thread_oop = NULL;
  ThreadsListHandle tlh(current_thread);

  if (thread == NULL) {
    java_thread = current_thread;
    thread_oop = java_thread->threadObj();

    if (thread_oop == NULL || !thread_oop->is_a(SystemDictionary::Thread_klass())) {
      return JVMTI_ERROR_INVALID_THREAD;
    }
  } else {
    jvmtiError err = JvmtiExport::cv_external_thread_to_JavaThread(tlh.list(), thread, &java_thread, &thread_oop);
    if (err != JVMTI_ERROR_NONE) {
      // We got an error code so we don't have a JavaThread *, but
      // only return an error from here if we didn't get a valid
      // thread_oop.
      // In avthread case the cv_external_thread_to_JavaThread is expected to correctly set
      // the thread_oop and return JVMTI_ERROR_INVALID_THREAD which we ignore here.
      if (thread_oop == NULL) {
        return err;
      }
      // We have a valid thread_oop so we can return some thread state.
    }
  }

  // Support for virtual thread
  if (java_lang_VirtualThread::is_instance(thread_oop)) {
    if (!get_capabilities()->can_support_virtual_threads) {
      return JVMTI_ERROR_MUST_POSSESS_CAPABILITY;
    }
    jshort vthread_state = java_lang_VirtualThread::state(thread_oop);

    if (vthread_state != java_lang_VirtualThread::RUNNING) {
      jint state = java_lang_VirtualThread::map_state_to_thread_status(vthread_state);
      if (java_lang_Thread::interrupted(thread_oop)) {
        state |= JVMTI_THREAD_STATE_INTERRUPTED;
      }
      *thread_state_ptr = state;
      return JVMTI_ERROR_NONE;
    }

    // Need a coordination with carrier thread and state recheck in a HandshakeClosure op.
    VThreadGetThreadStateClosure op(Handle(current_thread, thread_oop), thread_state_ptr);
    Handshake::execute_direct(&op, current_thread);
    return op.result();
  }

  // get most state bits
  jint state = java_lang_Thread::get_thread_status(thread_oop);

  if (java_thread != NULL) {
    // We have a JavaThread* so add more state bits.
    JavaThreadState jts = java_thread->thread_state();

    if (java_thread->is_being_ext_suspended()) {
      state |= JVMTI_THREAD_STATE_SUSPENDED;
    }
    if (jts == _thread_in_native) {
      state |= JVMTI_THREAD_STATE_IN_NATIVE;
    }
    if (java_thread->is_interrupted(false)) {
      state |= JVMTI_THREAD_STATE_INTERRUPTED;
    }
  }

  *thread_state_ptr = state;
  return JVMTI_ERROR_NONE;
} /* end GetThreadState */


// thread_ptr - pre-checked for NULL
jvmtiError
JvmtiEnv::GetCurrentThread(jthread* thread_ptr) {
  JavaThread* current_thread  = JavaThread::current();
  *thread_ptr = (jthread)JNIHandles::make_local(current_thread, current_thread->threadObj());
  return JVMTI_ERROR_NONE;
} /* end GetCurrentThread */


// threads_count_ptr - pre-checked for NULL
// threads_ptr - pre-checked for NULL
jvmtiError
JvmtiEnv::GetAllThreads(jint* threads_count_ptr, jthread** threads_ptr) {
  int nthreads        = 0;
  Handle *thread_objs = NULL;
  ResourceMark rm;
  HandleMark hm;

  // enumerate threads (including agent threads)
  ThreadsListEnumerator tle(Thread::current(), true);
  nthreads = tle.num_threads();
  *threads_count_ptr = nthreads;

  if (nthreads == 0) {
    *threads_ptr = NULL;
    return JVMTI_ERROR_NONE;
  }

  thread_objs = NEW_RESOURCE_ARRAY(Handle, nthreads);
  NULL_CHECK(thread_objs, JVMTI_ERROR_OUT_OF_MEMORY);

  for (int i = 0; i < nthreads; i++) {
    thread_objs[i] = Handle(tle.get_threadObj(i));
  }

  jthread *jthreads  = new_jthreadArray(nthreads, thread_objs);
  NULL_CHECK(jthreads, JVMTI_ERROR_OUT_OF_MEMORY);

  *threads_ptr = jthreads;
  return JVMTI_ERROR_NONE;
} /* end GetAllThreads */


// Threads_lock NOT held, java_thread not protected by lock
// java_thread - pre-checked
jvmtiError
JvmtiEnv::SuspendThread(JavaThread* java_thread) {
  // don't allow hidden thread suspend request.
  if (java_thread->is_hidden_from_external_view()) {
    return (JVMTI_ERROR_NONE);
  }

  {
    MutexLocker ml(java_thread->SR_lock(), Mutex::_no_safepoint_check_flag);
    if (java_thread->is_external_suspend()) {
      // don't allow nested external suspend requests.
      return (JVMTI_ERROR_THREAD_SUSPENDED);
    }
    if (java_thread->is_exiting()) { // thread is in the process of exiting
      return (JVMTI_ERROR_THREAD_NOT_ALIVE);
    }
    java_thread->set_external_suspend();
  }

  if (!JvmtiSuspendControl::suspend(java_thread)) {
    // the thread was in the process of exiting
    return (JVMTI_ERROR_THREAD_NOT_ALIVE);
  }
  return JVMTI_ERROR_NONE;
} /* end SuspendThread */


// request_count - pre-checked to be greater than or equal to 0
// request_list - pre-checked for NULL
// results - pre-checked for NULL
jvmtiError
JvmtiEnv::SuspendThreadList(jint request_count, const jthread* request_list, jvmtiError* results) {
  int needSafepoint = 0;  // > 0 if we need a safepoint
  ThreadsListHandle tlh;
  for (int i = 0; i < request_count; i++) {
    JavaThread *java_thread = NULL;
    jvmtiError err = JvmtiExport::cv_external_thread_to_JavaThread(tlh.list(), request_list[i], &java_thread, NULL);
    if (err != JVMTI_ERROR_NONE) {
      results[i] = err;
      continue;
    }
    // don't allow hidden thread suspend request.
    if (java_thread->is_hidden_from_external_view()) {
      results[i] = JVMTI_ERROR_NONE;  // indicate successful suspend
      continue;
    }

    {
      MutexLocker ml(java_thread->SR_lock(), Mutex::_no_safepoint_check_flag);
      if (java_thread->is_external_suspend()) {
        // don't allow nested external suspend requests.
        results[i] = JVMTI_ERROR_THREAD_SUSPENDED;
        continue;
      }
      if (java_thread->is_exiting()) { // thread is in the process of exiting
        results[i] = JVMTI_ERROR_THREAD_NOT_ALIVE;
        continue;
      }
      java_thread->set_external_suspend();
    }
    if (java_thread->thread_state() == _thread_in_native) {
      // We need to try and suspend native threads here. Threads in
      // other states will self-suspend on their next transition.
      if (!JvmtiSuspendControl::suspend(java_thread)) {
        // The thread was in the process of exiting. Force another
        // safepoint to make sure that this thread transitions.
        needSafepoint++;
        results[i] = JVMTI_ERROR_THREAD_NOT_ALIVE;
        continue;
      }
    } else {
      needSafepoint++;
    }
    results[i] = JVMTI_ERROR_NONE;  // indicate successful suspend
  }
  if (needSafepoint > 0) {
    VM_ThreadsSuspendJVMTI tsj;
    VMThread::execute(&tsj);
  }
  // per-thread suspend results returned via results parameter
  return JVMTI_ERROR_NONE;
} /* end SuspendThreadList */


// Threads_lock NOT held, java_thread not protected by lock
// java_thread - pre-checked
jvmtiError
JvmtiEnv::ResumeThread(JavaThread* java_thread) {
  // don't allow hidden thread resume request.
  if (java_thread->is_hidden_from_external_view()) {
    return JVMTI_ERROR_NONE;
  }

  if (!java_thread->is_being_ext_suspended()) {
    return JVMTI_ERROR_THREAD_NOT_SUSPENDED;
  }

  if (!JvmtiSuspendControl::resume(java_thread)) {
    return JVMTI_ERROR_INTERNAL;
  }
  return JVMTI_ERROR_NONE;
} /* end ResumeThread */


// request_count - pre-checked to be greater than or equal to 0
// request_list - pre-checked for NULL
// results - pre-checked for NULL
jvmtiError
JvmtiEnv::ResumeThreadList(jint request_count, const jthread* request_list, jvmtiError* results) {
  ThreadsListHandle tlh;
  for (int i = 0; i < request_count; i++) {
    JavaThread* java_thread = NULL;
    jvmtiError err = JvmtiExport::cv_external_thread_to_JavaThread(tlh.list(), request_list[i], &java_thread, NULL);
    if (err != JVMTI_ERROR_NONE) {
      results[i] = err;
      continue;
    }
    // don't allow hidden thread resume request.
    if (java_thread->is_hidden_from_external_view()) {
      results[i] = JVMTI_ERROR_NONE;  // indicate successful resume
      continue;
    }
    if (!java_thread->is_being_ext_suspended()) {
      results[i] = JVMTI_ERROR_THREAD_NOT_SUSPENDED;
      continue;
    }

    if (!JvmtiSuspendControl::resume(java_thread)) {
      results[i] = JVMTI_ERROR_INTERNAL;
      continue;
    }

    results[i] = JVMTI_ERROR_NONE;  // indicate successful resume
  }
  // per-thread resume results returned via results parameter
  return JVMTI_ERROR_NONE;
} /* end ResumeThreadList */


// Threads_lock NOT held, java_thread not protected by lock
// java_thread - pre-checked
jvmtiError
JvmtiEnv::StopThread(JavaThread* java_thread, jobject exception) {
  oop e = JNIHandles::resolve_external_guard(exception);
  NULL_CHECK(e, JVMTI_ERROR_NULL_POINTER);

  JavaThread::send_async_exception(java_thread->threadObj(), e);

  return JVMTI_ERROR_NONE;

} /* end StopThread */


// Threads_lock NOT held
// thread - NOT pre-checked
jvmtiError
JvmtiEnv::InterruptThread(jthread thread) {
  JavaThread* current_thread  = JavaThread::current();
  JavaThread* java_thread = NULL;
  ThreadsListHandle tlh(current_thread);
  jvmtiError err = JvmtiExport::cv_external_thread_to_JavaThread(tlh.list(), thread, &java_thread, NULL);
  if (err != JVMTI_ERROR_NONE) {
    return err;
  }
  // Really this should be a Java call to Thread.interrupt to ensure the same
  // semantics, however historically this has not been done for some reason.
  // So we continue with that (which means we don't interact with any Java-level
  // Interruptible object) but we must set the Java-level interrupted state.
  java_lang_Thread::set_interrupted(JNIHandles::resolve(thread), true);
  java_thread->interrupt();

  return JVMTI_ERROR_NONE;
} /* end InterruptThread */


// Threads_lock NOT held
// thread - NOT pre-checked
// info_ptr - pre-checked for NULL
jvmtiError
JvmtiEnv::GetThreadInfo(jthread thread, jvmtiThreadInfo* info_ptr) {
  ResourceMark rm;
  HandleMark hm;

  JavaThread* current_thread = JavaThread::current();
  ThreadsListHandle tlh(current_thread);

  // if thread is NULL the current thread is used
  oop thread_oop = NULL;
  if (thread == NULL) {
    thread_oop = current_thread->threadObj();
    if (thread_oop == NULL || !thread_oop->is_a(SystemDictionary::Thread_klass())) {
      return JVMTI_ERROR_INVALID_THREAD;
    }
  } else {
    JavaThread* java_thread = NULL;
    jvmtiError err = JvmtiExport::cv_external_thread_to_JavaThread(tlh.list(), thread, &java_thread, &thread_oop);
    if (err != JVMTI_ERROR_NONE) {
      // We got an error code so we don't have a JavaThread *, but
      // only return an error from here if we didn't get a valid
      // thread_oop.
      // In the virtual thread case the cv_external_thread_to_JavaThread is expected to correctly set
      // the thread_oop and return JVMTI_ERROR_INVALID_THREAD which we ignore here.
      if (thread_oop == NULL) {
        return err;
      }
      // We have a valid thread_oop so we can return some thread info.
    }
  }

  Handle thread_obj(current_thread, thread_oop);
  Handle name;
  ThreadPriority priority;
  Handle     thread_group;
  Handle context_class_loader;
  bool          is_daemon;

  name = Handle(current_thread, java_lang_Thread::name(thread_obj()));

  // Support for virtual threads
  if (java_lang_VirtualThread::is_instance(thread_obj())) {
    if (!get_capabilities()->can_support_virtual_threads) {
      return JVMTI_ERROR_MUST_POSSESS_CAPABILITY;
    }
    priority = (ThreadPriority)JVMTI_THREAD_NORM_PRIORITY;
    is_daemon = true;
    if (java_lang_VirtualThread::state(thread_obj()) == java_lang_VirtualThread::TERMINATED) {
      thread_group = Handle(current_thread, NULL);
    } else {
      thread_group = Handle(current_thread, java_lang_Thread_VirtualThreads::get_THREAD_GROUP());
    }
  } else {
    priority = java_lang_Thread::priority(thread_obj());
    is_daemon = java_lang_Thread::is_daemon(thread_obj());
    if (java_lang_Thread::get_thread_status(thread_obj()) == java_lang_Thread::TERMINATED) {
      thread_group = Handle(current_thread, NULL);
    } else {
      thread_group = Handle(current_thread, java_lang_Thread::threadGroup(thread_obj()));
    }
  }

  oop loader = java_lang_Thread::context_class_loader(thread_obj());
  context_class_loader = Handle(current_thread, loader);

  { const char *n;

    if (name() != NULL) {
      n = java_lang_String::as_utf8_string(name());
    } else {
      int utf8_length = 0;
      n = UNICODE::as_utf8((jchar*) NULL, utf8_length);
    }

    info_ptr->name = (char *) jvmtiMalloc(strlen(n)+1);
    if (info_ptr->name == NULL)
      return JVMTI_ERROR_OUT_OF_MEMORY;

    strcpy(info_ptr->name, n);
  }
  info_ptr->is_daemon = is_daemon;
  info_ptr->priority  = priority;

  info_ptr->context_class_loader = (context_class_loader.is_null()) ? NULL :
                                    jni_reference(context_class_loader);
  info_ptr->thread_group = jni_reference(thread_group);

  return JVMTI_ERROR_NONE;
} /* end GetThreadInfo */


// Threads_lock NOT held
// thread - NOT pre-checked
// owned_monitor_count_ptr - pre-checked for NULL
// owned_monitors_ptr - pre-checked for NULL
jvmtiError
JvmtiEnv::GetOwnedMonitorInfo(jthread thread, jint* owned_monitor_count_ptr, jobject** owned_monitors_ptr) {
  jvmtiError err = JVMTI_ERROR_NONE;
  JavaThread* calling_thread = JavaThread::current();
  HandleMark hm(calling_thread);
  oop thread_obj = JNIHandles::resolve_external_guard(thread);

  // growable array of jvmti monitors info on the C-heap
  GrowableArray<jvmtiMonitorStackDepthInfo*> *owned_monitors_list =
      new (ResourceObj::C_HEAP, mtServiceability) GrowableArray<jvmtiMonitorStackDepthInfo*>(1, mtServiceability);

<<<<<<< HEAD
  // Support for virtual threads
  if (java_lang_VirtualThread::is_instance(thread_obj)) {
    if (!get_capabilities()->can_support_virtual_threads) {
      return JVMTI_ERROR_MUST_POSSESS_CAPABILITY;
    }
    VThreadGetOwnedMonitorInfoClosure op(this,
                                         Handle(calling_thread, thread_obj),
                                         owned_monitors_list);
    Handshake::execute_direct(&op, calling_thread);
    err = op.result();
  } else {
    // Support for ordinary threads
    JavaThread* java_thread = NULL;
    ThreadsListHandle tlh(calling_thread);

    err = get_JavaThread(tlh.list(), thread, &java_thread);
    if (err != JVMTI_ERROR_NONE) {
      delete owned_monitors_list;
      return err;
    }

    // It is only safe to perform the direct operation on the current
    // thread. All other usage needs to use a direct handshake for safety.
    if (java_thread == calling_thread) {
      err = get_owned_monitors(calling_thread, java_thread, owned_monitors_list);
    } else {
      // get owned monitors info with handshake
      GetOwnedMonitorInfoClosure op(calling_thread, this, owned_monitors_list);
      Handshake::execute_direct(&op, java_thread);
      err = op.result();
    }
=======
  // It is only safe to perform the direct operation on the current
  // thread. All other usage needs to use a direct handshake for safety.
  if (java_thread == calling_thread) {
    err = get_owned_monitors(calling_thread, java_thread, owned_monitors_list);
  } else {
    // get owned monitors info with handshake
    GetOwnedMonitorInfoClosure op(calling_thread, this, owned_monitors_list);
    bool executed = Handshake::execute_direct(&op, java_thread);
    err = executed ? op.result() : JVMTI_ERROR_THREAD_NOT_ALIVE;
>>>>>>> 13b7c2e1
  }

  jint owned_monitor_count = owned_monitors_list->length();
  if (err == JVMTI_ERROR_NONE) {
    if ((err = allocate(owned_monitor_count * sizeof(jobject *),
                      (unsigned char**)owned_monitors_ptr)) == JVMTI_ERROR_NONE) {
      // copy into the returned array
      for (int i = 0; i < owned_monitor_count; i++) {
        (*owned_monitors_ptr)[i] =
          ((jvmtiMonitorStackDepthInfo*)owned_monitors_list->at(i))->monitor;
      }
      *owned_monitor_count_ptr = owned_monitor_count;
    }
  }
  // clean up.
  for (int i = 0; i < owned_monitor_count; i++) {
    deallocate((unsigned char*)owned_monitors_list->at(i));
  }
  delete owned_monitors_list;

  return err;
} /* end GetOwnedMonitorInfo */


// Threads_lock NOT held
// thread - NOT pre-checked
// monitor_info_count_ptr - pre-checked for NULL
// monitor_info_ptr - pre-checked for NULL
jvmtiError
JvmtiEnv::GetOwnedMonitorStackDepthInfo(jthread thread, jint* monitor_info_count_ptr, jvmtiMonitorStackDepthInfo** monitor_info_ptr) {
  jvmtiError err = JVMTI_ERROR_NONE;
  JavaThread* calling_thread = JavaThread::current();
  HandleMark hm(calling_thread);
  oop thread_obj = JNIHandles::resolve_external_guard(thread);

  // growable array of jvmti monitors info on the C-heap
  GrowableArray<jvmtiMonitorStackDepthInfo*> *owned_monitors_list =
         new (ResourceObj::C_HEAP, mtServiceability) GrowableArray<jvmtiMonitorStackDepthInfo*>(1, mtServiceability);

<<<<<<< HEAD
  // Support for virtual threads
  if (java_lang_VirtualThread::is_instance(thread_obj)) {
    if (!get_capabilities()->can_support_virtual_threads) {
      return JVMTI_ERROR_MUST_POSSESS_CAPABILITY;
    }
    VThreadGetOwnedMonitorInfoClosure op(this,
                                         Handle(calling_thread, thread_obj),
                                         owned_monitors_list);
    Handshake::execute_direct(&op, calling_thread);
    err = op.result();
  } else {
    // Support for ordinary threads
    JavaThread* java_thread = NULL;
    ThreadsListHandle tlh(calling_thread);
=======
  // It is only safe to perform the direct operation on the current
  // thread. All other usage needs to use a direct handshake for safety.
  if (java_thread == calling_thread) {
    err = get_owned_monitors(calling_thread, java_thread, owned_monitors_list);
  } else {
    // get owned monitors info with handshake
    GetOwnedMonitorInfoClosure op(calling_thread, this, owned_monitors_list);
    bool executed = Handshake::execute_direct(&op, java_thread);
    err = executed ? op.result() : JVMTI_ERROR_THREAD_NOT_ALIVE;
  }
>>>>>>> 13b7c2e1

    err = get_JavaThread(tlh.list(), thread, &java_thread);
    if (err != JVMTI_ERROR_NONE) {
      delete owned_monitors_list;
      return err;
    }

    // It is only safe to perform the direct operation on the current
    // thread. All other usage needs to use a direct handshake for safety.
    if (java_thread == calling_thread) {
      err = get_owned_monitors(calling_thread, java_thread, owned_monitors_list); 
    } else {
      // get owned monitors info with handshake
      GetOwnedMonitorInfoClosure op(calling_thread, this, owned_monitors_list);
      Handshake::execute_direct(&op, java_thread);
      err = op.result();
    }
  }
  jint owned_monitor_count = owned_monitors_list->length();
  if (err == JVMTI_ERROR_NONE) {
    if ((err = allocate(owned_monitor_count * sizeof(jvmtiMonitorStackDepthInfo),
                        (unsigned char**)monitor_info_ptr)) == JVMTI_ERROR_NONE) {
      // copy to output array.
      for (int i = 0; i < owned_monitor_count; i++) {
        (*monitor_info_ptr)[i].monitor =
          ((jvmtiMonitorStackDepthInfo*)owned_monitors_list->at(i))->monitor;
        (*monitor_info_ptr)[i].stack_depth =
          ((jvmtiMonitorStackDepthInfo*)owned_monitors_list->at(i))->stack_depth;
      }
    }
    *monitor_info_count_ptr = owned_monitor_count;
  }

  // clean up.
  for (int i = 0; i < owned_monitor_count; i++) {
    deallocate((unsigned char*)owned_monitors_list->at(i));
  }
  delete owned_monitors_list;

  return err;
} /* end GetOwnedMonitorStackDepthInfo */


// Threads_lock NOT held
// thread - NOT pre-checked
// monitor_ptr - pre-checked for NULL
jvmtiError
JvmtiEnv::GetCurrentContendedMonitor(jthread thread, jobject* monitor_ptr) {
  jvmtiError err = JVMTI_ERROR_NONE;
  JavaThread* calling_thread = JavaThread::current();
  HandleMark hm(calling_thread);
  oop thread_obj = JNIHandles::resolve_external_guard(thread);

  // Support for virtual threads
  if (java_lang_VirtualThread::is_instance(thread_obj)) {
    if (!get_capabilities()->can_support_virtual_threads) {
      return JVMTI_ERROR_MUST_POSSESS_CAPABILITY;
    }
    VThreadGetCurrentContendedMonitorClosure op(this,
                                                Handle(calling_thread, thread_obj),
                                                monitor_ptr);
    Handshake::execute_direct(&op, calling_thread);
    err = op.result();
    return err;
  }
  // Support for ordinary threads
  ThreadsListHandle tlh(calling_thread);
  JavaThread* java_thread = NULL;

  err = get_JavaThread(tlh.list(), thread, &java_thread);
  if (err != JVMTI_ERROR_NONE) {
    return err;
  }

  // It is only safe to perform the direct operation on the current
  // thread. All other usage needs to use a direct handshake for safety.
  if (java_thread == calling_thread) {
    err = get_current_contended_monitor(calling_thread, java_thread, monitor_ptr);
  } else {
    // get contended monitor information with handshake
    GetCurrentContendedMonitorClosure op(calling_thread, this, monitor_ptr);
    bool executed = Handshake::execute_direct(&op, java_thread);
    err = executed ? op.result() : JVMTI_ERROR_THREAD_NOT_ALIVE;
  }
  return err;
} /* end GetCurrentContendedMonitor */


// Threads_lock NOT held
// thread - NOT pre-checked
// proc - pre-checked for NULL
// arg - NULL is a valid value, must be checked
jvmtiError
JvmtiEnv::RunAgentThread(jthread thread, jvmtiStartFunction proc, const void* arg, jint priority) {
  JavaThread* current_thread = JavaThread::current();

  JavaThread* java_thread = NULL;
  oop thread_oop = NULL;
  ThreadsListHandle tlh(current_thread);
  jvmtiError err = JvmtiExport::cv_external_thread_to_JavaThread(tlh.list(), thread, &java_thread, &thread_oop);
  if (err != JVMTI_ERROR_NONE) {
    // We got an error code so we don't have a JavaThread *, but
    // only return an error from here if we didn't get a valid
    // thread_oop.
    if (thread_oop == NULL) {
      return err;
    }
    // We have a valid thread_oop.
  }

  if (java_thread != NULL) {
    // 'thread' refers to an existing JavaThread.
    return JVMTI_ERROR_INVALID_THREAD;
  }

  if (priority < JVMTI_THREAD_MIN_PRIORITY || priority > JVMTI_THREAD_MAX_PRIORITY) {
    return JVMTI_ERROR_INVALID_PRIORITY;
  }

  Handle thread_hndl(current_thread, thread_oop);
  {
    MutexLocker mu(current_thread, Threads_lock); // grab Threads_lock

    JvmtiAgentThread *new_thread = new JvmtiAgentThread(this, proc, arg);

    // At this point it may be possible that no osthread was created for the
    // JavaThread due to lack of memory.
    if (new_thread == NULL || new_thread->osthread() == NULL) {
      if (new_thread != NULL) {
        new_thread->smr_delete();
      }
      return JVMTI_ERROR_OUT_OF_MEMORY;
    }

    java_lang_Thread::set_thread(thread_hndl(), new_thread);
    java_lang_Thread::set_priority(thread_hndl(), (ThreadPriority)priority);
    java_lang_Thread::set_daemon(thread_hndl());

    new_thread->set_threadObj(thread_hndl());
    Threads::add(new_thread);
    Thread::start(new_thread);
  } // unlock Threads_lock

  return JVMTI_ERROR_NONE;
} /* end RunAgentThread */

  //
  // Thread Group functions
  //

// group_count_ptr - pre-checked for NULL
// groups_ptr - pre-checked for NULL
jvmtiError
JvmtiEnv::GetTopThreadGroups(jint* group_count_ptr, jthreadGroup** groups_ptr) {
  JavaThread* current_thread = JavaThread::current();

  // Only one top level thread group now.
  *group_count_ptr = 1;

  // Allocate memory to store global-refs to the thread groups.
  // Assume this area is freed by caller.
  *groups_ptr = (jthreadGroup *) jvmtiMalloc((sizeof(jthreadGroup)) * (*group_count_ptr));

  NULL_CHECK(*groups_ptr, JVMTI_ERROR_OUT_OF_MEMORY);

  // Convert oop to Handle, then convert Handle to global-ref.
  {
    HandleMark hm(current_thread);
    Handle system_thread_group(current_thread, Universe::system_thread_group());
    *groups_ptr[0] = jni_reference(system_thread_group);
  }

  return JVMTI_ERROR_NONE;
} /* end GetTopThreadGroups */


// info_ptr - pre-checked for NULL
jvmtiError
JvmtiEnv::GetThreadGroupInfo(jthreadGroup group, jvmtiThreadGroupInfo* info_ptr) {
  ResourceMark rm;
  HandleMark hm;

  JavaThread* current_thread = JavaThread::current();

  Handle group_obj (current_thread, JNIHandles::resolve_external_guard(group));
  NULL_CHECK(group_obj(), JVMTI_ERROR_INVALID_THREAD_GROUP);

  const char* name;
  Handle parent_group;
  bool is_daemon;
  ThreadPriority max_priority;

  name         = java_lang_ThreadGroup::name(group_obj());
  parent_group = Handle(current_thread, java_lang_ThreadGroup::parent(group_obj()));
  is_daemon    = java_lang_ThreadGroup::is_daemon(group_obj());
  max_priority = java_lang_ThreadGroup::maxPriority(group_obj());

  info_ptr->is_daemon    = is_daemon;
  info_ptr->max_priority = max_priority;
  info_ptr->parent       = jni_reference(parent_group);

  if (name != NULL) {
    info_ptr->name = (char*)jvmtiMalloc(strlen(name)+1);
    NULL_CHECK(info_ptr->name, JVMTI_ERROR_OUT_OF_MEMORY);
    strcpy(info_ptr->name, name);
  } else {
    info_ptr->name = NULL;
  }

  return JVMTI_ERROR_NONE;
} /* end GetThreadGroupInfo */


// thread_count_ptr - pre-checked for NULL
// threads_ptr - pre-checked for NULL
// group_count_ptr - pre-checked for NULL
// groups_ptr - pre-checked for NULL
jvmtiError
JvmtiEnv::GetThreadGroupChildren(jthreadGroup group, jint* thread_count_ptr, jthread** threads_ptr, jint* group_count_ptr, jthreadGroup** groups_ptr) {
  JavaThread* current_thread = JavaThread::current();
  oop group_obj = (oop) JNIHandles::resolve_external_guard(group);
  NULL_CHECK(group_obj, JVMTI_ERROR_INVALID_THREAD_GROUP);

  Handle *thread_objs = NULL;
  Handle *group_objs  = NULL;
  int nthreads = 0;
  int ngroups = 0;
  int hidden_threads = 0;

  ResourceMark rm(current_thread);
  HandleMark hm(current_thread);

  Handle group_hdl(current_thread, group_obj);

  { // Cannot allow thread or group counts to change.
    ObjectLocker ol(group_hdl, current_thread);

    nthreads = java_lang_ThreadGroup::nthreads(group_hdl());
    ngroups  = java_lang_ThreadGroup::ngroups(group_hdl());

    if (nthreads > 0) {
      ThreadsListHandle tlh(current_thread);
      objArrayOop threads = java_lang_ThreadGroup::threads(group_hdl());
      assert(nthreads <= threads->length(), "too many threads");
      thread_objs = NEW_RESOURCE_ARRAY(Handle,nthreads);
      for (int i = 0, j = 0; i < nthreads; i++) {
        oop thread_obj = threads->obj_at(i);
        assert(thread_obj != NULL, "thread_obj is NULL");
        JavaThread *java_thread = NULL;
        jvmtiError err = JvmtiExport::cv_oop_to_JavaThread(tlh.list(), thread_obj, &java_thread);
        if (err == JVMTI_ERROR_NONE) {
          // Have a valid JavaThread*.
          if (java_thread->is_hidden_from_external_view()) {
            // Filter out hidden java threads.
            hidden_threads++;
            continue;
          }
        } else {
          // We couldn't convert thread_obj into a JavaThread*.
          if (err == JVMTI_ERROR_INVALID_THREAD) {
            // The thread_obj does not refer to a java.lang.Thread object
            // so skip it.
            hidden_threads++;
            continue;
          }
          // We have a valid thread_obj, but no JavaThread*; the caller
          // can still have limited use for the thread_obj.
        }
        thread_objs[j++] = Handle(current_thread, thread_obj);
      }
      nthreads -= hidden_threads;
    } // ThreadsListHandle is destroyed here.

    if (ngroups > 0) {
      objArrayOop groups = java_lang_ThreadGroup::groups(group_hdl());
      assert(ngroups <= groups->length(), "too many groups");
      group_objs = NEW_RESOURCE_ARRAY(Handle,ngroups);
      for (int i = 0; i < ngroups; i++) {
        oop group_obj = groups->obj_at(i);
        assert(group_obj != NULL, "group_obj != NULL");
        group_objs[i] = Handle(current_thread, group_obj);
      }
    }
  } // ThreadGroup unlocked here

  *group_count_ptr  = ngroups;
  *thread_count_ptr = nthreads;
  *threads_ptr     = new_jthreadArray(nthreads, thread_objs);
  *groups_ptr      = new_jthreadGroupArray(ngroups, group_objs);
  if ((nthreads > 0) && (*threads_ptr == NULL)) {
    return JVMTI_ERROR_OUT_OF_MEMORY;
  }
  if ((ngroups > 0) && (*groups_ptr == NULL)) {
    return JVMTI_ERROR_OUT_OF_MEMORY;
  }

  return JVMTI_ERROR_NONE;
} /* end GetThreadGroupChildren */


  //
  // Stack Frame functions
  //

// Threads_lock NOT held
// thread - NOT pre-checked
// max_frame_count - pre-checked to be greater than or equal to 0
// frame_buffer - pre-checked for NULL
// count_ptr - pre-checked for NULL
jvmtiError
JvmtiEnv::GetStackTrace(jthread thread, jint start_depth, jint max_frame_count, jvmtiFrameInfo* frame_buffer, jint* count_ptr) {
  jvmtiError err = JVMTI_ERROR_NONE;
  JavaThread* java_thread = NULL;
  JavaThread* current_thread = JavaThread::current();
  HandleMark hm(current_thread);
  oop thread_obj = JNIHandles::resolve_external_guard(thread);

  // Support for virtual threads
  if (java_lang_VirtualThread::is_instance(thread_obj)) {
    if (!get_capabilities()->can_support_virtual_threads) {
      return JVMTI_ERROR_MUST_POSSESS_CAPABILITY;
    }
    VThreadGetStackTraceClosure op(this, Handle(current_thread, thread_obj),
                                   start_depth, max_frame_count, frame_buffer, count_ptr);
    Handshake::execute_direct(&op, current_thread);
    return op.result();
  }

  // Support for ordinary threads
  ThreadsListHandle tlh(current_thread);
  err = get_JavaThread(tlh.list(), thread, &java_thread);
  if (err != JVMTI_ERROR_NONE) {
    return err;
  }

  // It is only safe to perform the direct operation on the current
  // thread. All other usage needs to use a vm-safepoint-op for safety.
  if (java_thread == JavaThread::current()) {
    err = get_stack_trace(java_thread, start_depth, max_frame_count, frame_buffer, count_ptr);
  } else {
    // JVMTI get stack trace at safepoint. Do not require target thread to
    // be suspended.
    VM_GetStackTrace op(this, java_thread, start_depth, max_frame_count, frame_buffer, count_ptr);
    VMThread::execute(&op);
    err = op.result();
  }

  return err;
} /* end GetStackTrace */


// max_frame_count - pre-checked to be greater than or equal to 0
// stack_info_ptr - pre-checked for NULL
// thread_count_ptr - pre-checked for NULL
jvmtiError
JvmtiEnv::GetAllStackTraces(jint max_frame_count, jvmtiStackInfo** stack_info_ptr, jint* thread_count_ptr) {
  jvmtiError err = JVMTI_ERROR_NONE;
  JavaThread* calling_thread = JavaThread::current();

  // JVMTI get stack traces at safepoint.
  VM_GetAllStackTraces op(this, calling_thread, max_frame_count);
  VMThread::execute(&op);
  *thread_count_ptr = op.final_thread_count();
  *stack_info_ptr = op.stack_info();
  err = op.result();
  return err;
} /* end GetAllStackTraces */


// thread_count - pre-checked to be greater than or equal to 0
// thread_list - pre-checked for NULL
// max_frame_count - pre-checked to be greater than or equal to 0
// stack_info_ptr - pre-checked for NULL
jvmtiError
JvmtiEnv::GetThreadListStackTraces(jint thread_count, const jthread* thread_list, jint max_frame_count, jvmtiStackInfo** stack_info_ptr) {
  jvmtiError err = JVMTI_ERROR_NONE;
  // JVMTI get stack traces at safepoint.
  VM_GetThreadListStackTraces op(this, thread_count, thread_list, max_frame_count);
  VMThread::execute(&op);
  err = op.result();
  if (err == JVMTI_ERROR_NONE) {
    *stack_info_ptr = op.stack_info();
  }
  return err;
} /* end GetThreadListStackTraces */


// Threads_lock NOT held
// thread - NOT pre-checked
// count_ptr - pre-checked for NULL
jvmtiError
JvmtiEnv::GetFrameCount(jthread thread, jint* count_ptr) {
  jvmtiError err = JVMTI_ERROR_NONE;
  JavaThread* java_thread = NULL;
  JavaThread* current_thread = JavaThread::current();
  HandleMark hm(current_thread);
  oop thread_obj = JNIHandles::resolve_external_guard(thread);

  // Support for virtual threads
  if (java_lang_VirtualThread::is_instance(thread_obj)) {
    if (!get_capabilities()->can_support_virtual_threads) {
      return JVMTI_ERROR_MUST_POSSESS_CAPABILITY;
    }
    VThreadGetFrameCountClosure op(this, Handle(current_thread, thread_obj), count_ptr);
    Handshake::execute_direct(&op, current_thread);
    return op.result();
  }

  // Support for ordinary threads
  ThreadsListHandle tlh(current_thread);
  err = get_JavaThread(tlh.list(), thread, &java_thread);
  if (err != JVMTI_ERROR_NONE) {
    return err;
  }

  // retrieve or create JvmtiThreadState.
  JvmtiThreadState* state = JvmtiThreadState::state_for(java_thread);
  if (state == NULL) {
    return JVMTI_ERROR_THREAD_NOT_ALIVE;
  }

  // It is only safe to perform the direct operation on the current
  // thread. All other usage needs to use a vm-safepoint-op for safety.
  if (java_thread == JavaThread::current()) {
    err = get_frame_count(state, count_ptr);
  } else {
    // get java stack frame count at safepoint.
    VM_GetFrameCount op(this, state, count_ptr);
    VMThread::execute(&op);
    err = op.result();
  }
  return err;
} /* end GetFrameCount */


// Threads_lock NOT held, java_thread not protected by lock
// java_thread - pre-checked
jvmtiError
JvmtiEnv::PopFrame(JavaThread* java_thread) {
  JavaThread* current_thread  = JavaThread::current();
  HandleMark hm(current_thread);
  uint32_t debug_bits = 0;

  // retrieve or create the state
  JvmtiThreadState* state = JvmtiThreadState::state_for(java_thread);
  if (state == NULL) {
    return JVMTI_ERROR_THREAD_NOT_ALIVE;
  }

  // Check if java_thread is fully suspended
  if (!java_thread->is_thread_fully_suspended(true /* wait for suspend completion */, &debug_bits)) {
    return JVMTI_ERROR_THREAD_NOT_SUSPENDED;
  }
  // Check to see if a PopFrame was already in progress
  if (java_thread->popframe_condition() != JavaThread::popframe_inactive) {
    // Probably possible for JVMTI clients to trigger this, but the
    // JPDA backend shouldn't allow this to happen
    return JVMTI_ERROR_INTERNAL;
  }

  {
    // Was workaround bug
    //    4812902: popFrame hangs if the method is waiting at a synchronize
    // Catch this condition and return an error to avoid hanging.
    // Now JVMTI spec allows an implementation to bail out with an opaque frame error.
    OSThread* osThread = java_thread->osthread();
    if (osThread->get_state() == MONITOR_WAIT) {
      return JVMTI_ERROR_OPAQUE_FRAME;
    }
  }

  {
    ResourceMark rm(current_thread);
    // Check if there are more than one Java frame in this thread, that the top two frames
    // are Java (not native) frames, and that there is no intervening VM frame
    int frame_count = 0;
    bool is_interpreted[2];
    intptr_t *frame_sp[2];
    // The 2-nd arg of constructor is needed to stop iterating at java entry frame.
    for (vframeStream vfs(java_thread, true); !vfs.at_end(); vfs.next()) {
      methodHandle mh(current_thread, vfs.method());
      if (mh->is_native()) return(JVMTI_ERROR_OPAQUE_FRAME);
      is_interpreted[frame_count] = vfs.is_interpreted_frame();
      frame_sp[frame_count] = vfs.frame_id();
      if (++frame_count > 1) break;
    }
    if (frame_count < 2)  {
      // We haven't found two adjacent non-native Java frames on the top.
      // There can be two situations here:
      //  1. There are no more java frames
      //  2. Two top java frames are separated by non-java native frames
      if(vframeFor(java_thread, 1) == NULL) {
        return JVMTI_ERROR_NO_MORE_FRAMES;
      } else {
        // Intervening non-java native or VM frames separate java frames.
        // Current implementation does not support this. See bug #5031735.
        // In theory it is possible to pop frames in such cases.
        return JVMTI_ERROR_OPAQUE_FRAME;
      }
    }

    // If any of the top 2 frames is a compiled one, need to deoptimize it
    for (int i = 0; i < 2; i++) {
      if (!is_interpreted[i]) {
        Deoptimization::deoptimize_frame(java_thread, frame_sp[i]);
      }
    }

    // Update the thread state to reflect that the top frame is popped
    // so that cur_stack_depth is maintained properly and all frameIDs
    // are invalidated.
    // The current frame will be popped later when the suspended thread
    // is resumed and right before returning from VM to Java.
    // (see call_VM_base() in assembler_<cpu>.cpp).

    // It's fine to update the thread state here because no JVMTI events
    // shall be posted for this PopFrame.

    // It is only safe to perform the direct operation on the current
    // thread. All other usage needs to use a vm-safepoint-op for safety.
    if (java_thread == JavaThread::current()) {
      state->update_for_pop_top_frame();
    } else {
      VM_UpdateForPopTopFrame op(state);
      VMThread::execute(&op);
      jvmtiError err = op.result();
      if (err != JVMTI_ERROR_NONE) {
        return err;
      }
    }

    java_thread->set_popframe_condition(JavaThread::popframe_pending_bit);
    // Set pending step flag for this popframe and it is cleared when next
    // step event is posted.
    state->set_pending_step_for_popframe();
  }

  return JVMTI_ERROR_NONE;
} /* end PopFrame */


// Threads_lock NOT held
// thread - NOT pre-checked
// depth - pre-checked as non-negative
// method_ptr - pre-checked for NULL
// location_ptr - pre-checked for NULL
jvmtiError
JvmtiEnv::GetFrameLocation(jthread thread, jint depth, jmethodID* method_ptr, jlocation* location_ptr) {
  jvmtiError err = JVMTI_ERROR_NONE;
  JavaThread* java_thread = NULL;
  JavaThread* current_thread = JavaThread::current();
  HandleMark hm(current_thread);
  oop thread_obj = JNIHandles::resolve_external_guard(thread);

  // Support for virtual threads
  if (java_lang_VirtualThread::is_instance(thread_obj)) {
    if (!get_capabilities()->can_support_virtual_threads) {
      return JVMTI_ERROR_MUST_POSSESS_CAPABILITY;
    }
    VThreadGetFrameLocationClosure op(this, Handle(current_thread, thread_obj),
                                      depth, method_ptr, location_ptr);
    Handshake::execute_direct(&op, current_thread);
    return op.result();
  }

  // Support for ordinary threads
  ThreadsListHandle tlh(current_thread);
  err = get_JavaThread(tlh.list(), thread, &java_thread);
  if (err != JVMTI_ERROR_NONE) {
    return err;
  }

  // It is only safe to perform the direct operation on the current
  // thread. All other usage needs to use a vm-safepoint-op for safety.
  if (java_thread == JavaThread::current()) {
    err = get_frame_location(java_thread, depth, method_ptr, location_ptr);
  } else {
    // JVMTI get java stack frame location at safepoint.
    VM_GetFrameLocation op(this, java_thread, depth, method_ptr, location_ptr);
    VMThread::execute(&op);
    err = op.result();
  }
  return err;
} /* end GetFrameLocation */


// Threads_lock NOT held, java_thread not protected by lock
// java_thread - pre-checked
// java_thread - unchecked
// depth - pre-checked as non-negative
jvmtiError
JvmtiEnv::NotifyFramePop(JavaThread* java_thread, jint depth) {
  jvmtiError err = JVMTI_ERROR_NONE;
  ResourceMark rm;
  uint32_t debug_bits = 0;

  JvmtiThreadState *state = JvmtiThreadState::state_for(java_thread);
  if (state == NULL) {
    return JVMTI_ERROR_THREAD_NOT_ALIVE;
  }

  if (!java_thread->is_thread_fully_suspended(true, &debug_bits)) {
    return JVMTI_ERROR_THREAD_NOT_SUSPENDED;
  }

  if (TraceJVMTICalls) {
    JvmtiSuspendControl::print();
  }

  vframe *vf = vframeFor(java_thread, depth);
  if (vf == NULL) {
    return JVMTI_ERROR_NO_MORE_FRAMES;
  }

  if (!vf->is_java_frame() || ((javaVFrame*) vf)->method()->is_native()) {
    return JVMTI_ERROR_OPAQUE_FRAME;
  }

  assert(vf->frame_pointer() != NULL, "frame pointer mustn't be NULL");

  // It is only safe to perform the direct operation on the current
  // thread. All other usage needs to use a vm-safepoint-op for safety.
  if (java_thread == JavaThread::current()) {
    int frame_number = state->count_frames() - depth;
    state->env_thread_state(this)->set_frame_pop(frame_number);
  } else {
    VM_SetFramePop op(this, state, depth);
    VMThread::execute(&op);
    err = op.result();
  }
  return err;
} /* end NotifyFramePop */


  //
  // Force Early Return functions
  //

// Threads_lock NOT held, java_thread not protected by lock
// java_thread - pre-checked
jvmtiError
JvmtiEnv::ForceEarlyReturnObject(JavaThread* java_thread, jobject value) {
  jvalue val;
  val.l = value;
  return force_early_return(java_thread, val, atos);
} /* end ForceEarlyReturnObject */


// Threads_lock NOT held, java_thread not protected by lock
// java_thread - pre-checked
jvmtiError
JvmtiEnv::ForceEarlyReturnInt(JavaThread* java_thread, jint value) {
  jvalue val;
  val.i = value;
  return force_early_return(java_thread, val, itos);
} /* end ForceEarlyReturnInt */


// Threads_lock NOT held, java_thread not protected by lock
// java_thread - pre-checked
jvmtiError
JvmtiEnv::ForceEarlyReturnLong(JavaThread* java_thread, jlong value) {
  jvalue val;
  val.j = value;
  return force_early_return(java_thread, val, ltos);
} /* end ForceEarlyReturnLong */


// Threads_lock NOT held, java_thread not protected by lock
// java_thread - pre-checked
jvmtiError
JvmtiEnv::ForceEarlyReturnFloat(JavaThread* java_thread, jfloat value) {
  jvalue val;
  val.f = value;
  return force_early_return(java_thread, val, ftos);
} /* end ForceEarlyReturnFloat */


// Threads_lock NOT held, java_thread not protected by lock
// java_thread - pre-checked
jvmtiError
JvmtiEnv::ForceEarlyReturnDouble(JavaThread* java_thread, jdouble value) {
  jvalue val;
  val.d = value;
  return force_early_return(java_thread, val, dtos);
} /* end ForceEarlyReturnDouble */


// Threads_lock NOT held, java_thread not protected by lock
// java_thread - pre-checked
jvmtiError
JvmtiEnv::ForceEarlyReturnVoid(JavaThread* java_thread) {
  jvalue val;
  val.j = 0L;
  return force_early_return(java_thread, val, vtos);
} /* end ForceEarlyReturnVoid */


  //
  // Heap functions
  //

// klass - NULL is a valid value, must be checked
// initial_object - NULL is a valid value, must be checked
// callbacks - pre-checked for NULL
// user_data - NULL is a valid value, must be checked
jvmtiError
JvmtiEnv::FollowReferences(jint heap_filter, jclass klass, jobject initial_object, const jvmtiHeapCallbacks* callbacks, const void* user_data) {
  // check klass if provided
  Klass* k = NULL;
  if (klass != NULL) {
    oop k_mirror = JNIHandles::resolve_external_guard(klass);
    if (k_mirror == NULL) {
      return JVMTI_ERROR_INVALID_CLASS;
    }
    if (java_lang_Class::is_primitive(k_mirror)) {
      return JVMTI_ERROR_NONE;
    }
    k = java_lang_Class::as_Klass(k_mirror);
    if (klass == NULL) {
      return JVMTI_ERROR_INVALID_CLASS;
    }
  }

  if (initial_object != NULL) {
    oop init_obj = JNIHandles::resolve_external_guard(initial_object);
    if (init_obj == NULL) {
      return JVMTI_ERROR_INVALID_OBJECT;
    }
  }

  Thread *thread = Thread::current();
  HandleMark hm(thread);

  TraceTime t("FollowReferences", TRACETIME_LOG(Debug, jvmti, objecttagging));
  JvmtiTagMap::tag_map_for(this)->follow_references(heap_filter, k, initial_object, callbacks, user_data);
  return JVMTI_ERROR_NONE;
} /* end FollowReferences */


// klass - NULL is a valid value, must be checked
// callbacks - pre-checked for NULL
// user_data - NULL is a valid value, must be checked
jvmtiError
JvmtiEnv::IterateThroughHeap(jint heap_filter, jclass klass, const jvmtiHeapCallbacks* callbacks, const void* user_data) {
  // check klass if provided
  Klass* k = NULL;
  if (klass != NULL) {
    oop k_mirror = JNIHandles::resolve_external_guard(klass);
    if (k_mirror == NULL) {
      return JVMTI_ERROR_INVALID_CLASS;
    }
    if (java_lang_Class::is_primitive(k_mirror)) {
      return JVMTI_ERROR_NONE;
    }
    k = java_lang_Class::as_Klass(k_mirror);
    if (k == NULL) {
      return JVMTI_ERROR_INVALID_CLASS;
    }
  }

  TraceTime t("IterateThroughHeap", TRACETIME_LOG(Debug, jvmti, objecttagging));
  JvmtiTagMap::tag_map_for(this)->iterate_through_heap(heap_filter, k, callbacks, user_data);
  return JVMTI_ERROR_NONE;
} /* end IterateThroughHeap */


// tag_ptr - pre-checked for NULL
jvmtiError
JvmtiEnv::GetTag(jobject object, jlong* tag_ptr) {
  oop o = JNIHandles::resolve_external_guard(object);
  NULL_CHECK(o, JVMTI_ERROR_INVALID_OBJECT);
  *tag_ptr = JvmtiTagMap::tag_map_for(this)->get_tag(object);
  return JVMTI_ERROR_NONE;
} /* end GetTag */


jvmtiError
JvmtiEnv::SetTag(jobject object, jlong tag) {
  oop o = JNIHandles::resolve_external_guard(object);
  NULL_CHECK(o, JVMTI_ERROR_INVALID_OBJECT);
  JvmtiTagMap::tag_map_for(this)->set_tag(object, tag);
  return JVMTI_ERROR_NONE;
} /* end SetTag */


// tag_count - pre-checked to be greater than or equal to 0
// tags - pre-checked for NULL
// count_ptr - pre-checked for NULL
// object_result_ptr - NULL is a valid value, must be checked
// tag_result_ptr - NULL is a valid value, must be checked
jvmtiError
JvmtiEnv::GetObjectsWithTags(jint tag_count, const jlong* tags, jint* count_ptr, jobject** object_result_ptr, jlong** tag_result_ptr) {
  TraceTime t("GetObjectsWithTags", TRACETIME_LOG(Debug, jvmti, objecttagging));
  return JvmtiTagMap::tag_map_for(this)->get_objects_with_tags((jlong*)tags, tag_count, count_ptr, object_result_ptr, tag_result_ptr);
} /* end GetObjectsWithTags */


jvmtiError
JvmtiEnv::ForceGarbageCollection() {
  Universe::heap()->collect(GCCause::_jvmti_force_gc);
  return JVMTI_ERROR_NONE;
} /* end ForceGarbageCollection */


  //
  // Heap (1.0) functions
  //

// object_reference_callback - pre-checked for NULL
// user_data - NULL is a valid value, must be checked
jvmtiError
JvmtiEnv::IterateOverObjectsReachableFromObject(jobject object, jvmtiObjectReferenceCallback object_reference_callback, const void* user_data) {
  oop o = JNIHandles::resolve_external_guard(object);
  NULL_CHECK(o, JVMTI_ERROR_INVALID_OBJECT);
  JvmtiTagMap::tag_map_for(this)->iterate_over_objects_reachable_from_object(object, object_reference_callback, user_data);
  return JVMTI_ERROR_NONE;
} /* end IterateOverObjectsReachableFromObject */


// heap_root_callback - NULL is a valid value, must be checked
// stack_ref_callback - NULL is a valid value, must be checked
// object_ref_callback - NULL is a valid value, must be checked
// user_data - NULL is a valid value, must be checked
jvmtiError
JvmtiEnv::IterateOverReachableObjects(jvmtiHeapRootCallback heap_root_callback, jvmtiStackReferenceCallback stack_ref_callback, jvmtiObjectReferenceCallback object_ref_callback, const void* user_data) {
  TraceTime t("IterateOverReachableObjects", TRACETIME_LOG(Debug, jvmti, objecttagging));
  JvmtiTagMap::tag_map_for(this)->iterate_over_reachable_objects(heap_root_callback, stack_ref_callback, object_ref_callback, user_data);
  return JVMTI_ERROR_NONE;
} /* end IterateOverReachableObjects */


// heap_object_callback - pre-checked for NULL
// user_data - NULL is a valid value, must be checked
jvmtiError
JvmtiEnv::IterateOverHeap(jvmtiHeapObjectFilter object_filter, jvmtiHeapObjectCallback heap_object_callback, const void* user_data) {
  TraceTime t("IterateOverHeap", TRACETIME_LOG(Debug, jvmti, objecttagging));
  Thread *thread = Thread::current();
  HandleMark hm(thread);
  JvmtiTagMap::tag_map_for(this)->iterate_over_heap(object_filter, NULL, heap_object_callback, user_data);
  return JVMTI_ERROR_NONE;
} /* end IterateOverHeap */


// k_mirror - may be primitive, this must be checked
// heap_object_callback - pre-checked for NULL
// user_data - NULL is a valid value, must be checked
jvmtiError
JvmtiEnv::IterateOverInstancesOfClass(oop k_mirror, jvmtiHeapObjectFilter object_filter, jvmtiHeapObjectCallback heap_object_callback, const void* user_data) {
  if (java_lang_Class::is_primitive(k_mirror)) {
    // DO PRIMITIVE CLASS PROCESSING
    return JVMTI_ERROR_NONE;
  }
  Klass* klass = java_lang_Class::as_Klass(k_mirror);
  if (klass == NULL) {
    return JVMTI_ERROR_INVALID_CLASS;
  }
  TraceTime t("IterateOverInstancesOfClass", TRACETIME_LOG(Debug, jvmti, objecttagging));
  JvmtiTagMap::tag_map_for(this)->iterate_over_heap(object_filter, klass, heap_object_callback, user_data);
  return JVMTI_ERROR_NONE;
} /* end IterateOverInstancesOfClass */


  //
  // Local Variable functions
  //

// Threads_lock NOT held
// thread - NOT pre-checked
// depth - pre-checked as non-negative
// value_ptr - pre-checked for NULL
jvmtiError
JvmtiEnv::GetLocalObject(jthread thread, jint depth, jint slot, jobject* value_ptr) {
  jvmtiError err = JVMTI_ERROR_NONE;
  JavaThread* java_thread = NULL;
  JavaThread* current_thread = JavaThread::current();
  // rm object is created to clean up the javaVFrame created in
  // doit_prologue(), but after doit() is finished with it.
  ResourceMark rm(current_thread);
  HandleMark hm(current_thread);
  oop thread_obj = JNIHandles::resolve_external_guard(thread);

  if (java_lang_VirtualThread::is_instance(thread_obj)) {
    // Support for virtual threads
    if (!get_capabilities()->can_support_virtual_threads) {
      return JVMTI_ERROR_MUST_POSSESS_CAPABILITY;
    }
    VM_VirtualThreadGetOrSetLocal op(this, Handle(current_thread, thread_obj),
                                   current_thread, depth, slot);
    VMThread::execute(&op);
    err = op.result();
    if (err == JVMTI_ERROR_NONE) {
      *value_ptr = op.value().l;
    }
  } else {
    // Support for ordinary threads
    ThreadsListHandle tlh(current_thread);
    err = get_JavaThread(tlh.list(), thread, &java_thread);
    if (err != JVMTI_ERROR_NONE) {
      return err;
    }
    VM_GetOrSetLocal op(java_thread, current_thread, depth, slot);
    VMThread::execute(&op);
    err = op.result();
    if (err == JVMTI_ERROR_NONE) {
      *value_ptr = op.value().l;
    }
  }
  return err;
} /* end GetLocalObject */

// Threads_lock NOT held
// thread - NOT pre-checked
// depth - pre-checked as non-negative
// value - pre-checked for NULL
jvmtiError
JvmtiEnv::GetLocalInstance(jthread thread, jint depth, jobject* value_ptr){
  jvmtiError err = JVMTI_ERROR_NONE;
  JavaThread* java_thread = NULL;
  JavaThread* current_thread = JavaThread::current();
  // rm object is created to clean up the javaVFrame created in
  // doit_prologue(), but after doit() is finished with it.
  ResourceMark rm(current_thread);
  HandleMark hm(current_thread);
  oop thread_obj = JNIHandles::resolve_external_guard(thread);

  if (java_lang_VirtualThread::is_instance(thread_obj)) {
    // Support for virtual threads
    if (!get_capabilities()->can_support_virtual_threads) {
      return JVMTI_ERROR_MUST_POSSESS_CAPABILITY;
    }
    VM_VirtualThreadGetReceiver op(this, Handle(current_thread, thread_obj),
                                 current_thread, depth);
    VMThread::execute(&op);
    err = op.result();
    if (err == JVMTI_ERROR_NONE) {
      *value_ptr = op.value().l;
    }
  } else {
    // Support for ordinary threads
    ThreadsListHandle tlh(current_thread);
    err = get_JavaThread(tlh.list(), thread, &java_thread);
    if (err != JVMTI_ERROR_NONE) {
      return err;
    }
    VM_GetReceiver op(java_thread, current_thread, depth);
    VMThread::execute(&op);
    err = op.result();
    if (err == JVMTI_ERROR_NONE) {
      *value_ptr = op.value().l;
    }
  }
  return err;
} /* end GetLocalInstance */


// Threads_lock NOT held
// thread - NOT pre-checked
// depth - pre-checked as non-negative
// value_ptr - pre-checked for NULL
jvmtiError
JvmtiEnv::GetLocalInt(jthread thread, jint depth, jint slot, jint* value_ptr) {
  jvmtiError err = JVMTI_ERROR_NONE;
  JavaThread* java_thread = NULL;
  JavaThread* current_thread = JavaThread::current();
  // rm object is created to clean up the javaVFrame created in
  // doit_prologue(), but after doit() is finished with it.
  ResourceMark rm(current_thread);
  HandleMark hm(current_thread);
  oop thread_obj = JNIHandles::resolve_external_guard(thread);

  if (java_lang_VirtualThread::is_instance(thread_obj)) {
    // Support for virtual threads
    if (!get_capabilities()->can_support_virtual_threads) {
      return JVMTI_ERROR_MUST_POSSESS_CAPABILITY;
    }
    VM_VirtualThreadGetOrSetLocal op(this, Handle(current_thread, thread_obj),
                                   depth, slot, T_INT);
    VMThread::execute(&op);
    err = op.result();
    if (err == JVMTI_ERROR_NONE) {
      *value_ptr = op.value().i;
    }
  } else {
    // Support for ordinary threads
    ThreadsListHandle tlh(current_thread);
    err = get_JavaThread(tlh.list(), thread, &java_thread);
    if (err != JVMTI_ERROR_NONE) {
      return err;
    }
    VM_GetOrSetLocal op(java_thread, depth, slot, T_INT);
    VMThread::execute(&op);
    err = op.result();
    if (err == JVMTI_ERROR_NONE) {
      *value_ptr = op.value().i;
    }
  }
  return err;
} /* end GetLocalInt */


// Threads_lock NOT held
// thread - NOT pre-checked
// depth - pre-checked as non-negative
// value_ptr - pre-checked for NULL
jvmtiError
JvmtiEnv::GetLocalLong(jthread thread, jint depth, jint slot, jlong* value_ptr) {
  jvmtiError err = JVMTI_ERROR_NONE;
  JavaThread* java_thread = NULL;
  JavaThread* current_thread = JavaThread::current();
  // rm object is created to clean up the javaVFrame created in
  // doit_prologue(), but after doit() is finished with it.
  ResourceMark rm(current_thread);
  HandleMark hm(current_thread);
  oop thread_obj = JNIHandles::resolve_external_guard(thread);

  if (java_lang_VirtualThread::is_instance(thread_obj)) {
    // Support for virtual threads
    if (!get_capabilities()->can_support_virtual_threads) {
      return JVMTI_ERROR_MUST_POSSESS_CAPABILITY;
    }
    VM_VirtualThreadGetOrSetLocal op(this, Handle(current_thread, thread_obj),
                                   depth, slot, T_LONG);
    VMThread::execute(&op);
    err = op.result();
    if (err == JVMTI_ERROR_NONE) {
      *value_ptr = op.value().j;
    }
  } else {
    // Support for ordinary threads
    ThreadsListHandle tlh(current_thread);
    err = get_JavaThread(tlh.list(), thread, &java_thread);
    if (err != JVMTI_ERROR_NONE) {
      return err;
    }
    VM_GetOrSetLocal op(java_thread, depth, slot, T_LONG);
    VMThread::execute(&op);
    err = op.result();
    if (err == JVMTI_ERROR_NONE) {
      *value_ptr = op.value().j;
    }
  }
  return err;
} /* end GetLocalLong */


// Threads_lock NOT held
// thread - NOT pre-checked
// depth - pre-checked as non-negative
// value_ptr - pre-checked for NULL
jvmtiError
JvmtiEnv::GetLocalFloat(jthread thread, jint depth, jint slot, jfloat* value_ptr) {
  jvmtiError err = JVMTI_ERROR_NONE;
  JavaThread* java_thread = NULL;
  JavaThread* current_thread = JavaThread::current();
  // rm object is created to clean up the javaVFrame created in
  // doit_prologue(), but after doit() is finished with it.
  ResourceMark rm(current_thread);
  HandleMark hm(current_thread);
  oop thread_obj = JNIHandles::resolve_external_guard(thread);

  if (java_lang_VirtualThread::is_instance(thread_obj)) {
    // Support for virtual threads
    if (!get_capabilities()->can_support_virtual_threads) {
      return JVMTI_ERROR_MUST_POSSESS_CAPABILITY;
    }
    VM_VirtualThreadGetOrSetLocal op(this, Handle(current_thread, thread_obj),
                                   depth, slot, T_FLOAT);
    VMThread::execute(&op);
    err = op.result();
    if (err == JVMTI_ERROR_NONE) {
      *value_ptr = op.value().f;
    }
  } else {
    // Support for ordinary threads
    ThreadsListHandle tlh(current_thread);
    err = get_JavaThread(tlh.list(), thread, &java_thread);
    if (err != JVMTI_ERROR_NONE) {
      return err;
    }
    VM_GetOrSetLocal op(java_thread, depth, slot, T_FLOAT);
    VMThread::execute(&op);
    err = op.result();
    if (err == JVMTI_ERROR_NONE) {
      *value_ptr = op.value().f;
    }
  }
  return err;
} /* end GetLocalFloat */


// Threads_lock NOT held
// thread - NOT pre-checked
// depth - pre-checked as non-negative
// value_ptr - pre-checked for NULL
jvmtiError
JvmtiEnv::GetLocalDouble(jthread thread, jint depth, jint slot, jdouble* value_ptr) {
  jvmtiError err = JVMTI_ERROR_NONE;
  JavaThread* java_thread = NULL;
  JavaThread* current_thread = JavaThread::current();
  // rm object is created to clean up the javaVFrame created in
  // doit_prologue(), but after doit() is finished with it.
  ResourceMark rm(current_thread);
  HandleMark hm(current_thread);
  oop thread_obj = JNIHandles::resolve_external_guard(thread);

  if (java_lang_VirtualThread::is_instance(thread_obj)) {
    // Support for virtual threads
    if (!get_capabilities()->can_support_virtual_threads) {
      return JVMTI_ERROR_MUST_POSSESS_CAPABILITY;
    }
    VM_VirtualThreadGetOrSetLocal op(this, Handle(current_thread, thread_obj),
                                   depth, slot, T_DOUBLE);
    VMThread::execute(&op);
    err = op.result();
    if (err == JVMTI_ERROR_NONE) {
      *value_ptr = op.value().d;
    }
  } else {
    // Support for ordinary threads
    ThreadsListHandle tlh(current_thread);
    err = get_JavaThread(tlh.list(), thread, &java_thread);
    if (err != JVMTI_ERROR_NONE) {
      return err;
    }
    VM_GetOrSetLocal op(java_thread, depth, slot, T_DOUBLE);
    VMThread::execute(&op);
    err = op.result();
    if (err == JVMTI_ERROR_NONE) {
      *value_ptr = op.value().d;
    }
  }
  return err;
} /* end GetLocalDouble */


// Threads_lock NOT held, java_thread not protected by lock
// java_thread - pre-checked
// java_thread - unchecked
// depth - pre-checked as non-negative
jvmtiError
JvmtiEnv::SetLocalObject(JavaThread* java_thread, jint depth, jint slot, jobject value) {
  // rm object is created to clean up the javaVFrame created in
  // doit_prologue(), but after doit() is finished with it.
  ResourceMark rm;
  jvalue val;
  val.l = value;
  VM_GetOrSetLocal op(java_thread, depth, slot, T_OBJECT, val);
  VMThread::execute(&op);
  return op.result();
} /* end SetLocalObject */


// Threads_lock NOT held, java_thread not protected by lock
// java_thread - pre-checked
// java_thread - unchecked
// depth - pre-checked as non-negative
jvmtiError
JvmtiEnv::SetLocalInt(JavaThread* java_thread, jint depth, jint slot, jint value) {
  // rm object is created to clean up the javaVFrame created in
  // doit_prologue(), but after doit() is finished with it.
  ResourceMark rm;
  jvalue val;
  val.i = value;
  VM_GetOrSetLocal op(java_thread, depth, slot, T_INT, val);
  VMThread::execute(&op);
  return op.result();
} /* end SetLocalInt */


// Threads_lock NOT held, java_thread not protected by lock
// java_thread - pre-checked
// java_thread - unchecked
// depth - pre-checked as non-negative
jvmtiError
JvmtiEnv::SetLocalLong(JavaThread* java_thread, jint depth, jint slot, jlong value) {
  // rm object is created to clean up the javaVFrame created in
  // doit_prologue(), but after doit() is finished with it.
  ResourceMark rm;
  jvalue val;
  val.j = value;
  VM_GetOrSetLocal op(java_thread, depth, slot, T_LONG, val);
  VMThread::execute(&op);
  return op.result();
} /* end SetLocalLong */


// Threads_lock NOT held, java_thread not protected by lock
// java_thread - pre-checked
// java_thread - unchecked
// depth - pre-checked as non-negative
jvmtiError
JvmtiEnv::SetLocalFloat(JavaThread* java_thread, jint depth, jint slot, jfloat value) {
  // rm object is created to clean up the javaVFrame created in
  // doit_prologue(), but after doit() is finished with it.
  ResourceMark rm;
  jvalue val;
  val.f = value;
  VM_GetOrSetLocal op(java_thread, depth, slot, T_FLOAT, val);
  VMThread::execute(&op);
  return op.result();
} /* end SetLocalFloat */


// Threads_lock NOT held, java_thread not protected by lock
// java_thread - pre-checked
// java_thread - unchecked
// depth - pre-checked as non-negative
jvmtiError
JvmtiEnv::SetLocalDouble(JavaThread* java_thread, jint depth, jint slot, jdouble value) {
  // rm object is created to clean up the javaVFrame created in
  // doit_prologue(), but after doit() is finished with it.
  ResourceMark rm;
  jvalue val;
  val.d = value;
  VM_GetOrSetLocal op(java_thread, depth, slot, T_DOUBLE, val);
  VMThread::execute(&op);
  return op.result();
} /* end SetLocalDouble */


  //
  // Breakpoint functions
  //

// method_oop - pre-checked for validity, but may be NULL meaning obsolete method
jvmtiError
JvmtiEnv::SetBreakpoint(Method* method_oop, jlocation location) {
  NULL_CHECK(method_oop, JVMTI_ERROR_INVALID_METHODID);
  if (location < 0) {   // simple invalid location check first
    return JVMTI_ERROR_INVALID_LOCATION;
  }
  // verify that the breakpoint is not past the end of the method
  if (location >= (jlocation) method_oop->code_size()) {
    return JVMTI_ERROR_INVALID_LOCATION;
  }

  ResourceMark rm;
  JvmtiBreakpoint bp(method_oop, location);
  JvmtiBreakpoints& jvmti_breakpoints = JvmtiCurrentBreakpoints::get_jvmti_breakpoints();
  if (jvmti_breakpoints.set(bp) == JVMTI_ERROR_DUPLICATE)
    return JVMTI_ERROR_DUPLICATE;

  if (TraceJVMTICalls) {
    jvmti_breakpoints.print();
  }

  return JVMTI_ERROR_NONE;
} /* end SetBreakpoint */


// method_oop - pre-checked for validity, but may be NULL meaning obsolete method
jvmtiError
JvmtiEnv::ClearBreakpoint(Method* method_oop, jlocation location) {
  NULL_CHECK(method_oop, JVMTI_ERROR_INVALID_METHODID);

  if (location < 0) {   // simple invalid location check first
    return JVMTI_ERROR_INVALID_LOCATION;
  }

  // verify that the breakpoint is not past the end of the method
  if (location >= (jlocation) method_oop->code_size()) {
    return JVMTI_ERROR_INVALID_LOCATION;
  }

  JvmtiBreakpoint bp(method_oop, location);

  JvmtiBreakpoints& jvmti_breakpoints = JvmtiCurrentBreakpoints::get_jvmti_breakpoints();
  if (jvmti_breakpoints.clear(bp) == JVMTI_ERROR_NOT_FOUND)
    return JVMTI_ERROR_NOT_FOUND;

  if (TraceJVMTICalls) {
    jvmti_breakpoints.print();
  }

  return JVMTI_ERROR_NONE;
} /* end ClearBreakpoint */


  //
  // Watched Field functions
  //

jvmtiError
JvmtiEnv::SetFieldAccessWatch(fieldDescriptor* fdesc_ptr) {
  // make sure we haven't set this watch before
  if (fdesc_ptr->is_field_access_watched()) return JVMTI_ERROR_DUPLICATE;
  fdesc_ptr->set_is_field_access_watched(true);

  JvmtiEventController::change_field_watch(JVMTI_EVENT_FIELD_ACCESS, true);

  return JVMTI_ERROR_NONE;
} /* end SetFieldAccessWatch */


jvmtiError
JvmtiEnv::ClearFieldAccessWatch(fieldDescriptor* fdesc_ptr) {
  // make sure we have a watch to clear
  if (!fdesc_ptr->is_field_access_watched()) return JVMTI_ERROR_NOT_FOUND;
  fdesc_ptr->set_is_field_access_watched(false);

  JvmtiEventController::change_field_watch(JVMTI_EVENT_FIELD_ACCESS, false);

  return JVMTI_ERROR_NONE;
} /* end ClearFieldAccessWatch */


jvmtiError
JvmtiEnv::SetFieldModificationWatch(fieldDescriptor* fdesc_ptr) {
  // make sure we haven't set this watch before
  if (fdesc_ptr->is_field_modification_watched()) return JVMTI_ERROR_DUPLICATE;
  fdesc_ptr->set_is_field_modification_watched(true);

  JvmtiEventController::change_field_watch(JVMTI_EVENT_FIELD_MODIFICATION, true);

  return JVMTI_ERROR_NONE;
} /* end SetFieldModificationWatch */


jvmtiError
JvmtiEnv::ClearFieldModificationWatch(fieldDescriptor* fdesc_ptr) {
   // make sure we have a watch to clear
  if (!fdesc_ptr->is_field_modification_watched()) return JVMTI_ERROR_NOT_FOUND;
  fdesc_ptr->set_is_field_modification_watched(false);

  JvmtiEventController::change_field_watch(JVMTI_EVENT_FIELD_MODIFICATION, false);

  return JVMTI_ERROR_NONE;
} /* end ClearFieldModificationWatch */

  //
  // Class functions
  //


// k_mirror - may be primitive, this must be checked
// signature_ptr - NULL is a valid value, must be checked
// generic_ptr - NULL is a valid value, must be checked
jvmtiError
JvmtiEnv::GetClassSignature(oop k_mirror, char** signature_ptr, char** generic_ptr) {
  ResourceMark rm;
  bool isPrimitive = java_lang_Class::is_primitive(k_mirror);
  Klass* k = NULL;
  if (!isPrimitive) {
    k = java_lang_Class::as_Klass(k_mirror);
    NULL_CHECK(k, JVMTI_ERROR_INVALID_CLASS);
  }
  if (signature_ptr != NULL) {
    char* result = NULL;
    if (isPrimitive) {
      char tchar = type2char(java_lang_Class::primitive_type(k_mirror));
      result = (char*) jvmtiMalloc(2);
      result[0] = tchar;
      result[1] = '\0';
    } else {
      const char* class_sig = k->signature_name();
      result = (char *) jvmtiMalloc(strlen(class_sig)+1);
      strcpy(result, class_sig);
    }
    *signature_ptr = result;
  }
  if (generic_ptr != NULL) {
    *generic_ptr = NULL;
    if (!isPrimitive && k->is_instance_klass()) {
      Symbol* soo = InstanceKlass::cast(k)->generic_signature();
      if (soo != NULL) {
        const char *gen_sig = soo->as_C_string();
        if (gen_sig != NULL) {
          char* gen_result;
          jvmtiError err = allocate(strlen(gen_sig) + 1,
                                    (unsigned char **)&gen_result);
          if (err != JVMTI_ERROR_NONE) {
            return err;
          }
          strcpy(gen_result, gen_sig);
          *generic_ptr = gen_result;
        }
      }
    }
  }
  return JVMTI_ERROR_NONE;
} /* end GetClassSignature */


// k_mirror - may be primitive, this must be checked
// status_ptr - pre-checked for NULL
jvmtiError
JvmtiEnv::GetClassStatus(oop k_mirror, jint* status_ptr) {
  jint result = 0;
  if (java_lang_Class::is_primitive(k_mirror)) {
    result |= JVMTI_CLASS_STATUS_PRIMITIVE;
  } else {
    Klass* k = java_lang_Class::as_Klass(k_mirror);
    NULL_CHECK(k, JVMTI_ERROR_INVALID_CLASS);
    result = k->jvmti_class_status();
  }
  *status_ptr = result;

  return JVMTI_ERROR_NONE;
} /* end GetClassStatus */


// k_mirror - may be primitive, this must be checked
// source_name_ptr - pre-checked for NULL
jvmtiError
JvmtiEnv::GetSourceFileName(oop k_mirror, char** source_name_ptr) {
  if (java_lang_Class::is_primitive(k_mirror)) {
     return JVMTI_ERROR_ABSENT_INFORMATION;
  }
  Klass* k_klass = java_lang_Class::as_Klass(k_mirror);
  NULL_CHECK(k_klass, JVMTI_ERROR_INVALID_CLASS);

  if (!k_klass->is_instance_klass()) {
    return JVMTI_ERROR_ABSENT_INFORMATION;
  }

  Symbol* sfnOop = InstanceKlass::cast(k_klass)->source_file_name();
  NULL_CHECK(sfnOop, JVMTI_ERROR_ABSENT_INFORMATION);
  {
    JavaThread* current_thread  = JavaThread::current();
    ResourceMark rm(current_thread);
    const char* sfncp = (const char*) sfnOop->as_C_string();
    *source_name_ptr = (char *) jvmtiMalloc(strlen(sfncp)+1);
    strcpy(*source_name_ptr, sfncp);
  }

  return JVMTI_ERROR_NONE;
} /* end GetSourceFileName */


// k_mirror - may be primitive, this must be checked
// modifiers_ptr - pre-checked for NULL
jvmtiError
JvmtiEnv::GetClassModifiers(oop k_mirror, jint* modifiers_ptr) {
  JavaThread* current_thread  = JavaThread::current();
  jint result = 0;
  if (!java_lang_Class::is_primitive(k_mirror)) {
    Klass* k = java_lang_Class::as_Klass(k_mirror);
    NULL_CHECK(k, JVMTI_ERROR_INVALID_CLASS);
    result = k->compute_modifier_flags(current_thread);
    JavaThread* THREAD = current_thread; // pass to macros
    if (HAS_PENDING_EXCEPTION) {
      CLEAR_PENDING_EXCEPTION;
      return JVMTI_ERROR_INTERNAL;
    };

    // Reset the deleted  ACC_SUPER bit ( deleted in compute_modifier_flags()).
    if(k->is_super()) {
      result |= JVM_ACC_SUPER;
    }
  } else {
    result = (JVM_ACC_ABSTRACT | JVM_ACC_FINAL | JVM_ACC_PUBLIC);
  }
  *modifiers_ptr = result;

  return JVMTI_ERROR_NONE;
} /* end GetClassModifiers */


// k_mirror - may be primitive, this must be checked
// method_count_ptr - pre-checked for NULL
// methods_ptr - pre-checked for NULL
jvmtiError
JvmtiEnv::GetClassMethods(oop k_mirror, jint* method_count_ptr, jmethodID** methods_ptr) {
  JavaThread* current_thread  = JavaThread::current();
  HandleMark hm(current_thread);

  if (java_lang_Class::is_primitive(k_mirror)) {
    *method_count_ptr = 0;
    *methods_ptr = (jmethodID*) jvmtiMalloc(0 * sizeof(jmethodID));
    return JVMTI_ERROR_NONE;
  }
  Klass* k = java_lang_Class::as_Klass(k_mirror);
  NULL_CHECK(k, JVMTI_ERROR_INVALID_CLASS);

  // Return CLASS_NOT_PREPARED error as per JVMTI spec.
  if (!(k->jvmti_class_status() & (JVMTI_CLASS_STATUS_PREPARED|JVMTI_CLASS_STATUS_ARRAY) )) {
    return JVMTI_ERROR_CLASS_NOT_PREPARED;
  }

  if (!k->is_instance_klass()) {
    *method_count_ptr = 0;
    *methods_ptr = (jmethodID*) jvmtiMalloc(0 * sizeof(jmethodID));
    return JVMTI_ERROR_NONE;
  }
  InstanceKlass* ik = InstanceKlass::cast(k);
  // Allocate the result and fill it in
  int result_length = ik->methods()->length();
  jmethodID* result_list = (jmethodID*)jvmtiMalloc(result_length * sizeof(jmethodID));
  int index;
  bool jmethodids_found = true;

  if (JvmtiExport::can_maintain_original_method_order()) {
    // Use the original method ordering indices stored in the class, so we can emit
    // jmethodIDs in the order they appeared in the class file
    for (index = 0; index < result_length; index++) {
      Method* m = ik->methods()->at(index);
      int original_index = ik->method_ordering()->at(index);
      assert(original_index >= 0 && original_index < result_length, "invalid original method index");
      jmethodID id;
      if (jmethodids_found) {
        id = m->find_jmethod_id_or_null();
        if (id == NULL) {
          // If we find an uninitialized value, make sure there is
          // enough space for all the uninitialized values we might
          // find.
          ik->ensure_space_for_methodids(index);
          jmethodids_found = false;
          id = m->jmethod_id();
        }
      } else {
        id = m->jmethod_id();
      }
      result_list[original_index] = id;
    }
  } else {
    // otherwise just copy in any order
    for (index = 0; index < result_length; index++) {
      Method* m = ik->methods()->at(index);
      jmethodID id;
      if (jmethodids_found) {
        id = m->find_jmethod_id_or_null();
        if (id == NULL) {
          // If we find an uninitialized value, make sure there is
          // enough space for all the uninitialized values we might
          // find.
          ik->ensure_space_for_methodids(index);
          jmethodids_found = false;
          id = m->jmethod_id();
        }
      } else {
        id = m->jmethod_id();
      }
      result_list[index] = id;
    }
  }
  // Fill in return value.
  *method_count_ptr = result_length;
  *methods_ptr = result_list;

  return JVMTI_ERROR_NONE;
} /* end GetClassMethods */


// k_mirror - may be primitive, this must be checked
// field_count_ptr - pre-checked for NULL
// fields_ptr - pre-checked for NULL
jvmtiError
JvmtiEnv::GetClassFields(oop k_mirror, jint* field_count_ptr, jfieldID** fields_ptr) {
  if (java_lang_Class::is_primitive(k_mirror)) {
    *field_count_ptr = 0;
    *fields_ptr = (jfieldID*) jvmtiMalloc(0 * sizeof(jfieldID));
    return JVMTI_ERROR_NONE;
  }
  JavaThread* current_thread = JavaThread::current();
  HandleMark hm(current_thread);
  Klass* k = java_lang_Class::as_Klass(k_mirror);
  NULL_CHECK(k, JVMTI_ERROR_INVALID_CLASS);

  // Return CLASS_NOT_PREPARED error as per JVMTI spec.
  if (!(k->jvmti_class_status() & (JVMTI_CLASS_STATUS_PREPARED|JVMTI_CLASS_STATUS_ARRAY) )) {
    return JVMTI_ERROR_CLASS_NOT_PREPARED;
  }

  if (!k->is_instance_klass()) {
    *field_count_ptr = 0;
    *fields_ptr = (jfieldID*) jvmtiMalloc(0 * sizeof(jfieldID));
    return JVMTI_ERROR_NONE;
  }


  InstanceKlass* ik = InstanceKlass::cast(k);

  int result_count = 0;
  // First, count the fields.
  FilteredFieldStream flds(ik, true, true);
  result_count = flds.field_count();

  // Allocate the result and fill it in
  jfieldID* result_list = (jfieldID*) jvmtiMalloc(result_count * sizeof(jfieldID));
  // The JVMTI spec requires fields in the order they occur in the class file,
  // this is the reverse order of what FieldStream hands out.
  int id_index = (result_count - 1);

  for (FilteredFieldStream src_st(ik, true, true); !src_st.eos(); src_st.next()) {
    result_list[id_index--] = jfieldIDWorkaround::to_jfieldID(
                                            ik, src_st.offset(),
                                            src_st.access_flags().is_static());
  }
  assert(id_index == -1, "just checking");
  // Fill in the results
  *field_count_ptr = result_count;
  *fields_ptr = result_list;

  return JVMTI_ERROR_NONE;
} /* end GetClassFields */


// k_mirror - may be primitive, this must be checked
// interface_count_ptr - pre-checked for NULL
// interfaces_ptr - pre-checked for NULL
jvmtiError
JvmtiEnv::GetImplementedInterfaces(oop k_mirror, jint* interface_count_ptr, jclass** interfaces_ptr) {
  {
    if (java_lang_Class::is_primitive(k_mirror)) {
      *interface_count_ptr = 0;
      *interfaces_ptr = (jclass*) jvmtiMalloc(0 * sizeof(jclass));
      return JVMTI_ERROR_NONE;
    }
    JavaThread* current_thread = JavaThread::current();
    HandleMark hm(current_thread);
    Klass* k = java_lang_Class::as_Klass(k_mirror);
    NULL_CHECK(k, JVMTI_ERROR_INVALID_CLASS);

    // Return CLASS_NOT_PREPARED error as per JVMTI spec.
    if (!(k->jvmti_class_status() & (JVMTI_CLASS_STATUS_PREPARED|JVMTI_CLASS_STATUS_ARRAY) ))
      return JVMTI_ERROR_CLASS_NOT_PREPARED;

    if (!k->is_instance_klass()) {
      *interface_count_ptr = 0;
      *interfaces_ptr = (jclass*) jvmtiMalloc(0 * sizeof(jclass));
      return JVMTI_ERROR_NONE;
    }

    Array<InstanceKlass*>* interface_list = InstanceKlass::cast(k)->local_interfaces();
    const int result_length = (interface_list == NULL ? 0 : interface_list->length());
    jclass* result_list = (jclass*) jvmtiMalloc(result_length * sizeof(jclass));
    for (int i_index = 0; i_index < result_length; i_index += 1) {
      InstanceKlass* klass_at = interface_list->at(i_index);
      assert(klass_at->is_klass(), "interfaces must be Klass*s");
      assert(klass_at->is_interface(), "interfaces must be interfaces");
      oop mirror_at = klass_at->java_mirror();
      Handle handle_at = Handle(current_thread, mirror_at);
      result_list[i_index] = (jclass) jni_reference(handle_at);
    }
    *interface_count_ptr = result_length;
    *interfaces_ptr = result_list;
  }

  return JVMTI_ERROR_NONE;
} /* end GetImplementedInterfaces */


// k_mirror - may be primitive, this must be checked
// minor_version_ptr - pre-checked for NULL
// major_version_ptr - pre-checked for NULL
jvmtiError
JvmtiEnv::GetClassVersionNumbers(oop k_mirror, jint* minor_version_ptr, jint* major_version_ptr) {
  if (java_lang_Class::is_primitive(k_mirror)) {
    return JVMTI_ERROR_ABSENT_INFORMATION;
  }
  Klass* klass = java_lang_Class::as_Klass(k_mirror);

  jint status = klass->jvmti_class_status();
  if (status & (JVMTI_CLASS_STATUS_ERROR)) {
    return JVMTI_ERROR_INVALID_CLASS;
  }
  if (status & (JVMTI_CLASS_STATUS_ARRAY)) {
    return JVMTI_ERROR_ABSENT_INFORMATION;
  }

  InstanceKlass* ik = InstanceKlass::cast(klass);
  *minor_version_ptr = ik->minor_version();
  *major_version_ptr = ik->major_version();

  return JVMTI_ERROR_NONE;
} /* end GetClassVersionNumbers */


// k_mirror - may be primitive, this must be checked
// constant_pool_count_ptr - pre-checked for NULL
// constant_pool_byte_count_ptr - pre-checked for NULL
// constant_pool_bytes_ptr - pre-checked for NULL
jvmtiError
JvmtiEnv::GetConstantPool(oop k_mirror, jint* constant_pool_count_ptr, jint* constant_pool_byte_count_ptr, unsigned char** constant_pool_bytes_ptr) {
  if (java_lang_Class::is_primitive(k_mirror)) {
    return JVMTI_ERROR_ABSENT_INFORMATION;
  }

  Klass* klass = java_lang_Class::as_Klass(k_mirror);
  Thread *thread = Thread::current();
  ResourceMark rm(thread);

  jint status = klass->jvmti_class_status();
  if (status & (JVMTI_CLASS_STATUS_ERROR)) {
    return JVMTI_ERROR_INVALID_CLASS;
  }
  if (status & (JVMTI_CLASS_STATUS_ARRAY)) {
    return JVMTI_ERROR_ABSENT_INFORMATION;
  }

  InstanceKlass* ik = InstanceKlass::cast(klass);
  JvmtiConstantPoolReconstituter reconstituter(ik);
  if (reconstituter.get_error() != JVMTI_ERROR_NONE) {
    return reconstituter.get_error();
  }

  unsigned char *cpool_bytes;
  int cpool_size = reconstituter.cpool_size();
  if (reconstituter.get_error() != JVMTI_ERROR_NONE) {
    return reconstituter.get_error();
  }
  jvmtiError res = allocate(cpool_size, &cpool_bytes);
  if (res != JVMTI_ERROR_NONE) {
    return res;
  }
  reconstituter.copy_cpool_bytes(cpool_bytes);
  if (reconstituter.get_error() != JVMTI_ERROR_NONE) {
    return reconstituter.get_error();
  }

  constantPoolHandle  constants(thread, ik->constants());
  *constant_pool_count_ptr      = constants->length();
  *constant_pool_byte_count_ptr = cpool_size;
  *constant_pool_bytes_ptr      = cpool_bytes;

  return JVMTI_ERROR_NONE;
} /* end GetConstantPool */


// k_mirror - may be primitive, this must be checked
// is_interface_ptr - pre-checked for NULL
jvmtiError
JvmtiEnv::IsInterface(oop k_mirror, jboolean* is_interface_ptr) {
  {
    bool result = false;
    if (!java_lang_Class::is_primitive(k_mirror)) {
      Klass* k = java_lang_Class::as_Klass(k_mirror);
      if (k != NULL && k->is_interface()) {
        result = true;
      }
    }
    *is_interface_ptr = result;
  }

  return JVMTI_ERROR_NONE;
} /* end IsInterface */


// k_mirror - may be primitive, this must be checked
// is_array_class_ptr - pre-checked for NULL
jvmtiError
JvmtiEnv::IsArrayClass(oop k_mirror, jboolean* is_array_class_ptr) {
  {
    bool result = false;
    if (!java_lang_Class::is_primitive(k_mirror)) {
      Klass* k = java_lang_Class::as_Klass(k_mirror);
      if (k != NULL && k->is_array_klass()) {
        result = true;
      }
    }
    *is_array_class_ptr = result;
  }

  return JVMTI_ERROR_NONE;
} /* end IsArrayClass */


// k_mirror - may be primitive, this must be checked
// classloader_ptr - pre-checked for NULL
jvmtiError
JvmtiEnv::GetClassLoader(oop k_mirror, jobject* classloader_ptr) {
  {
    if (java_lang_Class::is_primitive(k_mirror)) {
      *classloader_ptr = (jclass) jni_reference(Handle());
      return JVMTI_ERROR_NONE;
    }
    JavaThread* current_thread = JavaThread::current();
    HandleMark hm(current_thread);
    Klass* k = java_lang_Class::as_Klass(k_mirror);
    NULL_CHECK(k, JVMTI_ERROR_INVALID_CLASS);

    oop result_oop = k->class_loader();
    if (result_oop == NULL) {
      *classloader_ptr = (jclass) jni_reference(Handle());
      return JVMTI_ERROR_NONE;
    }
    Handle result_handle = Handle(current_thread, result_oop);
    jclass result_jnihandle = (jclass) jni_reference(result_handle);
    *classloader_ptr = result_jnihandle;
  }
  return JVMTI_ERROR_NONE;
} /* end GetClassLoader */


// k_mirror - may be primitive, this must be checked
// source_debug_extension_ptr - pre-checked for NULL
jvmtiError
JvmtiEnv::GetSourceDebugExtension(oop k_mirror, char** source_debug_extension_ptr) {
  {
    if (java_lang_Class::is_primitive(k_mirror)) {
      return JVMTI_ERROR_ABSENT_INFORMATION;
    }
    Klass* k = java_lang_Class::as_Klass(k_mirror);
    NULL_CHECK(k, JVMTI_ERROR_INVALID_CLASS);
    if (!k->is_instance_klass()) {
      return JVMTI_ERROR_ABSENT_INFORMATION;
    }
    const char* sde = InstanceKlass::cast(k)->source_debug_extension();
    NULL_CHECK(sde, JVMTI_ERROR_ABSENT_INFORMATION);

    {
      *source_debug_extension_ptr = (char *) jvmtiMalloc(strlen(sde)+1);
      strcpy(*source_debug_extension_ptr, sde);
    }
  }

  return JVMTI_ERROR_NONE;
} /* end GetSourceDebugExtension */

  //
  // Object functions
  //

// hash_code_ptr - pre-checked for NULL
jvmtiError
JvmtiEnv::GetObjectHashCode(jobject object, jint* hash_code_ptr) {
  oop mirror = JNIHandles::resolve_external_guard(object);
  NULL_CHECK(mirror, JVMTI_ERROR_INVALID_OBJECT);
  NULL_CHECK(hash_code_ptr, JVMTI_ERROR_NULL_POINTER);

  {
    jint result = (jint) mirror->identity_hash();
    *hash_code_ptr = result;
  }
  return JVMTI_ERROR_NONE;
} /* end GetObjectHashCode */


// info_ptr - pre-checked for NULL
jvmtiError
JvmtiEnv::GetObjectMonitorUsage(jobject object, jvmtiMonitorUsage* info_ptr) {
  // This needs to be performed at a safepoint to gather stable data
  // because monitor owner / waiters might not be suspended.
  VM_GetObjectMonitorUsage op(this, JavaThread::current(), object, info_ptr);
  VMThread::execute(&op);
  return op.result();
} /* end GetObjectMonitorUsage */


  //
  // Field functions
  //

// name_ptr - NULL is a valid value, must be checked
// signature_ptr - NULL is a valid value, must be checked
// generic_ptr - NULL is a valid value, must be checked
jvmtiError
JvmtiEnv::GetFieldName(fieldDescriptor* fdesc_ptr, char** name_ptr, char** signature_ptr, char** generic_ptr) {
  JavaThread* current_thread  = JavaThread::current();
  ResourceMark rm(current_thread);
  if (name_ptr == NULL) {
    // just don't return the name
  } else {
    const char* fieldName = fdesc_ptr->name()->as_C_string();
    *name_ptr =  (char*) jvmtiMalloc(strlen(fieldName) + 1);
    if (*name_ptr == NULL)
      return JVMTI_ERROR_OUT_OF_MEMORY;
    strcpy(*name_ptr, fieldName);
  }
  if (signature_ptr== NULL) {
    // just don't return the signature
  } else {
    const char* fieldSignature = fdesc_ptr->signature()->as_C_string();
    *signature_ptr = (char*) jvmtiMalloc(strlen(fieldSignature) + 1);
    if (*signature_ptr == NULL)
      return JVMTI_ERROR_OUT_OF_MEMORY;
    strcpy(*signature_ptr, fieldSignature);
  }
  if (generic_ptr != NULL) {
    *generic_ptr = NULL;
    Symbol* soop = fdesc_ptr->generic_signature();
    if (soop != NULL) {
      const char* gen_sig = soop->as_C_string();
      if (gen_sig != NULL) {
        jvmtiError err = allocate(strlen(gen_sig) + 1, (unsigned char **)generic_ptr);
        if (err != JVMTI_ERROR_NONE) {
          return err;
        }
        strcpy(*generic_ptr, gen_sig);
      }
    }
  }
  return JVMTI_ERROR_NONE;
} /* end GetFieldName */


// declaring_class_ptr - pre-checked for NULL
jvmtiError
JvmtiEnv::GetFieldDeclaringClass(fieldDescriptor* fdesc_ptr, jclass* declaring_class_ptr) {

  *declaring_class_ptr = get_jni_class_non_null(fdesc_ptr->field_holder());
  return JVMTI_ERROR_NONE;
} /* end GetFieldDeclaringClass */


// modifiers_ptr - pre-checked for NULL
jvmtiError
JvmtiEnv::GetFieldModifiers(fieldDescriptor* fdesc_ptr, jint* modifiers_ptr) {

  AccessFlags resultFlags = fdesc_ptr->access_flags();
  jint result = resultFlags.as_int();
  *modifiers_ptr = result;

  return JVMTI_ERROR_NONE;
} /* end GetFieldModifiers */


// is_synthetic_ptr - pre-checked for NULL
jvmtiError
JvmtiEnv::IsFieldSynthetic(fieldDescriptor* fdesc_ptr, jboolean* is_synthetic_ptr) {
  *is_synthetic_ptr = fdesc_ptr->is_synthetic();
  return JVMTI_ERROR_NONE;
} /* end IsFieldSynthetic */


  //
  // Method functions
  //

// method_oop - pre-checked for validity, but may be NULL meaning obsolete method
// name_ptr - NULL is a valid value, must be checked
// signature_ptr - NULL is a valid value, must be checked
// generic_ptr - NULL is a valid value, must be checked
jvmtiError
JvmtiEnv::GetMethodName(Method* method_oop, char** name_ptr, char** signature_ptr, char** generic_ptr) {
  NULL_CHECK(method_oop, JVMTI_ERROR_INVALID_METHODID);
  JavaThread* current_thread  = JavaThread::current();

  ResourceMark rm(current_thread); // get the utf8 name and signature
  if (name_ptr == NULL) {
    // just don't return the name
  } else {
    const char* utf8_name = (const char *) method_oop->name()->as_utf8();
    *name_ptr = (char *) jvmtiMalloc(strlen(utf8_name)+1);
    strcpy(*name_ptr, utf8_name);
  }
  if (signature_ptr == NULL) {
    // just don't return the signature
  } else {
    const char* utf8_signature = (const char *) method_oop->signature()->as_utf8();
    *signature_ptr = (char *) jvmtiMalloc(strlen(utf8_signature) + 1);
    strcpy(*signature_ptr, utf8_signature);
  }

  if (generic_ptr != NULL) {
    *generic_ptr = NULL;
    Symbol* soop = method_oop->generic_signature();
    if (soop != NULL) {
      const char* gen_sig = soop->as_C_string();
      if (gen_sig != NULL) {
        jvmtiError err = allocate(strlen(gen_sig) + 1, (unsigned char **)generic_ptr);
        if (err != JVMTI_ERROR_NONE) {
          return err;
        }
        strcpy(*generic_ptr, gen_sig);
      }
    }
  }
  return JVMTI_ERROR_NONE;
} /* end GetMethodName */


// method_oop - pre-checked for validity, but may be NULL meaning obsolete method
// declaring_class_ptr - pre-checked for NULL
jvmtiError
JvmtiEnv::GetMethodDeclaringClass(Method* method_oop, jclass* declaring_class_ptr) {
  NULL_CHECK(method_oop, JVMTI_ERROR_INVALID_METHODID);
  (*declaring_class_ptr) = get_jni_class_non_null(method_oop->method_holder());
  return JVMTI_ERROR_NONE;
} /* end GetMethodDeclaringClass */


// method_oop - pre-checked for validity, but may be NULL meaning obsolete method
// modifiers_ptr - pre-checked for NULL
jvmtiError
JvmtiEnv::GetMethodModifiers(Method* method_oop, jint* modifiers_ptr) {
  NULL_CHECK(method_oop, JVMTI_ERROR_INVALID_METHODID);
  (*modifiers_ptr) = method_oop->access_flags().as_int() & JVM_RECOGNIZED_METHOD_MODIFIERS;
  return JVMTI_ERROR_NONE;
} /* end GetMethodModifiers */


// method_oop - pre-checked for validity, but may be NULL meaning obsolete method
// max_ptr - pre-checked for NULL
jvmtiError
JvmtiEnv::GetMaxLocals(Method* method_oop, jint* max_ptr) {
  NULL_CHECK(method_oop, JVMTI_ERROR_INVALID_METHODID);
  // get max stack
  (*max_ptr) = method_oop->max_locals();
  return JVMTI_ERROR_NONE;
} /* end GetMaxLocals */


// method_oop - pre-checked for validity, but may be NULL meaning obsolete method
// size_ptr - pre-checked for NULL
jvmtiError
JvmtiEnv::GetArgumentsSize(Method* method_oop, jint* size_ptr) {
  NULL_CHECK(method_oop, JVMTI_ERROR_INVALID_METHODID);
  // get size of arguments

  (*size_ptr) = method_oop->size_of_parameters();
  return JVMTI_ERROR_NONE;
} /* end GetArgumentsSize */


// method_oop - pre-checked for validity, but may be NULL meaning obsolete method
// entry_count_ptr - pre-checked for NULL
// table_ptr - pre-checked for NULL
jvmtiError
JvmtiEnv::GetLineNumberTable(Method* method_oop, jint* entry_count_ptr, jvmtiLineNumberEntry** table_ptr) {
  NULL_CHECK(method_oop, JVMTI_ERROR_INVALID_METHODID);
  if (!method_oop->has_linenumber_table()) {
    return (JVMTI_ERROR_ABSENT_INFORMATION);
  }

  // The line number table is compressed so we don't know how big it is until decompressed.
  // Decompression is really fast so we just do it twice.

  // Compute size of table
  jint num_entries = 0;
  CompressedLineNumberReadStream stream(method_oop->compressed_linenumber_table());
  while (stream.read_pair()) {
    num_entries++;
  }
  jvmtiLineNumberEntry *jvmti_table =
            (jvmtiLineNumberEntry *)jvmtiMalloc(num_entries * (sizeof(jvmtiLineNumberEntry)));

  // Fill jvmti table
  if (num_entries > 0) {
    int index = 0;
    CompressedLineNumberReadStream stream(method_oop->compressed_linenumber_table());
    while (stream.read_pair()) {
      jvmti_table[index].start_location = (jlocation) stream.bci();
      jvmti_table[index].line_number = (jint) stream.line();
      index++;
    }
    assert(index == num_entries, "sanity check");
  }

  // Set up results
  (*entry_count_ptr) = num_entries;
  (*table_ptr) = jvmti_table;

  return JVMTI_ERROR_NONE;
} /* end GetLineNumberTable */


// method_oop - pre-checked for validity, but may be NULL meaning obsolete method
// start_location_ptr - pre-checked for NULL
// end_location_ptr - pre-checked for NULL
jvmtiError
JvmtiEnv::GetMethodLocation(Method* method_oop, jlocation* start_location_ptr, jlocation* end_location_ptr) {

  NULL_CHECK(method_oop, JVMTI_ERROR_INVALID_METHODID);
  // get start and end location
  (*end_location_ptr) = (jlocation) (method_oop->code_size() - 1);
  if (method_oop->code_size() == 0) {
    // there is no code so there is no start location
    (*start_location_ptr) = (jlocation)(-1);
  } else {
    (*start_location_ptr) = (jlocation)(0);
  }

  return JVMTI_ERROR_NONE;
} /* end GetMethodLocation */


// method_oop - pre-checked for validity, but may be NULL meaning obsolete method
// entry_count_ptr - pre-checked for NULL
// table_ptr - pre-checked for NULL
jvmtiError
JvmtiEnv::GetLocalVariableTable(Method* method_oop, jint* entry_count_ptr, jvmtiLocalVariableEntry** table_ptr) {

  NULL_CHECK(method_oop, JVMTI_ERROR_INVALID_METHODID);
  JavaThread* current_thread  = JavaThread::current();

  // does the klass have any local variable information?
  InstanceKlass* ik = method_oop->method_holder();
  if (!ik->access_flags().has_localvariable_table()) {
    return (JVMTI_ERROR_ABSENT_INFORMATION);
  }

  ConstantPool* constants = method_oop->constants();
  NULL_CHECK(constants, JVMTI_ERROR_ABSENT_INFORMATION);

  // in the vm localvariable table representation, 6 consecutive elements in the table
  // represent a 6-tuple of shorts
  // [start_pc, length, name_index, descriptor_index, signature_index, index]
  jint num_entries = method_oop->localvariable_table_length();
  jvmtiLocalVariableEntry *jvmti_table = (jvmtiLocalVariableEntry *)
                jvmtiMalloc(num_entries * (sizeof(jvmtiLocalVariableEntry)));

  if (num_entries > 0) {
    LocalVariableTableElement* table = method_oop->localvariable_table_start();
    for (int i = 0; i < num_entries; i++) {
      // get the 5 tuple information from the vm table
      jlocation start_location = (jlocation) table[i].start_bci;
      jint length = (jint) table[i].length;
      int name_index = (int) table[i].name_cp_index;
      int signature_index = (int) table[i].descriptor_cp_index;
      int generic_signature_index = (int) table[i].signature_cp_index;
      jint slot = (jint) table[i].slot;

      // get utf8 name and signature
      char *name_buf = NULL;
      char *sig_buf = NULL;
      char *gen_sig_buf = NULL;
      {
        ResourceMark rm(current_thread);

        const char *utf8_name = (const char *) constants->symbol_at(name_index)->as_utf8();
        name_buf = (char *) jvmtiMalloc(strlen(utf8_name)+1);
        strcpy(name_buf, utf8_name);

        const char *utf8_signature = (const char *) constants->symbol_at(signature_index)->as_utf8();
        sig_buf = (char *) jvmtiMalloc(strlen(utf8_signature)+1);
        strcpy(sig_buf, utf8_signature);

        if (generic_signature_index > 0) {
          const char *utf8_gen_sign = (const char *)
                                       constants->symbol_at(generic_signature_index)->as_utf8();
          gen_sig_buf = (char *) jvmtiMalloc(strlen(utf8_gen_sign)+1);
          strcpy(gen_sig_buf, utf8_gen_sign);
        }
      }

      // fill in the jvmti local variable table
      jvmti_table[i].start_location = start_location;
      jvmti_table[i].length = length;
      jvmti_table[i].name = name_buf;
      jvmti_table[i].signature = sig_buf;
      jvmti_table[i].generic_signature = gen_sig_buf;
      jvmti_table[i].slot = slot;
    }
  }

  // set results
  (*entry_count_ptr) = num_entries;
  (*table_ptr) = jvmti_table;

  return JVMTI_ERROR_NONE;
} /* end GetLocalVariableTable */


// method_oop - pre-checked for validity, but may be NULL meaning obsolete method
// bytecode_count_ptr - pre-checked for NULL
// bytecodes_ptr - pre-checked for NULL
jvmtiError
JvmtiEnv::GetBytecodes(Method* method_oop, jint* bytecode_count_ptr, unsigned char** bytecodes_ptr) {
  NULL_CHECK(method_oop, JVMTI_ERROR_INVALID_METHODID);

  HandleMark hm;
  methodHandle method(Thread::current(), method_oop);
  jint size = (jint)method->code_size();
  jvmtiError err = allocate(size, bytecodes_ptr);
  if (err != JVMTI_ERROR_NONE) {
    return err;
  }

  (*bytecode_count_ptr) = size;
  // get byte codes
  JvmtiClassFileReconstituter::copy_bytecodes(method, *bytecodes_ptr);

  return JVMTI_ERROR_NONE;
} /* end GetBytecodes */


// method_oop - pre-checked for validity, but may be NULL meaning obsolete method
// is_native_ptr - pre-checked for NULL
jvmtiError
JvmtiEnv::IsMethodNative(Method* method_oop, jboolean* is_native_ptr) {
  NULL_CHECK(method_oop, JVMTI_ERROR_INVALID_METHODID);
  (*is_native_ptr) = method_oop->is_native();
  return JVMTI_ERROR_NONE;
} /* end IsMethodNative */


// method_oop - pre-checked for validity, but may be NULL meaning obsolete method
// is_synthetic_ptr - pre-checked for NULL
jvmtiError
JvmtiEnv::IsMethodSynthetic(Method* method_oop, jboolean* is_synthetic_ptr) {
  NULL_CHECK(method_oop, JVMTI_ERROR_INVALID_METHODID);
  (*is_synthetic_ptr) = method_oop->is_synthetic();
  return JVMTI_ERROR_NONE;
} /* end IsMethodSynthetic */


// method_oop - pre-checked for validity, but may be NULL meaning obsolete method
// is_obsolete_ptr - pre-checked for NULL
jvmtiError
JvmtiEnv::IsMethodObsolete(Method* method_oop, jboolean* is_obsolete_ptr) {
  if (use_version_1_0_semantics() &&
      get_capabilities()->can_redefine_classes == 0) {
    // This JvmtiEnv requested version 1.0 semantics and this function
    // requires the can_redefine_classes capability in version 1.0 so
    // we need to return an error here.
    return JVMTI_ERROR_MUST_POSSESS_CAPABILITY;
  }

  if (method_oop == NULL || method_oop->is_obsolete()) {
    *is_obsolete_ptr = true;
  } else {
    *is_obsolete_ptr = false;
  }
  return JVMTI_ERROR_NONE;
} /* end IsMethodObsolete */

  //
  // Raw Monitor functions
  //

// name - pre-checked for NULL
// monitor_ptr - pre-checked for NULL
jvmtiError
JvmtiEnv::CreateRawMonitor(const char* name, jrawMonitorID* monitor_ptr) {
  JvmtiRawMonitor* rmonitor = new JvmtiRawMonitor(name);
  NULL_CHECK(rmonitor, JVMTI_ERROR_OUT_OF_MEMORY);

  *monitor_ptr = (jrawMonitorID)rmonitor;

  return JVMTI_ERROR_NONE;
} /* end CreateRawMonitor */


// rmonitor - pre-checked for validity
jvmtiError
JvmtiEnv::DestroyRawMonitor(JvmtiRawMonitor * rmonitor) {
  if (Threads::number_of_threads() == 0) {
    // Remove this monitor from pending raw monitors list
    // if it has entered in onload or start phase.
    JvmtiPendingMonitors::destroy(rmonitor);
  } else {
    Thread* thread  = Thread::current();
    if (rmonitor->owner() == thread) {
      // The caller owns this monitor which we are about to destroy.
      // We exit the underlying synchronization object so that the
      // "delete monitor" call below can work without an assertion
      // failure on systems that don't like destroying synchronization
      // objects that are locked.
      int r;
      int recursion = rmonitor->recursions();
      for (int i = 0; i <= recursion; i++) {
        r = rmonitor->raw_exit(thread);
        assert(r == JvmtiRawMonitor::M_OK, "raw_exit should have worked");
        if (r != JvmtiRawMonitor::M_OK) {  // robustness
          return JVMTI_ERROR_INTERNAL;
        }
      }
    }
    if (rmonitor->owner() != NULL) {
      // The caller is trying to destroy a monitor that is locked by
      // someone else. While this is not forbidden by the JVMTI
      // spec, it will cause an assertion failure on systems that don't
      // like destroying synchronization objects that are locked.
      // We indicate a problem with the error return (and leak the
      // monitor's memory).
      return JVMTI_ERROR_NOT_MONITOR_OWNER;
    }
  }

  delete rmonitor;

  return JVMTI_ERROR_NONE;
} /* end DestroyRawMonitor */


// rmonitor - pre-checked for validity
jvmtiError
JvmtiEnv::RawMonitorEnter(JvmtiRawMonitor * rmonitor) {
  if (Threads::number_of_threads() == 0) {
    // No JavaThreads exist so JvmtiRawMonitor enter cannot be
    // used, add this raw monitor to the pending list.
    // The pending monitors will be actually entered when
    // the VM is setup.
    // See transition_pending_raw_monitors in create_vm()
    // in thread.cpp.
    JvmtiPendingMonitors::enter(rmonitor);
  } else {
    Thread* thread = Thread::current();
    if (thread->is_Java_thread()) {
      JavaThread* current_thread = (JavaThread*)thread;

      /* Transition to thread_blocked without entering vm state          */
      /* This is really evil. Normally you can't undo _thread_blocked    */
      /* transitions like this because it would cause us to miss a       */
      /* safepoint but since the thread was already in _thread_in_native */
      /* the thread is not leaving a safepoint safe state and it will    */
      /* block when it tries to return from native. We can't safepoint   */
      /* block in here because we could deadlock the vmthread. Blech.    */

      JavaThreadState state = current_thread->thread_state();
      assert(state == _thread_in_native, "Must be _thread_in_native");
      // frame should already be walkable since we are in native
      assert(!current_thread->has_last_Java_frame() ||
             current_thread->frame_anchor()->walkable(), "Must be walkable");
      current_thread->set_thread_state(_thread_blocked);

      rmonitor->raw_enter(current_thread);
      // restore state, still at a safepoint safe state
      current_thread->set_thread_state(state);
    } else {
      rmonitor->raw_enter(thread);
    }
  }
  return JVMTI_ERROR_NONE;
} /* end RawMonitorEnter */


// rmonitor - pre-checked for validity
jvmtiError
JvmtiEnv::RawMonitorExit(JvmtiRawMonitor * rmonitor) {
  jvmtiError err = JVMTI_ERROR_NONE;

  if (Threads::number_of_threads() == 0) {
    // No JavaThreads exist so just remove this monitor from the pending list.
    // Bool value from exit is false if rmonitor is not in the list.
    if (!JvmtiPendingMonitors::exit(rmonitor)) {
      err = JVMTI_ERROR_NOT_MONITOR_OWNER;
    }
  } else {
    Thread* thread = Thread::current();
    int r = rmonitor->raw_exit(thread);
    if (r == JvmtiRawMonitor::M_ILLEGAL_MONITOR_STATE) {
      err = JVMTI_ERROR_NOT_MONITOR_OWNER;
    }
  }
  return err;
} /* end RawMonitorExit */


// rmonitor - pre-checked for validity
jvmtiError
JvmtiEnv::RawMonitorWait(JvmtiRawMonitor * rmonitor, jlong millis) {
  Thread* thread = Thread::current();
  int r = rmonitor->raw_wait(millis, thread);

  switch (r) {
  case JvmtiRawMonitor::M_INTERRUPTED:
    return JVMTI_ERROR_INTERRUPT;
  case JvmtiRawMonitor::M_ILLEGAL_MONITOR_STATE:
    return JVMTI_ERROR_NOT_MONITOR_OWNER;
  default:
    return JVMTI_ERROR_NONE;
  }
} /* end RawMonitorWait */


// rmonitor - pre-checked for validity
jvmtiError
JvmtiEnv::RawMonitorNotify(JvmtiRawMonitor * rmonitor) {
  Thread* thread = Thread::current();
  int r = rmonitor->raw_notify(thread);

  if (r == JvmtiRawMonitor::M_ILLEGAL_MONITOR_STATE) {
    return JVMTI_ERROR_NOT_MONITOR_OWNER;
  }
  return JVMTI_ERROR_NONE;
} /* end RawMonitorNotify */


// rmonitor - pre-checked for validity
jvmtiError
JvmtiEnv::RawMonitorNotifyAll(JvmtiRawMonitor * rmonitor) {
  Thread* thread = Thread::current();
  int r = rmonitor->raw_notifyAll(thread);

  if (r == JvmtiRawMonitor::M_ILLEGAL_MONITOR_STATE) {
    return JVMTI_ERROR_NOT_MONITOR_OWNER;
  }
  return JVMTI_ERROR_NONE;
} /* end RawMonitorNotifyAll */


  //
  // JNI Function Interception functions
  //


// function_table - pre-checked for NULL
jvmtiError
JvmtiEnv::SetJNIFunctionTable(const jniNativeInterface* function_table) {
  // Copy jni function table at safepoint.
  VM_JNIFunctionTableCopier copier(function_table);
  VMThread::execute(&copier);

  return JVMTI_ERROR_NONE;
} /* end SetJNIFunctionTable */


// function_table - pre-checked for NULL
jvmtiError
JvmtiEnv::GetJNIFunctionTable(jniNativeInterface** function_table) {
  *function_table=(jniNativeInterface*)jvmtiMalloc(sizeof(jniNativeInterface));
  if (*function_table == NULL)
    return JVMTI_ERROR_OUT_OF_MEMORY;
  memcpy(*function_table,(JavaThread::current())->get_jni_functions(),sizeof(jniNativeInterface));
  return JVMTI_ERROR_NONE;
} /* end GetJNIFunctionTable */


  //
  // Event Management functions
  //

jvmtiError
JvmtiEnv::GenerateEvents(jvmtiEvent event_type) {
  // can only generate two event types
  if (event_type != JVMTI_EVENT_COMPILED_METHOD_LOAD &&
      event_type != JVMTI_EVENT_DYNAMIC_CODE_GENERATED) {
    return JVMTI_ERROR_ILLEGAL_ARGUMENT;
  }

  // for compiled_method_load events we must check that the environment
  // has the can_generate_compiled_method_load_events capability.
  if (event_type == JVMTI_EVENT_COMPILED_METHOD_LOAD) {
    if (get_capabilities()->can_generate_compiled_method_load_events == 0) {
      return JVMTI_ERROR_MUST_POSSESS_CAPABILITY;
    }
    return JvmtiCodeBlobEvents::generate_compiled_method_load_events(this);
  } else {
    return JvmtiCodeBlobEvents::generate_dynamic_code_events(this);
  }

} /* end GenerateEvents */


  //
  // Extension Mechanism functions
  //

// extension_count_ptr - pre-checked for NULL
// extensions - pre-checked for NULL
jvmtiError
JvmtiEnv::GetExtensionFunctions(jint* extension_count_ptr, jvmtiExtensionFunctionInfo** extensions) {
  return JvmtiExtensions::get_functions(this, extension_count_ptr, extensions);
} /* end GetExtensionFunctions */


// extension_count_ptr - pre-checked for NULL
// extensions - pre-checked for NULL
jvmtiError
JvmtiEnv::GetExtensionEvents(jint* extension_count_ptr, jvmtiExtensionEventInfo** extensions) {
  return JvmtiExtensions::get_events(this, extension_count_ptr, extensions);
} /* end GetExtensionEvents */


// callback - NULL is a valid value, must be checked
jvmtiError
JvmtiEnv::SetExtensionEventCallback(jint extension_event_index, jvmtiExtensionEvent callback) {
  return JvmtiExtensions::set_event_callback(this, extension_event_index, callback);
} /* end SetExtensionEventCallback */

  //
  // Timers functions
  //

// info_ptr - pre-checked for NULL
jvmtiError
JvmtiEnv::GetCurrentThreadCpuTimerInfo(jvmtiTimerInfo* info_ptr) {
  os::current_thread_cpu_time_info(info_ptr);
  return JVMTI_ERROR_NONE;
} /* end GetCurrentThreadCpuTimerInfo */


// nanos_ptr - pre-checked for NULL
jvmtiError
JvmtiEnv::GetCurrentThreadCpuTime(jlong* nanos_ptr) {
  *nanos_ptr = os::current_thread_cpu_time();
  return JVMTI_ERROR_NONE;
} /* end GetCurrentThreadCpuTime */


// info_ptr - pre-checked for NULL
jvmtiError
JvmtiEnv::GetThreadCpuTimerInfo(jvmtiTimerInfo* info_ptr) {
  os::thread_cpu_time_info(info_ptr);
  return JVMTI_ERROR_NONE;
} /* end GetThreadCpuTimerInfo */


// Threads_lock NOT held, java_thread not protected by lock
// java_thread - pre-checked
// nanos_ptr - pre-checked for NULL
jvmtiError
JvmtiEnv::GetThreadCpuTime(JavaThread* java_thread, jlong* nanos_ptr) {
  *nanos_ptr = os::thread_cpu_time(java_thread);
  return JVMTI_ERROR_NONE;
} /* end GetThreadCpuTime */


// info_ptr - pre-checked for NULL
jvmtiError
JvmtiEnv::GetTimerInfo(jvmtiTimerInfo* info_ptr) {
  os::javaTimeNanos_info(info_ptr);
  return JVMTI_ERROR_NONE;
} /* end GetTimerInfo */


// nanos_ptr - pre-checked for NULL
jvmtiError
JvmtiEnv::GetTime(jlong* nanos_ptr) {
  *nanos_ptr = os::javaTimeNanos();
  return JVMTI_ERROR_NONE;
} /* end GetTime */


// processor_count_ptr - pre-checked for NULL
jvmtiError
JvmtiEnv::GetAvailableProcessors(jint* processor_count_ptr) {
  *processor_count_ptr = os::active_processor_count();
  return JVMTI_ERROR_NONE;
} /* end GetAvailableProcessors */

jvmtiError
JvmtiEnv::SetHeapSamplingInterval(jint sampling_interval) {
  if (sampling_interval < 0) {
    return JVMTI_ERROR_ILLEGAL_ARGUMENT;
  }
  ThreadHeapSampler::set_sampling_interval(sampling_interval);
  return JVMTI_ERROR_NONE;
} /* end SetHeapSamplingInterval */

  //
  // System Properties functions
  //

// count_ptr - pre-checked for NULL
// property_ptr - pre-checked for NULL
jvmtiError
JvmtiEnv::GetSystemProperties(jint* count_ptr, char*** property_ptr) {
  jvmtiError err = JVMTI_ERROR_NONE;

  // Get the number of readable properties.
  *count_ptr = Arguments::PropertyList_readable_count(Arguments::system_properties());

  // Allocate memory to hold the exact number of readable properties.
  err = allocate(*count_ptr * sizeof(char *), (unsigned char **)property_ptr);
  if (err != JVMTI_ERROR_NONE) {
    return err;
  }
  int readable_count = 0;
  // Loop through the system properties until all the readable properties are found.
  for (SystemProperty* p = Arguments::system_properties(); p != NULL && readable_count < *count_ptr; p = p->next()) {
    if (p->is_readable()) {
      const char *key = p->key();
      char **tmp_value = *property_ptr+readable_count;
      readable_count++;
      err = allocate((strlen(key)+1) * sizeof(char), (unsigned char**)tmp_value);
      if (err == JVMTI_ERROR_NONE) {
        strcpy(*tmp_value, key);
      } else {
        // clean up previously allocated memory.
        for (int j = 0; j < readable_count; j++) {
          Deallocate((unsigned char*)*property_ptr+j);
        }
        Deallocate((unsigned char*)property_ptr);
        break;
      }
    }
  }
  assert(err != JVMTI_ERROR_NONE || readable_count == *count_ptr, "Bad readable property count");
  return err;
} /* end GetSystemProperties */


// property - pre-checked for NULL
// value_ptr - pre-checked for NULL
jvmtiError
JvmtiEnv::GetSystemProperty(const char* property, char** value_ptr) {
  jvmtiError err = JVMTI_ERROR_NONE;
  const char *value;

  // Return JVMTI_ERROR_NOT_AVAILABLE if property is not readable or doesn't exist.
  value = Arguments::PropertyList_get_readable_value(Arguments::system_properties(), property);
  if (value == NULL) {
    err =  JVMTI_ERROR_NOT_AVAILABLE;
  } else {
    err = allocate((strlen(value)+1) * sizeof(char), (unsigned char **)value_ptr);
    if (err == JVMTI_ERROR_NONE) {
      strcpy(*value_ptr, value);
    }
  }
  return err;
} /* end GetSystemProperty */


// property - pre-checked for NULL
// value - NULL is a valid value, must be checked
jvmtiError
JvmtiEnv::SetSystemProperty(const char* property, const char* value_ptr) {
  jvmtiError err =JVMTI_ERROR_NOT_AVAILABLE;

  for (SystemProperty* p = Arguments::system_properties(); p != NULL; p = p->next()) {
    if (strcmp(property, p->key()) == 0) {
      if (p->set_writeable_value(value_ptr)) {
        err =  JVMTI_ERROR_NONE;
      }
    }
  }
  return err;
} /* end SetSystemProperty */<|MERGE_RESOLUTION|>--- conflicted
+++ resolved
@@ -1305,7 +1305,6 @@
   GrowableArray<jvmtiMonitorStackDepthInfo*> *owned_monitors_list =
       new (ResourceObj::C_HEAP, mtServiceability) GrowableArray<jvmtiMonitorStackDepthInfo*>(1, mtServiceability);
 
-<<<<<<< HEAD
   // Support for virtual threads
   if (java_lang_VirtualThread::is_instance(thread_obj)) {
     if (!get_capabilities()->can_support_virtual_threads) {
@@ -1334,20 +1333,9 @@
     } else {
       // get owned monitors info with handshake
       GetOwnedMonitorInfoClosure op(calling_thread, this, owned_monitors_list);
-      Handshake::execute_direct(&op, java_thread);
-      err = op.result();
-    }
-=======
-  // It is only safe to perform the direct operation on the current
-  // thread. All other usage needs to use a direct handshake for safety.
-  if (java_thread == calling_thread) {
-    err = get_owned_monitors(calling_thread, java_thread, owned_monitors_list);
-  } else {
-    // get owned monitors info with handshake
-    GetOwnedMonitorInfoClosure op(calling_thread, this, owned_monitors_list);
-    bool executed = Handshake::execute_direct(&op, java_thread);
-    err = executed ? op.result() : JVMTI_ERROR_THREAD_NOT_ALIVE;
->>>>>>> 13b7c2e1
+      bool executed = Handshake::execute_direct(&op, java_thread);
+      err = executed ? op.result() : JVMTI_ERROR_THREAD_NOT_ALIVE;
+    }
   }
 
   jint owned_monitor_count = owned_monitors_list->length();
@@ -1387,7 +1375,6 @@
   GrowableArray<jvmtiMonitorStackDepthInfo*> *owned_monitors_list =
          new (ResourceObj::C_HEAP, mtServiceability) GrowableArray<jvmtiMonitorStackDepthInfo*>(1, mtServiceability);
 
-<<<<<<< HEAD
   // Support for virtual threads
   if (java_lang_VirtualThread::is_instance(thread_obj)) {
     if (!get_capabilities()->can_support_virtual_threads) {
@@ -1402,18 +1389,6 @@
     // Support for ordinary threads
     JavaThread* java_thread = NULL;
     ThreadsListHandle tlh(calling_thread);
-=======
-  // It is only safe to perform the direct operation on the current
-  // thread. All other usage needs to use a direct handshake for safety.
-  if (java_thread == calling_thread) {
-    err = get_owned_monitors(calling_thread, java_thread, owned_monitors_list);
-  } else {
-    // get owned monitors info with handshake
-    GetOwnedMonitorInfoClosure op(calling_thread, this, owned_monitors_list);
-    bool executed = Handshake::execute_direct(&op, java_thread);
-    err = executed ? op.result() : JVMTI_ERROR_THREAD_NOT_ALIVE;
-  }
->>>>>>> 13b7c2e1
 
     err = get_JavaThread(tlh.list(), thread, &java_thread);
     if (err != JVMTI_ERROR_NONE) {
@@ -1428,8 +1403,8 @@
     } else {
       // get owned monitors info with handshake
       GetOwnedMonitorInfoClosure op(calling_thread, this, owned_monitors_list);
-      Handshake::execute_direct(&op, java_thread);
-      err = op.result();
+      bool executed = Handshake::execute_direct(&op, java_thread);
+      err = executed ? op.result() : JVMTI_ERROR_THREAD_NOT_ALIVE;
     }
   }
   jint owned_monitor_count = owned_monitors_list->length();
