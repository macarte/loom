--- conflicted
+++ resolved
@@ -1030,11 +1030,7 @@
   // Printing
   void print_short_name(outputStream* st = tty) const; // prints as klassname::methodname; Exposed so field engineers can debug VM
 #if INCLUDE_JVMTI
-<<<<<<< HEAD
-  void print_name(outputStream* st = tty) const; // prints as "virtual void foo(int)"; exposed for TraceRedefineClasses
-=======
-  void print_name(outputStream* st = tty); // prints as "virtual void foo(int)"; exposed for -Xlog:redefine+class
->>>>>>> 37dc675c
+  void print_name(outputStream* st = tty) const; // prints as "virtual void foo(int)"; exposed for -Xlog:redefine+class
 #else
   void print_name(outputStream* st = tty) const  PRODUCT_RETURN; // prints as "virtual void foo(int)"
 #endif
