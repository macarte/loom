/*
 * Copyright (c) 1997, 2020, Oracle and/or its affiliates. All rights reserved.
 * DO NOT ALTER OR REMOVE COPYRIGHT NOTICES OR THIS FILE HEADER.
 *
 * This code is free software; you can redistribute it and/or modify it
 * under the terms of the GNU General Public License version 2 only, as
 * published by the Free Software Foundation.
 *
 * This code is distributed in the hope that it will be useful, but WITHOUT
 * ANY WARRANTY; without even the implied warranty of MERCHANTABILITY or
 * FITNESS FOR A PARTICULAR PURPOSE.  See the GNU General Public License
 * version 2 for more details (a copy is included in the LICENSE file that
 * accompanied this code).
 *
 * You should have received a copy of the GNU General Public License version
 * 2 along with this work; if not, write to the Free Software Foundation,
 * Inc., 51 Franklin St, Fifth Floor, Boston, MA 02110-1301 USA.
 *
 * Please contact Oracle, 500 Oracle Parkway, Redwood Shores, CA 94065 USA
 * or visit www.oracle.com if you need additional information or have any
 * questions.
 *
 */

#include "precompiled.hpp"
#include "jvm.h"
#include "asm/assembler.hpp"
#include "asm/assembler.inline.hpp"
#include "compiler/disassembler.hpp"
#include "gc/shared/barrierSet.hpp"
#include "gc/shared/barrierSetAssembler.hpp"
#include "gc/shared/collectedHeap.inline.hpp"
#include "interpreter/interpreter.hpp"
#include "memory/resourceArea.hpp"
#include "memory/universe.hpp"
#include "oops/accessDecorators.hpp"
#include "oops/compressedOops.inline.hpp"
#include "oops/klass.inline.hpp"
#include "prims/methodHandles.hpp"
#include "runtime/biasedLocking.hpp"
#include "runtime/flags/flagSetting.hpp"
#include "runtime/interfaceSupport.inline.hpp"
#include "runtime/objectMonitor.hpp"
#include "runtime/os.hpp"
#include "runtime/safepoint.hpp"
#include "runtime/safepointMechanism.hpp"
#include "runtime/sharedRuntime.hpp"
#include "runtime/stubRoutines.hpp"
#include "runtime/thread.hpp"
#include "utilities/macros.hpp"
#include "crc32c.h"

#include "runtime/continuation.hpp" // TODO LOOM remove after testing CONT_DOUBLE_NOP

#ifdef PRODUCT
#define BLOCK_COMMENT(str) /* nothing */
#define STOP(error) stop(error)
#else
#define BLOCK_COMMENT(str) block_comment(str)
#define STOP(error) block_comment(error); stop(error)
#endif

#define BIND(label) bind(label); BLOCK_COMMENT(#label ":")

#ifdef ASSERT
bool AbstractAssembler::pd_check_instruction_mark() { return true; }
#endif

static Assembler::Condition reverse[] = {
    Assembler::noOverflow     /* overflow      = 0x0 */ ,
    Assembler::overflow       /* noOverflow    = 0x1 */ ,
    Assembler::aboveEqual     /* carrySet      = 0x2, below         = 0x2 */ ,
    Assembler::below          /* aboveEqual    = 0x3, carryClear    = 0x3 */ ,
    Assembler::notZero        /* zero          = 0x4, equal         = 0x4 */ ,
    Assembler::zero           /* notZero       = 0x5, notEqual      = 0x5 */ ,
    Assembler::above          /* belowEqual    = 0x6 */ ,
    Assembler::belowEqual     /* above         = 0x7 */ ,
    Assembler::positive       /* negative      = 0x8 */ ,
    Assembler::negative       /* positive      = 0x9 */ ,
    Assembler::noParity       /* parity        = 0xa */ ,
    Assembler::parity         /* noParity      = 0xb */ ,
    Assembler::greaterEqual   /* less          = 0xc */ ,
    Assembler::less           /* greaterEqual  = 0xd */ ,
    Assembler::greater        /* lessEqual     = 0xe */ ,
    Assembler::lessEqual      /* greater       = 0xf, */

};


// Implementation of MacroAssembler

// First all the versions that have distinct versions depending on 32/64 bit
// Unless the difference is trivial (1 line or so).

#ifndef _LP64

// 32bit versions

Address MacroAssembler::as_Address(AddressLiteral adr) {
  return Address(adr.target(), adr.rspec());
}

Address MacroAssembler::as_Address(ArrayAddress adr) {
  return Address::make_array(adr);
}

void MacroAssembler::call_VM_leaf_base(address entry_point,
                                       int number_of_arguments) {
  call(RuntimeAddress(entry_point));
  increment(rsp, number_of_arguments * wordSize);
}

void MacroAssembler::cmpklass(Address src1, Metadata* obj) {
  cmp_literal32(src1, (int32_t)obj, metadata_Relocation::spec_for_immediate());
}


void MacroAssembler::cmpklass(Register src1, Metadata* obj) {
  cmp_literal32(src1, (int32_t)obj, metadata_Relocation::spec_for_immediate());
}

void MacroAssembler::cmpoop_raw(Address src1, jobject obj) {
  cmp_literal32(src1, (int32_t)obj, oop_Relocation::spec_for_immediate());
}

void MacroAssembler::cmpoop_raw(Register src1, jobject obj) {
  cmp_literal32(src1, (int32_t)obj, oop_Relocation::spec_for_immediate());
}

void MacroAssembler::cmpoop(Address src1, jobject obj) {
  BarrierSetAssembler* bs = BarrierSet::barrier_set()->barrier_set_assembler();
  bs->obj_equals(this, src1, obj);
}

void MacroAssembler::cmpoop(Register src1, jobject obj) {
  BarrierSetAssembler* bs = BarrierSet::barrier_set()->barrier_set_assembler();
  bs->obj_equals(this, src1, obj);
}

void MacroAssembler::extend_sign(Register hi, Register lo) {
  // According to Intel Doc. AP-526, "Integer Divide", p.18.
  if (VM_Version::is_P6() && hi == rdx && lo == rax) {
    cdql();
  } else {
    movl(hi, lo);
    sarl(hi, 31);
  }
}

void MacroAssembler::jC2(Register tmp, Label& L) {
  // set parity bit if FPU flag C2 is set (via rax)
  save_rax(tmp);
  fwait(); fnstsw_ax();
  sahf();
  restore_rax(tmp);
  // branch
  jcc(Assembler::parity, L);
}

void MacroAssembler::jnC2(Register tmp, Label& L) {
  // set parity bit if FPU flag C2 is set (via rax)
  save_rax(tmp);
  fwait(); fnstsw_ax();
  sahf();
  restore_rax(tmp);
  // branch
  jcc(Assembler::noParity, L);
}

// 32bit can do a case table jump in one instruction but we no longer allow the base
// to be installed in the Address class
void MacroAssembler::jump(ArrayAddress entry) {
  jmp(as_Address(entry));
}

// Note: y_lo will be destroyed
void MacroAssembler::lcmp2int(Register x_hi, Register x_lo, Register y_hi, Register y_lo) {
  // Long compare for Java (semantics as described in JVM spec.)
  Label high, low, done;

  cmpl(x_hi, y_hi);
  jcc(Assembler::less, low);
  jcc(Assembler::greater, high);
  // x_hi is the return register
  xorl(x_hi, x_hi);
  cmpl(x_lo, y_lo);
  jcc(Assembler::below, low);
  jcc(Assembler::equal, done);

  bind(high);
  xorl(x_hi, x_hi);
  increment(x_hi);
  jmp(done);

  bind(low);
  xorl(x_hi, x_hi);
  decrementl(x_hi);

  bind(done);
}

void MacroAssembler::lea(Register dst, AddressLiteral src) {
    mov_literal32(dst, (int32_t)src.target(), src.rspec());
}

void MacroAssembler::lea(Address dst, AddressLiteral adr) {
  // leal(dst, as_Address(adr));
  // see note in movl as to why we must use a move
  mov_literal32(dst, (int32_t) adr.target(), adr.rspec());
}

void MacroAssembler::leave() {
  mov(rsp, rbp);
  pop(rbp);
}

void MacroAssembler::lmul(int x_rsp_offset, int y_rsp_offset) {
  // Multiplication of two Java long values stored on the stack
  // as illustrated below. Result is in rdx:rax.
  //
  // rsp ---> [  ??  ] \               \
  //            ....    | y_rsp_offset  |
  //          [ y_lo ] /  (in bytes)    | x_rsp_offset
  //          [ y_hi ]                  | (in bytes)
  //            ....                    |
  //          [ x_lo ]                 /
  //          [ x_hi ]
  //            ....
  //
  // Basic idea: lo(result) = lo(x_lo * y_lo)
  //             hi(result) = hi(x_lo * y_lo) + lo(x_hi * y_lo) + lo(x_lo * y_hi)
  Address x_hi(rsp, x_rsp_offset + wordSize); Address x_lo(rsp, x_rsp_offset);
  Address y_hi(rsp, y_rsp_offset + wordSize); Address y_lo(rsp, y_rsp_offset);
  Label quick;
  // load x_hi, y_hi and check if quick
  // multiplication is possible
  movl(rbx, x_hi);
  movl(rcx, y_hi);
  movl(rax, rbx);
  orl(rbx, rcx);                                 // rbx, = 0 <=> x_hi = 0 and y_hi = 0
  jcc(Assembler::zero, quick);                   // if rbx, = 0 do quick multiply
  // do full multiplication
  // 1st step
  mull(y_lo);                                    // x_hi * y_lo
  movl(rbx, rax);                                // save lo(x_hi * y_lo) in rbx,
  // 2nd step
  movl(rax, x_lo);
  mull(rcx);                                     // x_lo * y_hi
  addl(rbx, rax);                                // add lo(x_lo * y_hi) to rbx,
  // 3rd step
  bind(quick);                                   // note: rbx, = 0 if quick multiply!
  movl(rax, x_lo);
  mull(y_lo);                                    // x_lo * y_lo
  addl(rdx, rbx);                                // correct hi(x_lo * y_lo)
}

void MacroAssembler::lneg(Register hi, Register lo) {
  negl(lo);
  adcl(hi, 0);
  negl(hi);
}

void MacroAssembler::lshl(Register hi, Register lo) {
  // Java shift left long support (semantics as described in JVM spec., p.305)
  // (basic idea for shift counts s >= n: x << s == (x << n) << (s - n))
  // shift value is in rcx !
  assert(hi != rcx, "must not use rcx");
  assert(lo != rcx, "must not use rcx");
  const Register s = rcx;                        // shift count
  const int      n = BitsPerWord;
  Label L;
  andl(s, 0x3f);                                 // s := s & 0x3f (s < 0x40)
  cmpl(s, n);                                    // if (s < n)
  jcc(Assembler::less, L);                       // else (s >= n)
  movl(hi, lo);                                  // x := x << n
  xorl(lo, lo);
  // Note: subl(s, n) is not needed since the Intel shift instructions work rcx mod n!
  bind(L);                                       // s (mod n) < n
  shldl(hi, lo);                                 // x := x << s
  shll(lo);
}


void MacroAssembler::lshr(Register hi, Register lo, bool sign_extension) {
  // Java shift right long support (semantics as described in JVM spec., p.306 & p.310)
  // (basic idea for shift counts s >= n: x >> s == (x >> n) >> (s - n))
  assert(hi != rcx, "must not use rcx");
  assert(lo != rcx, "must not use rcx");
  const Register s = rcx;                        // shift count
  const int      n = BitsPerWord;
  Label L;
  andl(s, 0x3f);                                 // s := s & 0x3f (s < 0x40)
  cmpl(s, n);                                    // if (s < n)
  jcc(Assembler::less, L);                       // else (s >= n)
  movl(lo, hi);                                  // x := x >> n
  if (sign_extension) sarl(hi, 31);
  else                xorl(hi, hi);
  // Note: subl(s, n) is not needed since the Intel shift instructions work rcx mod n!
  bind(L);                                       // s (mod n) < n
  shrdl(lo, hi);                                 // x := x >> s
  if (sign_extension) sarl(hi);
  else                shrl(hi);
}

void MacroAssembler::movoop(Register dst, jobject obj) {
  mov_literal32(dst, (int32_t)obj, oop_Relocation::spec_for_immediate());
}

void MacroAssembler::movoop(Address dst, jobject obj) {
  mov_literal32(dst, (int32_t)obj, oop_Relocation::spec_for_immediate());
}

void MacroAssembler::mov_metadata(Register dst, Metadata* obj) {
  mov_literal32(dst, (int32_t)obj, metadata_Relocation::spec_for_immediate());
}

void MacroAssembler::mov_metadata(Address dst, Metadata* obj) {
  mov_literal32(dst, (int32_t)obj, metadata_Relocation::spec_for_immediate());
}

void MacroAssembler::movptr(Register dst, AddressLiteral src, Register scratch) {
  // scratch register is not used,
  // it is defined to match parameters of 64-bit version of this method.
  if (src.is_lval()) {
    mov_literal32(dst, (intptr_t)src.target(), src.rspec());
  } else {
    movl(dst, as_Address(src));
  }
}

void MacroAssembler::movptr(ArrayAddress dst, Register src) {
  movl(as_Address(dst), src);
}

void MacroAssembler::movptr(Register dst, ArrayAddress src) {
  movl(dst, as_Address(src));
}

// src should NEVER be a real pointer. Use AddressLiteral for true pointers
void MacroAssembler::movptr(Address dst, intptr_t src) {
  movl(dst, src);
}


void MacroAssembler::pop_callee_saved_registers() {
  pop(rcx);
  pop(rdx);
  pop(rdi);
  pop(rsi);
}

void MacroAssembler::push_callee_saved_registers() {
  push(rsi);
  push(rdi);
  push(rdx);
  push(rcx);
}

void MacroAssembler::pushoop(jobject obj) {
  push_literal32((int32_t)obj, oop_Relocation::spec_for_immediate());
}

void MacroAssembler::pushklass(Metadata* obj) {
  push_literal32((int32_t)obj, metadata_Relocation::spec_for_immediate());
}

void MacroAssembler::pushptr(AddressLiteral src) {
  if (src.is_lval()) {
    push_literal32((int32_t)src.target(), src.rspec());
  } else {
    pushl(as_Address(src));
  }
}

static void pass_arg0(MacroAssembler* masm, Register arg) {
  masm->push(arg);
}

static void pass_arg1(MacroAssembler* masm, Register arg) {
  masm->push(arg);
}

static void pass_arg2(MacroAssembler* masm, Register arg) {
  masm->push(arg);
}

static void pass_arg3(MacroAssembler* masm, Register arg) {
  masm->push(arg);
}

#ifndef PRODUCT
extern "C" void findpc(intptr_t x);
#endif

void MacroAssembler::debug32(int rdi, int rsi, int rbp, int rsp, int rbx, int rdx, int rcx, int rax, int eip, char* msg) {
  // In order to get locks to work, we need to fake a in_VM state
  JavaThread* thread = JavaThread::current();
  JavaThreadState saved_state = thread->thread_state();
  thread->set_thread_state(_thread_in_vm);
  if (ShowMessageBoxOnError) {
    JavaThread* thread = JavaThread::current();
    JavaThreadState saved_state = thread->thread_state();
    thread->set_thread_state(_thread_in_vm);
    if (CountBytecodes || TraceBytecodes || StopInterpreterAt) {
      ttyLocker ttyl;
      BytecodeCounter::print();
    }
    // To see where a verify_oop failed, get $ebx+40/X for this frame.
    // This is the value of eip which points to where verify_oop will return.
    if (os::message_box(msg, "Execution stopped, print registers?")) {
      print_state32(rdi, rsi, rbp, rsp, rbx, rdx, rcx, rax, eip);
      BREAKPOINT;
    }
  }
  fatal("DEBUG MESSAGE: %s", msg);
}

void MacroAssembler::print_state32(int rdi, int rsi, int rbp, int rsp, int rbx, int rdx, int rcx, int rax, int eip) {
  ttyLocker ttyl;
  FlagSetting fs(Debugging, true);
  tty->print_cr("eip = 0x%08x", eip);
#ifndef PRODUCT
  if ((WizardMode || Verbose) && PrintMiscellaneous) {
    tty->cr();
    findpc(eip);
    tty->cr();
  }
#endif
#define PRINT_REG(rax) \
  { tty->print("%s = ", #rax); os::print_location(tty, rax); }
  PRINT_REG(rax);
  PRINT_REG(rbx);
  PRINT_REG(rcx);
  PRINT_REG(rdx);
  PRINT_REG(rdi);
  PRINT_REG(rsi);
  PRINT_REG(rbp);
  PRINT_REG(rsp);
#undef PRINT_REG
  // Print some words near top of staack.
  int* dump_sp = (int*) rsp;
  for (int col1 = 0; col1 < 8; col1++) {
    tty->print("(rsp+0x%03x) 0x%08x: ", (int)((intptr_t)dump_sp - (intptr_t)rsp), (intptr_t)dump_sp);
    os::print_location(tty, *dump_sp++);
  }
  for (int row = 0; row < 16; row++) {
    tty->print("(rsp+0x%03x) 0x%08x: ", (int)((intptr_t)dump_sp - (intptr_t)rsp), (intptr_t)dump_sp);
    for (int col = 0; col < 8; col++) {
      tty->print(" 0x%08x", *dump_sp++);
    }
    tty->cr();
  }
  // Print some instructions around pc:
  Disassembler::decode((address)eip-64, (address)eip);
  tty->print_cr("--------");
  Disassembler::decode((address)eip, (address)eip+32);
}

void MacroAssembler::stop(const char* msg) {
  ExternalAddress message((address)msg);
  // push address of message
  pushptr(message.addr());
  { Label L; call(L, relocInfo::none); bind(L); }     // push eip
  pusha();                                            // push registers
  call(RuntimeAddress(CAST_FROM_FN_PTR(address, MacroAssembler::debug32)));
  hlt();
}

void MacroAssembler::warn(const char* msg) {
  push_CPU_state();

  ExternalAddress message((address) msg);
  // push address of message
  pushptr(message.addr());

  call(RuntimeAddress(CAST_FROM_FN_PTR(address, warning)));
  addl(rsp, wordSize);       // discard argument
  pop_CPU_state();
}

void MacroAssembler::print_state() {
  { Label L; call(L, relocInfo::none); bind(L); }     // push eip
  pusha();                                            // push registers

  push_CPU_state();
  call(RuntimeAddress(CAST_FROM_FN_PTR(address, MacroAssembler::print_state32)));
  pop_CPU_state();

  popa();
  addl(rsp, wordSize);
}

#else // _LP64

// 64 bit versions

Address MacroAssembler::as_Address(AddressLiteral adr) {
  // amd64 always does this as a pc-rel
  // we can be absolute or disp based on the instruction type
  // jmp/call are displacements others are absolute
  assert(!adr.is_lval(), "must be rval");
  assert(reachable(adr), "must be");
  return Address((int32_t)(intptr_t)(adr.target() - pc()), adr.target(), adr.reloc());

}

Address MacroAssembler::as_Address(ArrayAddress adr) {
  AddressLiteral base = adr.base();
  lea(rscratch1, base);
  Address index = adr.index();
  assert(index._disp == 0, "must not have disp"); // maybe it can?
  Address array(rscratch1, index._index, index._scale, index._disp);
  return array;
}

void MacroAssembler::call_VM_leaf_base(address entry_point, int num_args) {
  Label L, E;

#ifdef _WIN64
  // Windows always allocates space for it's register args
  assert(num_args <= 4, "only register arguments supported");
  subq(rsp,  frame::arg_reg_save_area_bytes);
#endif

  // Align stack if necessary
  testl(rsp, 15);
  jcc(Assembler::zero, L);

  subq(rsp, 8);
  {
    call(RuntimeAddress(entry_point));
    oopmap_metadata(-1);
  }
  addq(rsp, 8);
  jmp(E);

  bind(L);
  {
    call(RuntimeAddress(entry_point));
    oopmap_metadata(-1);
  }

  bind(E);

#ifdef _WIN64
  // restore stack pointer
  addq(rsp, frame::arg_reg_save_area_bytes);
#endif

}

void MacroAssembler::cmp64(Register src1, AddressLiteral src2) {
  assert(!src2.is_lval(), "should use cmpptr");

  if (reachable(src2)) {
    cmpq(src1, as_Address(src2));
  } else {
    lea(rscratch1, src2);
    Assembler::cmpq(src1, Address(rscratch1, 0));
  }
}

int MacroAssembler::corrected_idivq(Register reg) {
  // Full implementation of Java ldiv and lrem; checks for special
  // case as described in JVM spec., p.243 & p.271.  The function
  // returns the (pc) offset of the idivl instruction - may be needed
  // for implicit exceptions.
  //
  //         normal case                           special case
  //
  // input : rax: dividend                         min_long
  //         reg: divisor   (may not be eax/edx)   -1
  //
  // output: rax: quotient  (= rax idiv reg)       min_long
  //         rdx: remainder (= rax irem reg)       0
  assert(reg != rax && reg != rdx, "reg cannot be rax or rdx register");
  static const int64_t min_long = 0x8000000000000000;
  Label normal_case, special_case;

  // check for special case
  cmp64(rax, ExternalAddress((address) &min_long));
  jcc(Assembler::notEqual, normal_case);
  xorl(rdx, rdx); // prepare rdx for possible special case (where
                  // remainder = 0)
  cmpq(reg, -1);
  jcc(Assembler::equal, special_case);

  // handle normal case
  bind(normal_case);
  cdqq();
  int idivq_offset = offset();
  idivq(reg);

  // normal and special case exit
  bind(special_case);

  return idivq_offset;
}

void MacroAssembler::decrementq(Register reg, int value) {
  if (value == min_jint) { subq(reg, value); return; }
  if (value <  0) { incrementq(reg, -value); return; }
  if (value == 0) {                        ; return; }
  if (value == 1 && UseIncDec) { decq(reg) ; return; }
  /* else */      { subq(reg, value)       ; return; }
}

void MacroAssembler::decrementq(Address dst, int value) {
  if (value == min_jint) { subq(dst, value); return; }
  if (value <  0) { incrementq(dst, -value); return; }
  if (value == 0) {                        ; return; }
  if (value == 1 && UseIncDec) { decq(dst) ; return; }
  /* else */      { subq(dst, value)       ; return; }
}

void MacroAssembler::incrementq(AddressLiteral dst) {
  if (reachable(dst)) {
    incrementq(as_Address(dst));
  } else {
    lea(rscratch1, dst);
    incrementq(Address(rscratch1, 0));
  }
}

void MacroAssembler::incrementq(Register reg, int value) {
  if (value == min_jint) { addq(reg, value); return; }
  if (value <  0) { decrementq(reg, -value); return; }
  if (value == 0) {                        ; return; }
  if (value == 1 && UseIncDec) { incq(reg) ; return; }
  /* else */      { addq(reg, value)       ; return; }
}

void MacroAssembler::incrementq(Address dst, int value) {
  if (value == min_jint) { addq(dst, value); return; }
  if (value <  0) { decrementq(dst, -value); return; }
  if (value == 0) {                        ; return; }
  if (value == 1 && UseIncDec) { incq(dst) ; return; }
  /* else */      { addq(dst, value)       ; return; }
}

// 32bit can do a case table jump in one instruction but we no longer allow the base
// to be installed in the Address class
void MacroAssembler::jump(ArrayAddress entry) {
  lea(rscratch1, entry.base());
  Address dispatch = entry.index();
  assert(dispatch._base == noreg, "must be");
  dispatch._base = rscratch1;
  jmp(dispatch);
}

void MacroAssembler::lcmp2int(Register x_hi, Register x_lo, Register y_hi, Register y_lo) {
  ShouldNotReachHere(); // 64bit doesn't use two regs
  cmpq(x_lo, y_lo);
}

void MacroAssembler::lea(Register dst, AddressLiteral src) {
    mov_literal64(dst, (intptr_t)src.target(), src.rspec());
}

void MacroAssembler::lea(Address dst, AddressLiteral adr) {
  mov_literal64(rscratch1, (intptr_t)adr.target(), adr.rspec());
  movptr(dst, rscratch1);
}

void MacroAssembler::leave() {
  // %%% is this really better? Why not on 32bit too?
  emit_int8((unsigned char)0xC9); // LEAVE
}

void MacroAssembler::lneg(Register hi, Register lo) {
  ShouldNotReachHere(); // 64bit doesn't use two regs
  negq(lo);
}

void MacroAssembler::movoop(Register dst, jobject obj) {
  mov_literal64(dst, (intptr_t)obj, oop_Relocation::spec_for_immediate());
}

void MacroAssembler::movoop(Address dst, jobject obj) {
  mov_literal64(rscratch1, (intptr_t)obj, oop_Relocation::spec_for_immediate());
  movq(dst, rscratch1);
}

void MacroAssembler::mov_metadata(Register dst, Metadata* obj) {
  mov_literal64(dst, (intptr_t)obj, metadata_Relocation::spec_for_immediate());
}

void MacroAssembler::mov_metadata(Address dst, Metadata* obj) {
  mov_literal64(rscratch1, (intptr_t)obj, metadata_Relocation::spec_for_immediate());
  movq(dst, rscratch1);
}

void MacroAssembler::movptr(Register dst, AddressLiteral src, Register scratch) {
  if (src.is_lval()) {
    mov_literal64(dst, (intptr_t)src.target(), src.rspec());
  } else {
    if (reachable(src)) {
      movq(dst, as_Address(src));
    } else {
      lea(scratch, src);
      movq(dst, Address(scratch, 0));
    }
  }
}

void MacroAssembler::movptr(ArrayAddress dst, Register src) {
  movq(as_Address(dst), src);
}

void MacroAssembler::movptr(Register dst, ArrayAddress src) {
  movq(dst, as_Address(src));
}

// src should NEVER be a real pointer. Use AddressLiteral for true pointers
void MacroAssembler::movptr(Address dst, intptr_t src) {
  if (is_simm32(src)) {
    movptr(dst, checked_cast<int32_t>(src));
  } else {
    mov64(rscratch1, src);
    movq(dst, rscratch1);
  }
}

// These are mostly for initializing NULL
void MacroAssembler::movptr(Address dst, int32_t src) {
  movslq(dst, src);
}

void MacroAssembler::movptr(Register dst, int32_t src) {
  mov64(dst, (intptr_t)src);
}

void MacroAssembler::pushoop(jobject obj) {
  movoop(rscratch1, obj);
  push(rscratch1);
}

void MacroAssembler::pushklass(Metadata* obj) {
  mov_metadata(rscratch1, obj);
  push(rscratch1);
}

void MacroAssembler::pushptr(AddressLiteral src) {
  lea(rscratch1, src);
  if (src.is_lval()) {
    push(rscratch1);
  } else {
    pushq(Address(rscratch1, 0));
  }
}

void MacroAssembler::reset_last_Java_frame(bool clear_fp) {
<<<<<<< HEAD
  mov64(rscratch1, NULL_WORD);
  // we must set sp to zero to clear frame
  movptr(Address(r15_thread, JavaThread::last_Java_sp_offset()), rscratch1);
  // must clear fp, so that compiled frames are not confused; it is
  // possible that we need it only for debugging
  if (clear_fp) {
    movptr(Address(r15_thread, JavaThread::last_Java_fp_offset()), rscratch1);
  }

  // Always clear the pc because it could have been set by make_walkable()
  movptr(Address(r15_thread, JavaThread::last_Java_pc_offset()), rscratch1);
  vzeroupper();
=======
  reset_last_Java_frame(r15_thread, clear_fp);
>>>>>>> 93b6ab56
}

void MacroAssembler::set_last_Java_frame(Register last_java_sp,
                                         Register last_java_fp,
                                         address  last_java_pc) {
  vzeroupper();
  // determine last_java_sp register
  if (!last_java_sp->is_valid()) {
    last_java_sp = rsp;
  }

  // last_java_fp is optional
  if (last_java_fp->is_valid()) {
    movptr(Address(r15_thread, JavaThread::last_Java_fp_offset()),
           last_java_fp);
  }

  // last_java_pc is optional
  if (last_java_pc != NULL) {
    Address java_pc(r15_thread,
                    JavaThread::frame_anchor_offset() + JavaFrameAnchor::last_Java_pc_offset());
    lea(rscratch1, InternalAddress(last_java_pc));
    movptr(java_pc, rscratch1);
  }

  movptr(Address(r15_thread, JavaThread::last_Java_sp_offset()), last_java_sp);
}

static void pass_arg0(MacroAssembler* masm, Register arg) {
  if (c_rarg0 != arg ) {
    masm->mov(c_rarg0, arg);
  }
}

static void pass_arg1(MacroAssembler* masm, Register arg) {
  if (c_rarg1 != arg ) {
    masm->mov(c_rarg1, arg);
  }
}

static void pass_arg2(MacroAssembler* masm, Register arg) {
  if (c_rarg2 != arg ) {
    masm->mov(c_rarg2, arg);
  }
}

static void pass_arg3(MacroAssembler* masm, Register arg) {
  if (c_rarg3 != arg ) {
    masm->mov(c_rarg3, arg);
  }
}

void MacroAssembler::stop(const char* msg) {
  if (ShowMessageBoxOnError) {
    address rip = pc();
    pusha(); // get regs on stack
    lea(c_rarg1, InternalAddress(rip));
    movq(c_rarg2, rsp); // pass pointer to regs array
  }
  lea(c_rarg0, ExternalAddress((address) msg));
  andq(rsp, -16); // align stack as required by ABI
  call(RuntimeAddress(CAST_FROM_FN_PTR(address, MacroAssembler::debug64)));
  hlt();
}

void MacroAssembler::warn(const char* msg) {
  push(rbp);
  movq(rbp, rsp);
  andq(rsp, -16);     // align stack as required by push_CPU_state and call
  push_CPU_state();   // keeps alignment at 16 bytes
  lea(c_rarg0, ExternalAddress((address) msg));
  lea(rax, ExternalAddress(CAST_FROM_FN_PTR(address, warning)));
  call(rax);
  pop_CPU_state();
  mov(rsp, rbp);
  pop(rbp);
}

void MacroAssembler::_assert_asm(Assembler::Condition cc, const char* msg) {
#ifdef ASSERT
  Label OK;
  jcc(cc, OK);
  stop(msg);
  bind(OK);
#endif
}

void MacroAssembler::print_state() {
  address rip = pc();
  pusha();            // get regs on stack
  push(rbp);
  movq(rbp, rsp);
  andq(rsp, -16);     // align stack as required by push_CPU_state and call
  push_CPU_state();   // keeps alignment at 16 bytes

  lea(c_rarg0, InternalAddress(rip));
  lea(c_rarg1, Address(rbp, wordSize)); // pass pointer to regs array
  call_VM_leaf(CAST_FROM_FN_PTR(address, MacroAssembler::print_state64), c_rarg0, c_rarg1);

  pop_CPU_state();
  mov(rsp, rbp);
  pop(rbp);
  popa();
}

#ifndef PRODUCT
extern "C" void findpc(intptr_t x);
#endif

void MacroAssembler::debug64(char* msg, int64_t pc, int64_t regs[]) {
  // In order to get locks to work, we need to fake a in_VM state
  if (ShowMessageBoxOnError) {
    JavaThread* thread = JavaThread::current();
    JavaThreadState saved_state = thread->thread_state();
    thread->set_thread_state(_thread_in_vm);
#ifndef PRODUCT
    if (CountBytecodes || TraceBytecodes || StopInterpreterAt) {
      ttyLocker ttyl;
      BytecodeCounter::print();
    }
#endif
    // To see where a verify_oop failed, get $ebx+40/X for this frame.
    // XXX correct this offset for amd64
    // This is the value of eip which points to where verify_oop will return.
    if (os::message_box(msg, "Execution stopped, print registers?")) {
      print_state64(pc, regs);
      BREAKPOINT;
    }
  }
  fatal("DEBUG MESSAGE: %s", msg);
}

void MacroAssembler::print_state64(int64_t pc, int64_t regs[]) {
  ttyLocker ttyl;
  FlagSetting fs(Debugging, true);
  tty->print_cr("rip = 0x%016lx", (intptr_t)pc);
#ifndef PRODUCT
  tty->cr();
  findpc(pc);
  tty->cr();
#endif
#define PRINT_REG(rax, value) \
  { tty->print("%s = ", #rax); os::print_location(tty, value); }
  PRINT_REG(rax, regs[15]);
  PRINT_REG(rbx, regs[12]);
  PRINT_REG(rcx, regs[14]);
  PRINT_REG(rdx, regs[13]);
  PRINT_REG(rdi, regs[8]);
  PRINT_REG(rsi, regs[9]);
  PRINT_REG(rbp, regs[10]);
  // rsp is actually not stored by pusha(), compute the old rsp from regs (rsp after pusha): regs + 16 = old rsp
  PRINT_REG(rsp, (intptr_t)(&regs[16]));
  PRINT_REG(r8 , regs[7]);
  PRINT_REG(r9 , regs[6]);
  PRINT_REG(r10, regs[5]);
  PRINT_REG(r11, regs[4]);
  PRINT_REG(r12, regs[3]);
  PRINT_REG(r13, regs[2]);
  PRINT_REG(r14, regs[1]);
  PRINT_REG(r15, regs[0]);
#undef PRINT_REG
  // Print some words near the top of the stack.
  int64_t* rsp = &regs[16];
  int64_t* dump_sp = rsp;
  for (int col1 = 0; col1 < 8; col1++) {
    tty->print("(rsp+0x%03x) 0x%016lx: ", (int)((intptr_t)dump_sp - (intptr_t)rsp), (intptr_t)dump_sp);
    os::print_location(tty, *dump_sp++);
  }
  for (int row = 0; row < 25; row++) {
    tty->print("(rsp+0x%03x) 0x%016lx: ", (int)((intptr_t)dump_sp - (intptr_t)rsp), (intptr_t)dump_sp);
    for (int col = 0; col < 4; col++) {
      tty->print(" 0x%016lx", (intptr_t)*dump_sp++);
    }
    tty->cr();
  }
  // Print some instructions around pc:
  Disassembler::decode((address)pc-64, (address)pc);
  tty->print_cr("--------");
  Disassembler::decode((address)pc, (address)pc+32);
}

#endif // _LP64

// Now versions that are common to 32/64 bit

void MacroAssembler::oopmap_metadata(int index) {
  // if (index != -1) tty->print_cr("oopmap_metadata %d", index);
  // mov64(r10, 1234); // TODO: Add a new relocInfo with external semantics. see relocInfo::metadata_type
}

void MacroAssembler::addptr(Register dst, int32_t imm32) {
  LP64_ONLY(addq(dst, imm32)) NOT_LP64(addl(dst, imm32));
}

void MacroAssembler::addptr(Register dst, Register src) {
  LP64_ONLY(addq(dst, src)) NOT_LP64(addl(dst, src));
}

void MacroAssembler::addptr(Address dst, Register src) {
  LP64_ONLY(addq(dst, src)) NOT_LP64(addl(dst, src));
}

void MacroAssembler::addsd(XMMRegister dst, AddressLiteral src) {
  if (reachable(src)) {
    Assembler::addsd(dst, as_Address(src));
  } else {
    lea(rscratch1, src);
    Assembler::addsd(dst, Address(rscratch1, 0));
  }
}

void MacroAssembler::addss(XMMRegister dst, AddressLiteral src) {
  if (reachable(src)) {
    addss(dst, as_Address(src));
  } else {
    lea(rscratch1, src);
    addss(dst, Address(rscratch1, 0));
  }
}

void MacroAssembler::addpd(XMMRegister dst, AddressLiteral src) {
  if (reachable(src)) {
    Assembler::addpd(dst, as_Address(src));
  } else {
    lea(rscratch1, src);
    Assembler::addpd(dst, Address(rscratch1, 0));
  }
}

void MacroAssembler::align(int modulus) {
  align(modulus, offset());
}

void MacroAssembler::align(int modulus, int target) {
  if (target % modulus != 0) {
    nop(modulus - (target % modulus));
  }
}

void MacroAssembler::push_f(XMMRegister r) {
  subptr(rsp, wordSize);
  movflt(Address(rsp, 0), r);
}

void MacroAssembler::pop_f(XMMRegister r) {
  movflt(r, Address(rsp, 0));
  addptr(rsp, wordSize);
}

void MacroAssembler::push_d(XMMRegister r) {
  subptr(rsp, 2 * wordSize);
  movdbl(Address(rsp, 0), r);
}

void MacroAssembler::pop_d(XMMRegister r) {
  movdbl(r, Address(rsp, 0));
  addptr(rsp, 2 * Interpreter::stackElementSize);
}

void MacroAssembler::andpd(XMMRegister dst, AddressLiteral src, Register scratch_reg) {
  // Used in sign-masking with aligned address.
  assert((UseAVX > 0) || (((intptr_t)src.target() & 15) == 0), "SSE mode requires address alignment 16 bytes");
  if (reachable(src)) {
    Assembler::andpd(dst, as_Address(src));
  } else {
    lea(scratch_reg, src);
    Assembler::andpd(dst, Address(scratch_reg, 0));
  }
}

void MacroAssembler::andps(XMMRegister dst, AddressLiteral src, Register scratch_reg) {
  // Used in sign-masking with aligned address.
  assert((UseAVX > 0) || (((intptr_t)src.target() & 15) == 0), "SSE mode requires address alignment 16 bytes");
  if (reachable(src)) {
    Assembler::andps(dst, as_Address(src));
  } else {
    lea(scratch_reg, src);
    Assembler::andps(dst, Address(scratch_reg, 0));
  }
}

void MacroAssembler::andptr(Register dst, int32_t imm32) {
  LP64_ONLY(andq(dst, imm32)) NOT_LP64(andl(dst, imm32));
}

void MacroAssembler::atomic_incl(Address counter_addr) {
  lock();
  incrementl(counter_addr);
}

void MacroAssembler::atomic_incl(AddressLiteral counter_addr, Register scr) {
  if (reachable(counter_addr)) {
    atomic_incl(as_Address(counter_addr));
  } else {
    lea(scr, counter_addr);
    atomic_incl(Address(scr, 0));
  }
}

#ifdef _LP64
void MacroAssembler::atomic_incq(Address counter_addr) {
  lock();
  incrementq(counter_addr);
}

void MacroAssembler::atomic_incq(AddressLiteral counter_addr, Register scr) {
  if (reachable(counter_addr)) {
    atomic_incq(as_Address(counter_addr));
  } else {
    lea(scr, counter_addr);
    atomic_incq(Address(scr, 0));
  }
}
#endif

// Writes to stack successive pages until offset reached to check for
// stack overflow + shadow pages.  This clobbers tmp.
void MacroAssembler::bang_stack_size(Register size, Register tmp) {
  movptr(tmp, rsp);
  // Bang stack for total size given plus shadow page size.
  // Bang one page at a time because large size can bang beyond yellow and
  // red zones.
  Label loop;
  bind(loop);
  movl(Address(tmp, (-os::vm_page_size())), size );
  subptr(tmp, os::vm_page_size());
  subl(size, os::vm_page_size());
  jcc(Assembler::greater, loop);

  // Bang down shadow pages too.
  // At this point, (tmp-0) is the last address touched, so don't
  // touch it again.  (It was touched as (tmp-pagesize) but then tmp
  // was post-decremented.)  Skip this address by starting at i=1, and
  // touch a few more pages below.  N.B.  It is important to touch all
  // the way down including all pages in the shadow zone.
  for (int i = 1; i < ((int)StackOverflow::stack_shadow_zone_size() / os::vm_page_size()); i++) {
    // this could be any sized move but this is can be a debugging crumb
    // so the bigger the better.
    movptr(Address(tmp, (-i*os::vm_page_size())), size );
  }
}

void MacroAssembler::reserved_stack_check() {
    // testing if reserved zone needs to be enabled
    Label no_reserved_zone_enabling;
    Register thread = NOT_LP64(rsi) LP64_ONLY(r15_thread);
    NOT_LP64(get_thread(rsi);)

    cmpptr(rsp, Address(thread, JavaThread::reserved_stack_activation_offset()));
    jcc(Assembler::below, no_reserved_zone_enabling);

    call_VM_leaf(CAST_FROM_FN_PTR(address, SharedRuntime::enable_stack_reserved_zone), thread);
    jump(RuntimeAddress(StubRoutines::throw_delayed_StackOverflowError_entry()));
    should_not_reach_here();

    bind(no_reserved_zone_enabling);
}

void MacroAssembler::biased_locking_enter(Register lock_reg,
                                          Register obj_reg,
                                          Register swap_reg,
                                          Register tmp_reg,
                                          Register tmp_reg2,
                                          bool swap_reg_contains_mark,
                                          Label& done,
                                          Label* slow_case,
                                          BiasedLockingCounters* counters) {
  assert(UseBiasedLocking, "why call this otherwise?");
  assert(swap_reg == rax, "swap_reg must be rax for cmpxchgq");
  assert(tmp_reg != noreg, "tmp_reg must be supplied");
  assert_different_registers(lock_reg, obj_reg, swap_reg, tmp_reg);
  assert(markWord::age_shift == markWord::lock_bits + markWord::biased_lock_bits, "biased locking makes assumptions about bit layout");
  Address mark_addr      (obj_reg, oopDesc::mark_offset_in_bytes());
  NOT_LP64( Address saved_mark_addr(lock_reg, 0); )

  if (PrintBiasedLockingStatistics && counters == NULL) {
    counters = BiasedLocking::counters();
  }
  // Biased locking
  // See whether the lock is currently biased toward our thread and
  // whether the epoch is still valid
  // Note that the runtime guarantees sufficient alignment of JavaThread
  // pointers to allow age to be placed into low bits
  // First check to see whether biasing is even enabled for this object
  Label cas_label;
  if (!swap_reg_contains_mark) {
    movptr(swap_reg, mark_addr);
  }
  movptr(tmp_reg, swap_reg);
  andptr(tmp_reg, markWord::biased_lock_mask_in_place);
  cmpptr(tmp_reg, markWord::biased_lock_pattern);
  jcc(Assembler::notEqual, cas_label);
  // The bias pattern is present in the object's header. Need to check
  // whether the bias owner and the epoch are both still current.
#ifndef _LP64
  // Note that because there is no current thread register on x86_32 we
  // need to store off the mark word we read out of the object to
  // avoid reloading it and needing to recheck invariants below. This
  // store is unfortunate but it makes the overall code shorter and
  // simpler.
  movptr(saved_mark_addr, swap_reg);
#endif
  load_prototype_header(tmp_reg, obj_reg, tmp_reg2);
#ifdef _LP64
  orptr(tmp_reg, r15_thread);
  xorptr(tmp_reg, swap_reg);
  Register header_reg = tmp_reg;
#else
  xorptr(tmp_reg, swap_reg);
  get_thread(swap_reg);
  xorptr(swap_reg, tmp_reg);
  Register header_reg = swap_reg;
#endif
  andptr(header_reg, ~((int) markWord::age_mask_in_place));
  if (counters != NULL) {
    cond_inc32(Assembler::zero,
               ExternalAddress((address) counters->biased_lock_entry_count_addr()));
  }
  jcc(Assembler::equal, done);

  Label try_revoke_bias;
  Label try_rebias;

  // At this point we know that the header has the bias pattern and
  // that we are not the bias owner in the current epoch. We need to
  // figure out more details about the state of the header in order to
  // know what operations can be legally performed on the object's
  // header.

  // If the low three bits in the xor result aren't clear, that means
  // the prototype header is no longer biased and we have to revoke
  // the bias on this object.
  testptr(header_reg, markWord::biased_lock_mask_in_place);
  jcc(Assembler::notZero, try_revoke_bias);

  // Biasing is still enabled for this data type. See whether the
  // epoch of the current bias is still valid, meaning that the epoch
  // bits of the mark word are equal to the epoch bits of the
  // prototype header. (Note that the prototype header's epoch bits
  // only change at a safepoint.) If not, attempt to rebias the object
  // toward the current thread. Note that we must be absolutely sure
  // that the current epoch is invalid in order to do this because
  // otherwise the manipulations it performs on the mark word are
  // illegal.
  testptr(header_reg, markWord::epoch_mask_in_place);
  jccb(Assembler::notZero, try_rebias);

  // The epoch of the current bias is still valid but we know nothing
  // about the owner; it might be set or it might be clear. Try to
  // acquire the bias of the object using an atomic operation. If this
  // fails we will go in to the runtime to revoke the object's bias.
  // Note that we first construct the presumed unbiased header so we
  // don't accidentally blow away another thread's valid bias.
  NOT_LP64( movptr(swap_reg, saved_mark_addr); )
  andptr(swap_reg,
         markWord::biased_lock_mask_in_place | markWord::age_mask_in_place | markWord::epoch_mask_in_place);
#ifdef _LP64
  movptr(tmp_reg, swap_reg);
  orptr(tmp_reg, r15_thread);
#else
  get_thread(tmp_reg);
  orptr(tmp_reg, swap_reg);
#endif
  lock();
  cmpxchgptr(tmp_reg, mark_addr); // compare tmp_reg and swap_reg
  // If the biasing toward our thread failed, this means that
  // another thread succeeded in biasing it toward itself and we
  // need to revoke that bias. The revocation will occur in the
  // interpreter runtime in the slow case.
  if (counters != NULL) {
    cond_inc32(Assembler::zero,
               ExternalAddress((address) counters->anonymously_biased_lock_entry_count_addr()));
  }
  if (slow_case != NULL) {
    jcc(Assembler::notZero, *slow_case);
  }
  jmp(done);

  bind(try_rebias);
  // At this point we know the epoch has expired, meaning that the
  // current "bias owner", if any, is actually invalid. Under these
  // circumstances _only_, we are allowed to use the current header's
  // value as the comparison value when doing the cas to acquire the
  // bias in the current epoch. In other words, we allow transfer of
  // the bias from one thread to another directly in this situation.
  //
  // FIXME: due to a lack of registers we currently blow away the age
  // bits in this situation. Should attempt to preserve them.
  load_prototype_header(tmp_reg, obj_reg, tmp_reg2);
#ifdef _LP64
  orptr(tmp_reg, r15_thread);
#else
  get_thread(swap_reg);
  orptr(tmp_reg, swap_reg);
  movptr(swap_reg, saved_mark_addr);
#endif
  lock();
  cmpxchgptr(tmp_reg, mark_addr); // compare tmp_reg and swap_reg
  // If the biasing toward our thread failed, then another thread
  // succeeded in biasing it toward itself and we need to revoke that
  // bias. The revocation will occur in the runtime in the slow case.
  if (counters != NULL) {
    cond_inc32(Assembler::zero,
               ExternalAddress((address) counters->rebiased_lock_entry_count_addr()));
  }
  if (slow_case != NULL) {
    jcc(Assembler::notZero, *slow_case);
  }
  jmp(done);

  bind(try_revoke_bias);
  // The prototype mark in the klass doesn't have the bias bit set any
  // more, indicating that objects of this data type are not supposed
  // to be biased any more. We are going to try to reset the mark of
  // this object to the prototype value and fall through to the
  // CAS-based locking scheme. Note that if our CAS fails, it means
  // that another thread raced us for the privilege of revoking the
  // bias of this particular object, so it's okay to continue in the
  // normal locking code.
  //
  // FIXME: due to a lack of registers we currently blow away the age
  // bits in this situation. Should attempt to preserve them.
  NOT_LP64( movptr(swap_reg, saved_mark_addr); )
  load_prototype_header(tmp_reg, obj_reg, tmp_reg2);
  lock();
  cmpxchgptr(tmp_reg, mark_addr); // compare tmp_reg and swap_reg
  // Fall through to the normal CAS-based lock, because no matter what
  // the result of the above CAS, some thread must have succeeded in
  // removing the bias bit from the object's header.
  if (counters != NULL) {
    cond_inc32(Assembler::zero,
               ExternalAddress((address) counters->revoked_lock_entry_count_addr()));
  }

  bind(cas_label);
}

void MacroAssembler::biased_locking_exit(Register obj_reg, Register temp_reg, Label& done) {
  assert(UseBiasedLocking, "why call this otherwise?");

  // Check for biased locking unlock case, which is a no-op
  // Note: we do not have to check the thread ID for two reasons.
  // First, the interpreter checks for IllegalMonitorStateException at
  // a higher level. Second, if the bias was revoked while we held the
  // lock, the object could not be rebiased toward another thread, so
  // the bias bit would be clear.
  movptr(temp_reg, Address(obj_reg, oopDesc::mark_offset_in_bytes()));
  andptr(temp_reg, markWord::biased_lock_mask_in_place);
  cmpptr(temp_reg, markWord::biased_lock_pattern);
  jcc(Assembler::equal, done);
}

void MacroAssembler::c2bool(Register x) {
  // implements x == 0 ? 0 : 1
  // note: must only look at least-significant byte of x
  //       since C-style booleans are stored in one byte
  //       only! (was bug)
  andl(x, 0xFF);
  setb(Assembler::notZero, x);
}

// Wouldn't need if AddressLiteral version had new name
void MacroAssembler::call(Label& L, relocInfo::relocType rtype) {
  Assembler::call(L, rtype);
}

void MacroAssembler::call(Register entry) {
  Assembler::call(entry);
}

void MacroAssembler::call(AddressLiteral entry) {
  if (reachable(entry)) {
    Assembler::call_literal(entry.target(), entry.rspec());
  } else {
    lea(rscratch1, entry);
    Assembler::call(rscratch1);
  }
}

void MacroAssembler::ic_call(address entry, jint method_index) {
  RelocationHolder rh = virtual_call_Relocation::spec(pc(), method_index);
  movptr(rax, (intptr_t)Universe::non_oop_word());
  call(AddressLiteral(entry, rh));
}

// Implementation of call_VM versions

void MacroAssembler::call_VM(Register oop_result,
                             address entry_point,
                             bool check_exceptions) {
  Label C, E;
  call(C, relocInfo::none);
  jmp(E);

  bind(C);
  call_VM_helper(oop_result, entry_point, 0, check_exceptions);
  ret(0);

  bind(E);
}

void MacroAssembler::call_VM(Register oop_result,
                             address entry_point,
                             Register arg_1,
                             bool check_exceptions) {
  Label C, E;
  call(C, relocInfo::none);
  jmp(E);

  bind(C);
  pass_arg1(this, arg_1);
  call_VM_helper(oop_result, entry_point, 1, check_exceptions);
  ret(0);

  bind(E);
}

void MacroAssembler::call_VM(Register oop_result,
                             address entry_point,
                             Register arg_1,
                             Register arg_2,
                             bool check_exceptions) {
  Label C, E;
  call(C, relocInfo::none);
  jmp(E);

  bind(C);

  LP64_ONLY(assert(arg_1 != c_rarg2, "smashed arg"));

  pass_arg2(this, arg_2);
  pass_arg1(this, arg_1);
  call_VM_helper(oop_result, entry_point, 2, check_exceptions);
  ret(0);

  bind(E);
}

void MacroAssembler::call_VM(Register oop_result,
                             address entry_point,
                             Register arg_1,
                             Register arg_2,
                             Register arg_3,
                             bool check_exceptions) {
  Label C, E;
  call(C, relocInfo::none);
  jmp(E);

  bind(C);

  LP64_ONLY(assert(arg_1 != c_rarg3, "smashed arg"));
  LP64_ONLY(assert(arg_2 != c_rarg3, "smashed arg"));
  pass_arg3(this, arg_3);

  LP64_ONLY(assert(arg_1 != c_rarg2, "smashed arg"));
  pass_arg2(this, arg_2);

  pass_arg1(this, arg_1);
  call_VM_helper(oop_result, entry_point, 3, check_exceptions);
  ret(0);

  bind(E);
}

void MacroAssembler::call_VM(Register oop_result,
                             Register last_java_sp,
                             address entry_point,
                             int number_of_arguments,
                             bool check_exceptions) {
  Register thread = LP64_ONLY(r15_thread) NOT_LP64(noreg);
  call_VM_base(oop_result, thread, last_java_sp, entry_point, number_of_arguments, check_exceptions);
}

void MacroAssembler::call_VM(Register oop_result,
                             Register last_java_sp,
                             address entry_point,
                             Register arg_1,
                             bool check_exceptions) {
  pass_arg1(this, arg_1);
  call_VM(oop_result, last_java_sp, entry_point, 1, check_exceptions);
}

void MacroAssembler::call_VM(Register oop_result,
                             Register last_java_sp,
                             address entry_point,
                             Register arg_1,
                             Register arg_2,
                             bool check_exceptions) {

  LP64_ONLY(assert(arg_1 != c_rarg2, "smashed arg"));
  pass_arg2(this, arg_2);
  pass_arg1(this, arg_1);
  call_VM(oop_result, last_java_sp, entry_point, 2, check_exceptions);
}

void MacroAssembler::call_VM(Register oop_result,
                             Register last_java_sp,
                             address entry_point,
                             Register arg_1,
                             Register arg_2,
                             Register arg_3,
                             bool check_exceptions) {
  LP64_ONLY(assert(arg_1 != c_rarg3, "smashed arg"));
  LP64_ONLY(assert(arg_2 != c_rarg3, "smashed arg"));
  pass_arg3(this, arg_3);
  LP64_ONLY(assert(arg_1 != c_rarg2, "smashed arg"));
  pass_arg2(this, arg_2);
  pass_arg1(this, arg_1);
  call_VM(oop_result, last_java_sp, entry_point, 3, check_exceptions);
}

void MacroAssembler::super_call_VM(Register oop_result,
                                   Register last_java_sp,
                                   address entry_point,
                                   int number_of_arguments,
                                   bool check_exceptions) {
  Register thread = LP64_ONLY(r15_thread) NOT_LP64(noreg);
  MacroAssembler::call_VM_base(oop_result, thread, last_java_sp, entry_point, number_of_arguments, check_exceptions);
}

void MacroAssembler::super_call_VM(Register oop_result,
                                   Register last_java_sp,
                                   address entry_point,
                                   Register arg_1,
                                   bool check_exceptions) {
  pass_arg1(this, arg_1);
  super_call_VM(oop_result, last_java_sp, entry_point, 1, check_exceptions);
}

void MacroAssembler::super_call_VM(Register oop_result,
                                   Register last_java_sp,
                                   address entry_point,
                                   Register arg_1,
                                   Register arg_2,
                                   bool check_exceptions) {

  LP64_ONLY(assert(arg_1 != c_rarg2, "smashed arg"));
  pass_arg2(this, arg_2);
  pass_arg1(this, arg_1);
  super_call_VM(oop_result, last_java_sp, entry_point, 2, check_exceptions);
}

void MacroAssembler::super_call_VM(Register oop_result,
                                   Register last_java_sp,
                                   address entry_point,
                                   Register arg_1,
                                   Register arg_2,
                                   Register arg_3,
                                   bool check_exceptions) {
  LP64_ONLY(assert(arg_1 != c_rarg3, "smashed arg"));
  LP64_ONLY(assert(arg_2 != c_rarg3, "smashed arg"));
  pass_arg3(this, arg_3);
  LP64_ONLY(assert(arg_1 != c_rarg2, "smashed arg"));
  pass_arg2(this, arg_2);
  pass_arg1(this, arg_1);
  super_call_VM(oop_result, last_java_sp, entry_point, 3, check_exceptions);
}

void MacroAssembler::call_VM_base(Register oop_result,
                                  Register java_thread,
                                  Register last_java_sp,
                                  address  entry_point,
                                  int      number_of_arguments,
                                  bool     check_exceptions) {
  // determine java_thread register
  if (!java_thread->is_valid()) {
#ifdef _LP64
    java_thread = r15_thread;
#else
    java_thread = rdi;
    get_thread(java_thread);
#endif // LP64
  }
  // determine last_java_sp register
  if (!last_java_sp->is_valid()) {
    last_java_sp = rsp;
  }
  // debugging support
  assert(number_of_arguments >= 0   , "cannot have negative number of arguments");
  LP64_ONLY(assert(java_thread == r15_thread, "unexpected register"));
#ifdef ASSERT
  // TraceBytecodes does not use r12 but saves it over the call, so don't verify
  // r12 is the heapbase.
  LP64_ONLY(if (UseCompressedOops && !TraceBytecodes) verify_heapbase("call_VM_base: heap base corrupted?");)
#endif // ASSERT

  assert(java_thread != oop_result  , "cannot use the same register for java_thread & oop_result");
  assert(java_thread != last_java_sp, "cannot use the same register for java_thread & last_java_sp");

  // push java thread (becomes first argument of C function)

  NOT_LP64(push(java_thread); number_of_arguments++);
  LP64_ONLY(mov(c_rarg0, r15_thread));

  // set last Java frame before call
  assert(last_java_sp != rbp, "can't use ebp/rbp");

  // Only interpreter should have to set fp
  set_last_Java_frame(java_thread, last_java_sp, rbp, NULL);

  // do the call, remove parameters
  MacroAssembler::call_VM_leaf_base(entry_point, number_of_arguments);

  // restore the thread (cannot use the pushed argument since arguments
  // may be overwritten by C code generated by an optimizing compiler);
  // however can use the register value directly if it is callee saved.
  if (LP64_ONLY(true ||) java_thread == rdi || java_thread == rsi) {
    // rdi & rsi (also r15) are callee saved -> nothing to do
#ifdef ASSERT
    guarantee(java_thread != rax, "change this code");
    push(rax);
    { Label L;
      get_thread(rax);
      cmpptr(java_thread, rax);
      jcc(Assembler::equal, L);
      STOP("MacroAssembler::call_VM_base: rdi not callee saved?");
      bind(L);
    }
    pop(rax);
#endif
  } else {
    get_thread(java_thread);
  }
  // reset last Java frame
  // Only interpreter should have to clear fp
  reset_last_Java_frame(java_thread, true);

   // C++ interp handles this in the interpreter
  check_and_handle_popframe(java_thread);
  check_and_handle_earlyret(java_thread);

  if (check_exceptions) {
    // check for pending exceptions (java_thread is set upon return)
    cmpptr(Address(java_thread, Thread::pending_exception_offset()), (int32_t) NULL_WORD);
#ifndef _LP64
    jump_cc(Assembler::notEqual,
            RuntimeAddress(StubRoutines::forward_exception_entry()));
#else
    // This used to conditionally jump to forward_exception however it is
    // possible if we relocate that the branch will not reach. So we must jump
    // around so we can always reach

    Label ok;
    jcc(Assembler::equal, ok);
    jump(RuntimeAddress(StubRoutines::forward_exception_entry()));
    bind(ok);
#endif // LP64
  }

  // get oop result if there is one and reset the value in the thread
  if (oop_result->is_valid()) {
    get_vm_result(oop_result, java_thread);
  }
}

void MacroAssembler::call_VM_helper(Register oop_result, address entry_point, int number_of_arguments, bool check_exceptions) {

  // Calculate the value for last_Java_sp
  // somewhat subtle. call_VM does an intermediate call
  // which places a return address on the stack just under the
  // stack pointer as the user finsihed with it. This allows
  // use to retrieve last_Java_pc from last_Java_sp[-1].
  // On 32bit we then have to push additional args on the stack to accomplish
  // the actual requested call. On 64bit call_VM only can use register args
  // so the only extra space is the return address that call_VM created.
  // This hopefully explains the calculations here.

#ifdef _LP64
  // We've pushed one address, correct last_Java_sp
  lea(rax, Address(rsp, wordSize));
#else
  lea(rax, Address(rsp, (1 + number_of_arguments) * wordSize));
#endif // LP64

  call_VM_base(oop_result, noreg, rax, entry_point, number_of_arguments, check_exceptions);

}

// Use this method when MacroAssembler version of call_VM_leaf_base() should be called from Interpreter.
void MacroAssembler::call_VM_leaf0(address entry_point) {
  MacroAssembler::call_VM_leaf_base(entry_point, 0);
}

void MacroAssembler::call_VM_leaf(address entry_point, int number_of_arguments) {
  call_VM_leaf_base(entry_point, number_of_arguments);
}

void MacroAssembler::call_VM_leaf(address entry_point, Register arg_0) {
  pass_arg0(this, arg_0);
  call_VM_leaf(entry_point, 1);
}

void MacroAssembler::call_VM_leaf(address entry_point, Register arg_0, Register arg_1) {

  LP64_ONLY(assert(arg_0 != c_rarg1, "smashed arg"));
  pass_arg1(this, arg_1);
  pass_arg0(this, arg_0);
  call_VM_leaf(entry_point, 2);
}

void MacroAssembler::call_VM_leaf(address entry_point, Register arg_0, Register arg_1, Register arg_2) {
  LP64_ONLY(assert(arg_0 != c_rarg2, "smashed arg"));
  LP64_ONLY(assert(arg_1 != c_rarg2, "smashed arg"));
  pass_arg2(this, arg_2);
  LP64_ONLY(assert(arg_0 != c_rarg1, "smashed arg"));
  pass_arg1(this, arg_1);
  pass_arg0(this, arg_0);
  call_VM_leaf(entry_point, 3);
}

void MacroAssembler::call_VM_leaf(address entry_point, Register arg_0, Register arg_1, Register arg_2, Register arg_3) {
  LP64_ONLY(assert(arg_0 != c_rarg3, "smashed arg"));
  LP64_ONLY(assert(arg_1 != c_rarg3, "smashed arg"));
  LP64_ONLY(assert(arg_2 != c_rarg3, "smashed arg"));
  pass_arg3(this, arg_3);
  LP64_ONLY(assert(arg_0 != c_rarg2, "smashed arg"));
  LP64_ONLY(assert(arg_1 != c_rarg2, "smashed arg"));
  pass_arg2(this, arg_2);
  LP64_ONLY(assert(arg_0 != c_rarg1, "smashed arg"));
  pass_arg1(this, arg_1);
  pass_arg0(this, arg_0);
  call_VM_leaf(entry_point, 3);
}

void MacroAssembler::super_call_VM_leaf(address entry_point, Register arg_0) {
  pass_arg0(this, arg_0);
  MacroAssembler::call_VM_leaf_base(entry_point, 1);
}

void MacroAssembler::super_call_VM_leaf(address entry_point, Register arg_0, Register arg_1) {

  LP64_ONLY(assert(arg_0 != c_rarg1, "smashed arg"));
  pass_arg1(this, arg_1);
  pass_arg0(this, arg_0);
  MacroAssembler::call_VM_leaf_base(entry_point, 2);
}

void MacroAssembler::super_call_VM_leaf(address entry_point, Register arg_0, Register arg_1, Register arg_2) {
  LP64_ONLY(assert(arg_0 != c_rarg2, "smashed arg"));
  LP64_ONLY(assert(arg_1 != c_rarg2, "smashed arg"));
  pass_arg2(this, arg_2);
  LP64_ONLY(assert(arg_0 != c_rarg1, "smashed arg"));
  pass_arg1(this, arg_1);
  pass_arg0(this, arg_0);
  MacroAssembler::call_VM_leaf_base(entry_point, 3);
}

void MacroAssembler::super_call_VM_leaf(address entry_point, Register arg_0, Register arg_1, Register arg_2, Register arg_3) {
  LP64_ONLY(assert(arg_0 != c_rarg3, "smashed arg"));
  LP64_ONLY(assert(arg_1 != c_rarg3, "smashed arg"));
  LP64_ONLY(assert(arg_2 != c_rarg3, "smashed arg"));
  pass_arg3(this, arg_3);
  LP64_ONLY(assert(arg_0 != c_rarg2, "smashed arg"));
  LP64_ONLY(assert(arg_1 != c_rarg2, "smashed arg"));
  pass_arg2(this, arg_2);
  LP64_ONLY(assert(arg_0 != c_rarg1, "smashed arg"));
  pass_arg1(this, arg_1);
  pass_arg0(this, arg_0);
  MacroAssembler::call_VM_leaf_base(entry_point, 4);
}

void MacroAssembler::get_vm_result(Register oop_result, Register java_thread) {
  movptr(oop_result, Address(java_thread, JavaThread::vm_result_offset()));
  movptr(Address(java_thread, JavaThread::vm_result_offset()), NULL_WORD);
  verify_oop_msg(oop_result, "broken oop in call_VM_base");
}

void MacroAssembler::get_vm_result_2(Register metadata_result, Register java_thread) {
  movptr(metadata_result, Address(java_thread, JavaThread::vm_result_2_offset()));
  movptr(Address(java_thread, JavaThread::vm_result_2_offset()), NULL_WORD);
}

void MacroAssembler::check_and_handle_earlyret(Register java_thread) {
}

void MacroAssembler::check_and_handle_popframe(Register java_thread) {
}

void MacroAssembler::cmp32(AddressLiteral src1, int32_t imm) {
  if (reachable(src1)) {
    cmpl(as_Address(src1), imm);
  } else {
    lea(rscratch1, src1);
    cmpl(Address(rscratch1, 0), imm);
  }
}

void MacroAssembler::cmp32(Register src1, AddressLiteral src2) {
  assert(!src2.is_lval(), "use cmpptr");
  if (reachable(src2)) {
    cmpl(src1, as_Address(src2));
  } else {
    lea(rscratch1, src2);
    cmpl(src1, Address(rscratch1, 0));
  }
}

void MacroAssembler::cmp32(Register src1, int32_t imm) {
  Assembler::cmpl(src1, imm);
}

void MacroAssembler::cmp32(Register src1, Address src2) {
  Assembler::cmpl(src1, src2);
}

void MacroAssembler::cmpsd2int(XMMRegister opr1, XMMRegister opr2, Register dst, bool unordered_is_less) {
  ucomisd(opr1, opr2);

  Label L;
  if (unordered_is_less) {
    movl(dst, -1);
    jcc(Assembler::parity, L);
    jcc(Assembler::below , L);
    movl(dst, 0);
    jcc(Assembler::equal , L);
    increment(dst);
  } else { // unordered is greater
    movl(dst, 1);
    jcc(Assembler::parity, L);
    jcc(Assembler::above , L);
    movl(dst, 0);
    jcc(Assembler::equal , L);
    decrementl(dst);
  }
  bind(L);
}

void MacroAssembler::cmpss2int(XMMRegister opr1, XMMRegister opr2, Register dst, bool unordered_is_less) {
  ucomiss(opr1, opr2);

  Label L;
  if (unordered_is_less) {
    movl(dst, -1);
    jcc(Assembler::parity, L);
    jcc(Assembler::below , L);
    movl(dst, 0);
    jcc(Assembler::equal , L);
    increment(dst);
  } else { // unordered is greater
    movl(dst, 1);
    jcc(Assembler::parity, L);
    jcc(Assembler::above , L);
    movl(dst, 0);
    jcc(Assembler::equal , L);
    decrementl(dst);
  }
  bind(L);
}


void MacroAssembler::cmp8(AddressLiteral src1, int imm) {
  if (reachable(src1)) {
    cmpb(as_Address(src1), imm);
  } else {
    lea(rscratch1, src1);
    cmpb(Address(rscratch1, 0), imm);
  }
}

void MacroAssembler::cmpptr(Register src1, AddressLiteral src2) {
#ifdef _LP64
  if (src2.is_lval()) {
    movptr(rscratch1, src2);
    Assembler::cmpq(src1, rscratch1);
  } else if (reachable(src2)) {
    cmpq(src1, as_Address(src2));
  } else {
    lea(rscratch1, src2);
    Assembler::cmpq(src1, Address(rscratch1, 0));
  }
#else
  if (src2.is_lval()) {
    cmp_literal32(src1, (int32_t) src2.target(), src2.rspec());
  } else {
    cmpl(src1, as_Address(src2));
  }
#endif // _LP64
}

void MacroAssembler::cmpptr(Address src1, AddressLiteral src2) {
  assert(src2.is_lval(), "not a mem-mem compare");
#ifdef _LP64
  // moves src2's literal address
  movptr(rscratch1, src2);
  Assembler::cmpq(src1, rscratch1);
#else
  cmp_literal32(src1, (int32_t) src2.target(), src2.rspec());
#endif // _LP64
}

void MacroAssembler::cmpoop(Register src1, Register src2) {
  BarrierSetAssembler* bs = BarrierSet::barrier_set()->barrier_set_assembler();
  bs->obj_equals(this, src1, src2);
}

void MacroAssembler::cmpoop(Register src1, Address src2) {
  BarrierSetAssembler* bs = BarrierSet::barrier_set()->barrier_set_assembler();
  bs->obj_equals(this, src1, src2);
}

#ifdef _LP64
void MacroAssembler::cmpoop(Register src1, jobject src2) {
  movoop(rscratch1, src2);
  BarrierSetAssembler* bs = BarrierSet::barrier_set()->barrier_set_assembler();
  bs->obj_equals(this, src1, rscratch1);
}
#endif

void MacroAssembler::locked_cmpxchgptr(Register reg, AddressLiteral adr) {
  if (reachable(adr)) {
    lock();
    cmpxchgptr(reg, as_Address(adr));
  } else {
    lea(rscratch1, adr);
    lock();
    cmpxchgptr(reg, Address(rscratch1, 0));
  }
}

void MacroAssembler::cmpxchgptr(Register reg, Address adr) {
  LP64_ONLY(cmpxchgq(reg, adr)) NOT_LP64(cmpxchgl(reg, adr));
}

void MacroAssembler::comisd(XMMRegister dst, AddressLiteral src) {
  if (reachable(src)) {
    Assembler::comisd(dst, as_Address(src));
  } else {
    lea(rscratch1, src);
    Assembler::comisd(dst, Address(rscratch1, 0));
  }
}

void MacroAssembler::comiss(XMMRegister dst, AddressLiteral src) {
  if (reachable(src)) {
    Assembler::comiss(dst, as_Address(src));
  } else {
    lea(rscratch1, src);
    Assembler::comiss(dst, Address(rscratch1, 0));
  }
}


void MacroAssembler::cond_inc32(Condition cond, AddressLiteral counter_addr) {
  Condition negated_cond = negate_condition(cond);
  Label L;
  jcc(negated_cond, L);
  pushf(); // Preserve flags
  atomic_incl(counter_addr);
  popf();
  bind(L);
}

int MacroAssembler::corrected_idivl(Register reg) {
  // Full implementation of Java idiv and irem; checks for
  // special case as described in JVM spec., p.243 & p.271.
  // The function returns the (pc) offset of the idivl
  // instruction - may be needed for implicit exceptions.
  //
  //         normal case                           special case
  //
  // input : rax,: dividend                         min_int
  //         reg: divisor   (may not be rax,/rdx)   -1
  //
  // output: rax,: quotient  (= rax, idiv reg)       min_int
  //         rdx: remainder (= rax, irem reg)       0
  assert(reg != rax && reg != rdx, "reg cannot be rax, or rdx register");
  const int min_int = 0x80000000;
  Label normal_case, special_case;

  // check for special case
  cmpl(rax, min_int);
  jcc(Assembler::notEqual, normal_case);
  xorl(rdx, rdx); // prepare rdx for possible special case (where remainder = 0)
  cmpl(reg, -1);
  jcc(Assembler::equal, special_case);

  // handle normal case
  bind(normal_case);
  cdql();
  int idivl_offset = offset();
  idivl(reg);

  // normal and special case exit
  bind(special_case);

  return idivl_offset;
}



void MacroAssembler::decrementl(Register reg, int value) {
  if (value == min_jint) {subl(reg, value) ; return; }
  if (value <  0) { incrementl(reg, -value); return; }
  if (value == 0) {                        ; return; }
  if (value == 1 && UseIncDec) { decl(reg) ; return; }
  /* else */      { subl(reg, value)       ; return; }
}

void MacroAssembler::decrementl(Address dst, int value) {
  if (value == min_jint) {subl(dst, value) ; return; }
  if (value <  0) { incrementl(dst, -value); return; }
  if (value == 0) {                        ; return; }
  if (value == 1 && UseIncDec) { decl(dst) ; return; }
  /* else */      { subl(dst, value)       ; return; }
}

void MacroAssembler::division_with_shift (Register reg, int shift_value) {
  assert (shift_value > 0, "illegal shift value");
  Label _is_positive;
  testl (reg, reg);
  jcc (Assembler::positive, _is_positive);
  int offset = (1 << shift_value) - 1 ;

  if (offset == 1) {
    incrementl(reg);
  } else {
    addl(reg, offset);
  }

  bind (_is_positive);
  sarl(reg, shift_value);
}

void MacroAssembler::divsd(XMMRegister dst, AddressLiteral src) {
  if (reachable(src)) {
    Assembler::divsd(dst, as_Address(src));
  } else {
    lea(rscratch1, src);
    Assembler::divsd(dst, Address(rscratch1, 0));
  }
}

void MacroAssembler::divss(XMMRegister dst, AddressLiteral src) {
  if (reachable(src)) {
    Assembler::divss(dst, as_Address(src));
  } else {
    lea(rscratch1, src);
    Assembler::divss(dst, Address(rscratch1, 0));
  }
}

void MacroAssembler::enter() {
  push(rbp);
  mov(rbp, rsp);
}

void MacroAssembler::post_call_nop() {
  emit_int8((int8_t)0x0f);
  emit_int8((int8_t)0x1f);
  emit_int8((int8_t)0x84);
  emit_int8((int8_t)0x00);
  emit_int32(0x00);
#ifdef CONT_DOUBLE_NOP
  emit_int8((int8_t)0x0f);
  emit_int8((int8_t)0x1f);
  emit_int8((int8_t)0x84);
  emit_int8((int8_t)0x00);
  emit_int32(0x00);
#endif
}

// A 5 byte nop that is safe for patching (see patch_verified_entry)
void MacroAssembler::fat_nop() {
  if (UseAddressNop) {
    addr_nop_5();
  } else {
    emit_int8((int8_t)0x26); // es:
    emit_int8((int8_t)0x2e); // cs:
    emit_int8((int8_t)0x64); // fs:
    emit_int8((int8_t)0x65); // gs:
    emit_int8((int8_t)0x90);
  }
}

#ifndef _LP64
void MacroAssembler::fcmp(Register tmp) {
  fcmp(tmp, 1, true, true);
}

void MacroAssembler::fcmp(Register tmp, int index, bool pop_left, bool pop_right) {
  assert(!pop_right || pop_left, "usage error");
  if (VM_Version::supports_cmov()) {
    assert(tmp == noreg, "unneeded temp");
    if (pop_left) {
      fucomip(index);
    } else {
      fucomi(index);
    }
    if (pop_right) {
      fpop();
    }
  } else {
    assert(tmp != noreg, "need temp");
    if (pop_left) {
      if (pop_right) {
        fcompp();
      } else {
        fcomp(index);
      }
    } else {
      fcom(index);
    }
    // convert FPU condition into eflags condition via rax,
    save_rax(tmp);
    fwait(); fnstsw_ax();
    sahf();
    restore_rax(tmp);
  }
  // condition codes set as follows:
  //
  // CF (corresponds to C0) if x < y
  // PF (corresponds to C2) if unordered
  // ZF (corresponds to C3) if x = y
}

void MacroAssembler::fcmp2int(Register dst, bool unordered_is_less) {
  fcmp2int(dst, unordered_is_less, 1, true, true);
}

void MacroAssembler::fcmp2int(Register dst, bool unordered_is_less, int index, bool pop_left, bool pop_right) {
  fcmp(VM_Version::supports_cmov() ? noreg : dst, index, pop_left, pop_right);
  Label L;
  if (unordered_is_less) {
    movl(dst, -1);
    jcc(Assembler::parity, L);
    jcc(Assembler::below , L);
    movl(dst, 0);
    jcc(Assembler::equal , L);
    increment(dst);
  } else { // unordered is greater
    movl(dst, 1);
    jcc(Assembler::parity, L);
    jcc(Assembler::above , L);
    movl(dst, 0);
    jcc(Assembler::equal , L);
    decrementl(dst);
  }
  bind(L);
}

void MacroAssembler::fld_d(AddressLiteral src) {
  fld_d(as_Address(src));
}

void MacroAssembler::fld_s(AddressLiteral src) {
  fld_s(as_Address(src));
}

void MacroAssembler::fldcw(AddressLiteral src) {
  Assembler::fldcw(as_Address(src));
}

void MacroAssembler::fpop() {
  ffree();
  fincstp();
}

void MacroAssembler::fremr(Register tmp) {
  save_rax(tmp);
  { Label L;
    bind(L);
    fprem();
    fwait(); fnstsw_ax();
    sahf();
    jcc(Assembler::parity, L);
  }
  restore_rax(tmp);
  // Result is in ST0.
  // Note: fxch & fpop to get rid of ST1
  // (otherwise FPU stack could overflow eventually)
  fxch(1);
  fpop();
}

void MacroAssembler::empty_FPU_stack() {
  if (VM_Version::supports_mmx()) {
    emms();
  } else {
    for (int i = 8; i-- > 0; ) ffree(i);
  }
}
#endif // !LP64

void MacroAssembler::mulpd(XMMRegister dst, AddressLiteral src) {
  if (reachable(src)) {
    Assembler::mulpd(dst, as_Address(src));
  } else {
    lea(rscratch1, src);
    Assembler::mulpd(dst, Address(rscratch1, 0));
  }
}

void MacroAssembler::load_float(Address src) {
#ifdef _LP64
  movflt(xmm0, src);
#else
  if (UseSSE >= 1) {
    movflt(xmm0, src);
  } else {
    fld_s(src);
  }
#endif // LP64
}

void MacroAssembler::store_float(Address dst) {
#ifdef _LP64
  movflt(dst, xmm0);
#else
  if (UseSSE >= 1) {
    movflt(dst, xmm0);
  } else {
    fstp_s(dst);
  }
#endif // LP64
}

void MacroAssembler::load_double(Address src) {
#ifdef _LP64
  movdbl(xmm0, src);
#else
  if (UseSSE >= 2) {
    movdbl(xmm0, src);
  } else {
    fld_d(src);
  }
#endif // LP64
}

void MacroAssembler::store_double(Address dst) {
#ifdef _LP64
  movdbl(dst, xmm0);
#else
  if (UseSSE >= 2) {
    movdbl(dst, xmm0);
  } else {
    fstp_d(dst);
  }
#endif // LP64
}

// dst = c = a * b + c
void MacroAssembler::fmad(XMMRegister dst, XMMRegister a, XMMRegister b, XMMRegister c) {
  Assembler::vfmadd231sd(c, a, b);
  if (dst != c) {
    movdbl(dst, c);
  }
}

// dst = c = a * b + c
void MacroAssembler::fmaf(XMMRegister dst, XMMRegister a, XMMRegister b, XMMRegister c) {
  Assembler::vfmadd231ss(c, a, b);
  if (dst != c) {
    movflt(dst, c);
  }
}

// dst = c = a * b + c
void MacroAssembler::vfmad(XMMRegister dst, XMMRegister a, XMMRegister b, XMMRegister c, int vector_len) {
  Assembler::vfmadd231pd(c, a, b, vector_len);
  if (dst != c) {
    vmovdqu(dst, c);
  }
}

// dst = c = a * b + c
void MacroAssembler::vfmaf(XMMRegister dst, XMMRegister a, XMMRegister b, XMMRegister c, int vector_len) {
  Assembler::vfmadd231ps(c, a, b, vector_len);
  if (dst != c) {
    vmovdqu(dst, c);
  }
}

// dst = c = a * b + c
void MacroAssembler::vfmad(XMMRegister dst, XMMRegister a, Address b, XMMRegister c, int vector_len) {
  Assembler::vfmadd231pd(c, a, b, vector_len);
  if (dst != c) {
    vmovdqu(dst, c);
  }
}

// dst = c = a * b + c
void MacroAssembler::vfmaf(XMMRegister dst, XMMRegister a, Address b, XMMRegister c, int vector_len) {
  Assembler::vfmadd231ps(c, a, b, vector_len);
  if (dst != c) {
    vmovdqu(dst, c);
  }
}

void MacroAssembler::incrementl(AddressLiteral dst) {
  if (reachable(dst)) {
    incrementl(as_Address(dst));
  } else {
    lea(rscratch1, dst);
    incrementl(Address(rscratch1, 0));
  }
}

void MacroAssembler::incrementl(ArrayAddress dst) {
  incrementl(as_Address(dst));
}

void MacroAssembler::incrementl(Register reg, int value) {
  if (value == min_jint) {addl(reg, value) ; return; }
  if (value <  0) { decrementl(reg, -value); return; }
  if (value == 0) {                        ; return; }
  if (value == 1 && UseIncDec) { incl(reg) ; return; }
  /* else */      { addl(reg, value)       ; return; }
}

void MacroAssembler::incrementl(Address dst, int value) {
  if (value == min_jint) {addl(dst, value) ; return; }
  if (value <  0) { decrementl(dst, -value); return; }
  if (value == 0) {                        ; return; }
  if (value == 1 && UseIncDec) { incl(dst) ; return; }
  /* else */      { addl(dst, value)       ; return; }
}

void MacroAssembler::jump(AddressLiteral dst) {
  if (reachable(dst)) {
    jmp_literal(dst.target(), dst.rspec());
  } else {
    lea(rscratch1, dst);
    jmp(rscratch1);
  }
}

void MacroAssembler::jump_cc(Condition cc, AddressLiteral dst) {
  if (reachable(dst)) {
    InstructionMark im(this);
    relocate(dst.reloc());
    const int short_size = 2;
    const int long_size = 6;
    int offs = (intptr_t)dst.target() - ((intptr_t)pc());
    if (dst.reloc() == relocInfo::none && is8bit(offs - short_size)) {
      // 0111 tttn #8-bit disp
      emit_int8(0x70 | cc);
      emit_int8((offs - short_size) & 0xFF);
    } else {
      // 0000 1111 1000 tttn #32-bit disp
      emit_int8(0x0F);
      emit_int8((unsigned char)(0x80 | cc));
      emit_int32(offs - long_size);
    }
  } else {
#ifdef ASSERT
    warning("reversing conditional branch");
#endif /* ASSERT */
    Label skip;
    jccb(reverse[cc], skip);
    lea(rscratch1, dst);
    Assembler::jmp(rscratch1);
    bind(skip);
  }
}

void MacroAssembler::fld_x(AddressLiteral src) {
  Assembler::fld_x(as_Address(src));
}

void MacroAssembler::ldmxcsr(AddressLiteral src) {
  if (reachable(src)) {
    Assembler::ldmxcsr(as_Address(src));
  } else {
    lea(rscratch1, src);
    Assembler::ldmxcsr(Address(rscratch1, 0));
  }
}

int MacroAssembler::load_signed_byte(Register dst, Address src) {
  int off;
  if (LP64_ONLY(true ||) VM_Version::is_P6()) {
    off = offset();
    movsbl(dst, src); // movsxb
  } else {
    off = load_unsigned_byte(dst, src);
    shll(dst, 24);
    sarl(dst, 24);
  }
  return off;
}

// Note: load_signed_short used to be called load_signed_word.
// Although the 'w' in x86 opcodes refers to the term "word" in the assembler
// manual, which means 16 bits, that usage is found nowhere in HotSpot code.
// The term "word" in HotSpot means a 32- or 64-bit machine word.
int MacroAssembler::load_signed_short(Register dst, Address src) {
  int off;
  if (LP64_ONLY(true ||) VM_Version::is_P6()) {
    // This is dubious to me since it seems safe to do a signed 16 => 64 bit
    // version but this is what 64bit has always done. This seems to imply
    // that users are only using 32bits worth.
    off = offset();
    movswl(dst, src); // movsxw
  } else {
    off = load_unsigned_short(dst, src);
    shll(dst, 16);
    sarl(dst, 16);
  }
  return off;
}

int MacroAssembler::load_unsigned_byte(Register dst, Address src) {
  // According to Intel Doc. AP-526, "Zero-Extension of Short", p.16,
  // and "3.9 Partial Register Penalties", p. 22).
  int off;
  if (LP64_ONLY(true || ) VM_Version::is_P6() || src.uses(dst)) {
    off = offset();
    movzbl(dst, src); // movzxb
  } else {
    xorl(dst, dst);
    off = offset();
    movb(dst, src);
  }
  return off;
}

// Note: load_unsigned_short used to be called load_unsigned_word.
int MacroAssembler::load_unsigned_short(Register dst, Address src) {
  // According to Intel Doc. AP-526, "Zero-Extension of Short", p.16,
  // and "3.9 Partial Register Penalties", p. 22).
  int off;
  if (LP64_ONLY(true ||) VM_Version::is_P6() || src.uses(dst)) {
    off = offset();
    movzwl(dst, src); // movzxw
  } else {
    xorl(dst, dst);
    off = offset();
    movw(dst, src);
  }
  return off;
}

void MacroAssembler::load_sized_value(Register dst, Address src, size_t size_in_bytes, bool is_signed, Register dst2) {
  switch (size_in_bytes) {
#ifndef _LP64
  case  8:
    assert(dst2 != noreg, "second dest register required");
    movl(dst,  src);
    movl(dst2, src.plus_disp(BytesPerInt));
    break;
#else
  case  8:  movq(dst, src); break;
#endif
  case  4:  movl(dst, src); break;
  case  2:  is_signed ? load_signed_short(dst, src) : load_unsigned_short(dst, src); break;
  case  1:  is_signed ? load_signed_byte( dst, src) : load_unsigned_byte( dst, src); break;
  default:  ShouldNotReachHere();
  }
}

void MacroAssembler::store_sized_value(Address dst, Register src, size_t size_in_bytes, Register src2) {
  switch (size_in_bytes) {
#ifndef _LP64
  case  8:
    assert(src2 != noreg, "second source register required");
    movl(dst,                        src);
    movl(dst.plus_disp(BytesPerInt), src2);
    break;
#else
  case  8:  movq(dst, src); break;
#endif
  case  4:  movl(dst, src); break;
  case  2:  movw(dst, src); break;
  case  1:  movb(dst, src); break;
  default:  ShouldNotReachHere();
  }
}

void MacroAssembler::mov32(AddressLiteral dst, Register src) {
  if (reachable(dst)) {
    movl(as_Address(dst), src);
  } else {
    lea(rscratch1, dst);
    movl(Address(rscratch1, 0), src);
  }
}

void MacroAssembler::mov32(Register dst, AddressLiteral src) {
  if (reachable(src)) {
    movl(dst, as_Address(src));
  } else {
    lea(rscratch1, src);
    movl(dst, Address(rscratch1, 0));
  }
}

// C++ bool manipulation

void MacroAssembler::movbool(Register dst, Address src) {
  if(sizeof(bool) == 1)
    movb(dst, src);
  else if(sizeof(bool) == 2)
    movw(dst, src);
  else if(sizeof(bool) == 4)
    movl(dst, src);
  else
    // unsupported
    ShouldNotReachHere();
}

void MacroAssembler::movbool(Address dst, bool boolconst) {
  if(sizeof(bool) == 1)
    movb(dst, (int) boolconst);
  else if(sizeof(bool) == 2)
    movw(dst, (int) boolconst);
  else if(sizeof(bool) == 4)
    movl(dst, (int) boolconst);
  else
    // unsupported
    ShouldNotReachHere();
}

void MacroAssembler::movbool(Address dst, Register src) {
  if(sizeof(bool) == 1)
    movb(dst, src);
  else if(sizeof(bool) == 2)
    movw(dst, src);
  else if(sizeof(bool) == 4)
    movl(dst, src);
  else
    // unsupported
    ShouldNotReachHere();
}

void MacroAssembler::movbyte(ArrayAddress dst, int src) {
  movb(as_Address(dst), src);
}

void MacroAssembler::movdl(XMMRegister dst, AddressLiteral src) {
  if (reachable(src)) {
    movdl(dst, as_Address(src));
  } else {
    lea(rscratch1, src);
    movdl(dst, Address(rscratch1, 0));
  }
}

void MacroAssembler::movq(XMMRegister dst, AddressLiteral src) {
  if (reachable(src)) {
    movq(dst, as_Address(src));
  } else {
    lea(rscratch1, src);
    movq(dst, Address(rscratch1, 0));
  }
}

void MacroAssembler::movdbl(XMMRegister dst, AddressLiteral src) {
  if (reachable(src)) {
    if (UseXmmLoadAndClearUpper) {
      movsd (dst, as_Address(src));
    } else {
      movlpd(dst, as_Address(src));
    }
  } else {
    lea(rscratch1, src);
    if (UseXmmLoadAndClearUpper) {
      movsd (dst, Address(rscratch1, 0));
    } else {
      movlpd(dst, Address(rscratch1, 0));
    }
  }
}

void MacroAssembler::movflt(XMMRegister dst, AddressLiteral src) {
  if (reachable(src)) {
    movss(dst, as_Address(src));
  } else {
    lea(rscratch1, src);
    movss(dst, Address(rscratch1, 0));
  }
}

void MacroAssembler::movptr(Register dst, Register src) {
  LP64_ONLY(movq(dst, src)) NOT_LP64(movl(dst, src));
}

void MacroAssembler::movptr(Register dst, Address src) {
  LP64_ONLY(movq(dst, src)) NOT_LP64(movl(dst, src));
}

// src should NEVER be a real pointer. Use AddressLiteral for true pointers
void MacroAssembler::movptr(Register dst, intptr_t src) {
  LP64_ONLY(mov64(dst, src)) NOT_LP64(movl(dst, src));
}

void MacroAssembler::movptr(Address dst, Register src) {
  LP64_ONLY(movq(dst, src)) NOT_LP64(movl(dst, src));
}

void MacroAssembler::movdqu(Address dst, XMMRegister src) {
    assert(((src->encoding() < 16) || VM_Version::supports_avx512vl()),"XMM register should be 0-15");
    Assembler::movdqu(dst, src);
}

void MacroAssembler::movdqu(XMMRegister dst, Address src) {
    assert(((dst->encoding() < 16) || VM_Version::supports_avx512vl()),"XMM register should be 0-15");
    Assembler::movdqu(dst, src);
}

void MacroAssembler::movdqu(XMMRegister dst, XMMRegister src) {
    assert(((dst->encoding() < 16  && src->encoding() < 16) || VM_Version::supports_avx512vl()),"XMM register should be 0-15");
    if (dst->encoding() == src->encoding()) return;
    Assembler::movdqu(dst, src);
}

void MacroAssembler::movdqu(XMMRegister dst, AddressLiteral src, Register scratchReg) {
  if (reachable(src)) {
    movdqu(dst, as_Address(src));
  } else {
    lea(scratchReg, src);
    movdqu(dst, Address(scratchReg, 0));
  }
}

void MacroAssembler::vmovdqu(Address dst, XMMRegister src) {
    assert(((src->encoding() < 16) || VM_Version::supports_avx512vl()),"XMM register should be 0-15");
    Assembler::vmovdqu(dst, src);
}

void MacroAssembler::vmovdqu(XMMRegister dst, Address src) {
    assert(((dst->encoding() < 16) || VM_Version::supports_avx512vl()),"XMM register should be 0-15");
    Assembler::vmovdqu(dst, src);
}

void MacroAssembler::vmovdqu(XMMRegister dst, XMMRegister src) {
    assert(((dst->encoding() < 16  && src->encoding() < 16) || VM_Version::supports_avx512vl()),"XMM register should be 0-15");
    if (dst->encoding() == src->encoding()) return;
    Assembler::vmovdqu(dst, src);
}

void MacroAssembler::vmovdqu(XMMRegister dst, AddressLiteral src, Register scratch_reg) {
  if (reachable(src)) {
    vmovdqu(dst, as_Address(src));
  }
  else {
    lea(scratch_reg, src);
    vmovdqu(dst, Address(scratch_reg, 0));
  }
}


void MacroAssembler::kmovwl(KRegister dst, AddressLiteral src, Register scratch_reg) {
  if (reachable(src)) {
    kmovwl(dst, as_Address(src));
  } else {
    lea(scratch_reg, src);
    kmovwl(dst, Address(scratch_reg, 0));
  }
}

void MacroAssembler::evmovdqub(XMMRegister dst, KRegister mask, AddressLiteral src, bool merge,
                               int vector_len, Register scratch_reg) {
  if (reachable(src)) {
    if (mask == k0) {
      Assembler::evmovdqub(dst, as_Address(src), merge, vector_len);
    } else {
      Assembler::evmovdqub(dst, mask, as_Address(src), merge, vector_len);
    }
  } else {
    lea(scratch_reg, src);
    if (mask == k0) {
      Assembler::evmovdqub(dst, Address(scratch_reg, 0), merge, vector_len);
    } else {
      Assembler::evmovdqub(dst, mask, Address(scratch_reg, 0), merge, vector_len);
    }
  }
}

void MacroAssembler::evmovdquw(XMMRegister dst, KRegister mask, AddressLiteral src, bool merge,
                               int vector_len, Register scratch_reg) {
  if (reachable(src)) {
    Assembler::evmovdquw(dst, mask, as_Address(src), merge, vector_len);
  } else {
    lea(scratch_reg, src);
    Assembler::evmovdquw(dst, mask, Address(scratch_reg, 0), merge, vector_len);
  }
}

void MacroAssembler::evmovdqul(XMMRegister dst, KRegister mask, AddressLiteral src, bool merge,
                               int vector_len, Register scratch_reg) {
  if (reachable(src)) {
    Assembler::evmovdqul(dst, mask, as_Address(src), merge, vector_len);
  } else {
    lea(scratch_reg, src);
    Assembler::evmovdqul(dst, mask, Address(scratch_reg, 0), merge, vector_len);
  }
}

void MacroAssembler::evmovdquq(XMMRegister dst, KRegister mask, AddressLiteral src, bool merge,
                               int vector_len, Register scratch_reg) {
  if (reachable(src)) {
    Assembler::evmovdquq(dst, mask, as_Address(src), merge, vector_len);
  } else {
    lea(scratch_reg, src);
    Assembler::evmovdquq(dst, mask, Address(scratch_reg, 0), merge, vector_len);
  }
}

void MacroAssembler::evmovdquq(XMMRegister dst, AddressLiteral src, int vector_len, Register rscratch) {
  if (reachable(src)) {
    Assembler::evmovdquq(dst, as_Address(src), vector_len);
  } else {
    lea(rscratch, src);
    Assembler::evmovdquq(dst, Address(rscratch, 0), vector_len);
  }
}

void MacroAssembler::movdqa(XMMRegister dst, AddressLiteral src) {
  if (reachable(src)) {
    Assembler::movdqa(dst, as_Address(src));
  } else {
    lea(rscratch1, src);
    Assembler::movdqa(dst, Address(rscratch1, 0));
  }
}

  // Move Aligned, possibly non-temporal
  void MacroAssembler::movqa(Address dst, Register src, bool nt) {
    if (nt) {
      Assembler::movntq(dst, src);
    } else {
      Assembler::movq(dst, src);
    }
  }

  void MacroAssembler::movdqa(Address dst, XMMRegister src, bool nt) {
    if (nt) {
      Assembler::movntdq(dst, src);
    } else {
      Assembler::movdqu(dst, src);
    }
  }
  void MacroAssembler::vmovdqa(Address dst, XMMRegister src, bool nt) {
    if (nt) {
      Assembler::vmovntdq(dst, src);
    } else {
      Assembler::vmovdqu(dst, src);
    }
  }
  void MacroAssembler::evmovdqa(Address dst, XMMRegister src, int vector_len, bool nt) {
    if (nt) {
      Assembler::evmovntdq(dst, src, vector_len);
    } else {
      Assembler::evmovdqal(dst, src, vector_len);
    }
  }

  void MacroAssembler::movdqa(XMMRegister dst, Address src, bool nt) {
    if (nt) {
      Assembler::movntdqa(dst, src);
    } else {
      Assembler::movdqu(dst, src); // use unaligned load
    }
  }
  void MacroAssembler::vmovdqa(XMMRegister dst, Address src, bool nt) {
    if (nt) {
      Assembler::vmovntdqa(dst, src);
    } else {
      Assembler::vmovdqu(dst, src); // use unaligned load
    }
  }
  void MacroAssembler::evmovdqa(XMMRegister dst, Address src, int vector_len, bool nt) {
    if (nt) {
      Assembler::evmovntdqa(dst, src, vector_len);
    } else {
      Assembler::evmovdqul(dst, src, vector_len); // use unaligned load
    }
  }

void MacroAssembler::movsd(XMMRegister dst, AddressLiteral src) {
  if (reachable(src)) {
    Assembler::movsd(dst, as_Address(src));
  } else {
    lea(rscratch1, src);
    Assembler::movsd(dst, Address(rscratch1, 0));
  }
}

void MacroAssembler::movss(XMMRegister dst, AddressLiteral src) {
  if (reachable(src)) {
    Assembler::movss(dst, as_Address(src));
  } else {
    lea(rscratch1, src);
    Assembler::movss(dst, Address(rscratch1, 0));
  }
}

void MacroAssembler::mulsd(XMMRegister dst, AddressLiteral src) {
  if (reachable(src)) {
    Assembler::mulsd(dst, as_Address(src));
  } else {
    lea(rscratch1, src);
    Assembler::mulsd(dst, Address(rscratch1, 0));
  }
}

void MacroAssembler::mulss(XMMRegister dst, AddressLiteral src) {
  if (reachable(src)) {
    Assembler::mulss(dst, as_Address(src));
  } else {
    lea(rscratch1, src);
    Assembler::mulss(dst, Address(rscratch1, 0));
  }
}

void MacroAssembler::null_check(Register reg, int offset) {
  if (needs_explicit_null_check(offset)) {
    // provoke OS NULL exception if reg = NULL by
    // accessing M[reg] w/o changing any (non-CC) registers
    // NOTE: cmpl is plenty here to provoke a segv
    cmpptr(rax, Address(reg, 0));
    // Note: should probably use testl(rax, Address(reg, 0));
    //       may be shorter code (however, this version of
    //       testl needs to be implemented first)
  } else {
    // nothing to do, (later) access of M[reg + offset]
    // will provoke OS NULL exception if reg = NULL
  }
}

void MacroAssembler::os_breakpoint() {
  // instead of directly emitting a breakpoint, call os:breakpoint for better debugability
  // (e.g., MSVC can't call ps() otherwise)
  call(RuntimeAddress(CAST_FROM_FN_PTR(address, os::breakpoint)));
}

void MacroAssembler::unimplemented(const char* what) {
  const char* buf = NULL;
  {
    ResourceMark rm;
    stringStream ss;
    ss.print("unimplemented: %s", what);
    buf = code_string(ss.as_string());
  }
  stop(buf);
}

#ifdef _LP64
#define XSTATE_BV 0x200
#endif

void MacroAssembler::pop_CPU_state() {
  pop_FPU_state();
  pop_IU_state();
}

void MacroAssembler::pop_FPU_state() {
#ifndef _LP64
  frstor(Address(rsp, 0));
#else
  fxrstor(Address(rsp, 0));
#endif
  addptr(rsp, FPUStateSizeInWords * wordSize);
}

void MacroAssembler::push_cont_fastpath(Register java_thread) {
  Label done;
  cmpptr(rsp, Address(java_thread, JavaThread::cont_fastpath_offset()));
  jccb(Assembler::belowEqual, done);
  movptr(Address(java_thread, JavaThread::cont_fastpath_offset()), rsp);
  bind(done);
}

void MacroAssembler::pop_cont_fastpath(Register java_thread) {
  Label done;
  cmpptr(rsp, Address(java_thread, JavaThread::cont_fastpath_offset()));
  jccb(Assembler::below, done);
  movptr(Address(java_thread, JavaThread::cont_fastpath_offset()), 0);
  bind(done);
}

void MacroAssembler::inc_held_monitor_count(Register java_thread) {
  incrementl(Address(java_thread, JavaThread::held_monitor_count_offset()));
}

void MacroAssembler::dec_held_monitor_count(Register java_thread) {
  decrementl(Address(java_thread, JavaThread::held_monitor_count_offset()));
}

void MacroAssembler::reset_held_monitor_count(Register java_thread) {
  movl(Address(java_thread, JavaThread::held_monitor_count_offset()), (int32_t)0);
}

#ifdef ASSERT
void MacroAssembler::stop_if_in_cont(Register cont, const char* name) {
#ifdef _LP64
  Label no_cont;
  movptr(cont, Address(r15_thread, JavaThread::cont_entry_offset()));
  testl(cont, cont);
  jcc(Assembler::zero, no_cont);
  stop(name);
  bind(no_cont);
#else
  Unimplemented();
#endif
}
#endif

void MacroAssembler::pop_IU_state() {
  popa();
  LP64_ONLY(addq(rsp, 8));
  popf();
}

// Save Integer and Float state
// Warning: Stack must be 16 byte aligned (64bit)
void MacroAssembler::push_CPU_state() {
  push_IU_state();
  push_FPU_state();
}

void MacroAssembler::push_FPU_state() {
  subptr(rsp, FPUStateSizeInWords * wordSize);
#ifndef _LP64
  fnsave(Address(rsp, 0));
  fwait();
#else
  fxsave(Address(rsp, 0));
#endif // LP64
}

void MacroAssembler::push_IU_state() {
  // Push flags first because pusha kills them
  pushf();
  // Make sure rsp stays 16-byte aligned
  LP64_ONLY(subq(rsp, 8));
  pusha();
}

void MacroAssembler::reset_last_Java_frame(Register java_thread, bool clear_fp) { // determine java_thread register
  if (!java_thread->is_valid()) {
    java_thread = rdi;
    get_thread(java_thread);
  }
  // we must set sp to zero to clear frame
  movptr(Address(java_thread, JavaThread::last_Java_sp_offset()), NULL_WORD);
  // must clear fp, so that compiled frames are not confused; it is
  // possible that we need it only for debugging
  if (clear_fp) {
    movptr(Address(java_thread, JavaThread::last_Java_fp_offset()), NULL_WORD);
  }
  // Always clear the pc because it could have been set by make_walkable()
  movptr(Address(java_thread, JavaThread::last_Java_pc_offset()), NULL_WORD);
  movptr(Address(java_thread, JavaThread::saved_rbp_address_offset()), NULL_WORD);
  vzeroupper();
}

void MacroAssembler::restore_rax(Register tmp) {
  if (tmp == noreg) pop(rax);
  else if (tmp != rax) mov(rax, tmp);
}

void MacroAssembler::round_to(Register reg, int modulus) {
  addptr(reg, modulus - 1);
  andptr(reg, -modulus);
}

void MacroAssembler::save_rax(Register tmp) {
  if (tmp == noreg) push(rax);
  else if (tmp != rax) mov(tmp, rax);
}

void MacroAssembler::safepoint_poll(Label& slow_path, Register thread_reg, bool at_return, bool in_nmethod) {
  if (at_return) {
    // Note that when in_nmethod is set, the stack pointer is incremented before the poll. Therefore,
    // we may safely use rsp instead to perform the stack watermark check.
    cmpptr(in_nmethod ? rsp : rbp, Address(thread_reg, Thread::polling_word_offset()));
    jcc(Assembler::above, slow_path);
    return;
  }
  testb(Address(thread_reg, Thread::polling_word_offset()), SafepointMechanism::poll_bit());
  jcc(Assembler::notZero, slow_path); // handshake bit set implies poll
}

// Calls to C land
//
// When entering C land, the rbp, & rsp of the last Java frame have to be recorded
// in the (thread-local) JavaThread object. When leaving C land, the last Java fp
// has to be reset to 0. This is required to allow proper stack traversal.
void MacroAssembler::set_last_Java_frame(Register java_thread,
                                         Register last_java_sp,
                                         Register last_java_fp,
                                         address  last_java_pc) {
  vzeroupper();
  // determine java_thread register
  if (!java_thread->is_valid()) {
    java_thread = rdi;
    get_thread(java_thread);
  }
  // determine last_java_sp register
  if (!last_java_sp->is_valid()) {
    last_java_sp = rsp;
  }

  // last_java_fp is optional

  if (last_java_fp->is_valid()) {
    movptr(Address(java_thread, JavaThread::last_Java_fp_offset()), last_java_fp);
  }

  // last_java_pc is optional

  if (last_java_pc != NULL) {
    lea(Address(java_thread,
                 JavaThread::frame_anchor_offset() + JavaFrameAnchor::last_Java_pc_offset()),
        InternalAddress(last_java_pc));

  }
  movptr(Address(java_thread, JavaThread::last_Java_sp_offset()), last_java_sp);
}

void MacroAssembler::shlptr(Register dst, int imm8) {
  LP64_ONLY(shlq(dst, imm8)) NOT_LP64(shll(dst, imm8));
}

void MacroAssembler::shrptr(Register dst, int imm8) {
  LP64_ONLY(shrq(dst, imm8)) NOT_LP64(shrl(dst, imm8));
}

void MacroAssembler::sign_extend_byte(Register reg) {
  if (LP64_ONLY(true ||) (VM_Version::is_P6() && reg->has_byte_register())) {
    movsbl(reg, reg); // movsxb
  } else {
    shll(reg, 24);
    sarl(reg, 24);
  }
}

void MacroAssembler::sign_extend_short(Register reg) {
  if (LP64_ONLY(true ||) VM_Version::is_P6()) {
    movswl(reg, reg); // movsxw
  } else {
    shll(reg, 16);
    sarl(reg, 16);
  }
}

void MacroAssembler::testl(Register dst, AddressLiteral src) {
  assert(reachable(src), "Address should be reachable");
  testl(dst, as_Address(src));
}

void MacroAssembler::pcmpeqb(XMMRegister dst, XMMRegister src) {
  assert(((dst->encoding() < 16 && src->encoding() < 16) || VM_Version::supports_avx512vlbw()),"XMM register should be 0-15");
  Assembler::pcmpeqb(dst, src);
}

void MacroAssembler::pcmpeqw(XMMRegister dst, XMMRegister src) {
  assert(((dst->encoding() < 16 && src->encoding() < 16) || VM_Version::supports_avx512vlbw()),"XMM register should be 0-15");
  Assembler::pcmpeqw(dst, src);
}

void MacroAssembler::pcmpestri(XMMRegister dst, Address src, int imm8) {
  assert((dst->encoding() < 16),"XMM register should be 0-15");
  Assembler::pcmpestri(dst, src, imm8);
}

void MacroAssembler::pcmpestri(XMMRegister dst, XMMRegister src, int imm8) {
  assert((dst->encoding() < 16 && src->encoding() < 16),"XMM register should be 0-15");
  Assembler::pcmpestri(dst, src, imm8);
}

void MacroAssembler::pmovzxbw(XMMRegister dst, XMMRegister src) {
  assert(((dst->encoding() < 16 && src->encoding() < 16) || VM_Version::supports_avx512vlbw()),"XMM register should be 0-15");
  Assembler::pmovzxbw(dst, src);
}

void MacroAssembler::pmovzxbw(XMMRegister dst, Address src) {
  assert(((dst->encoding() < 16) || VM_Version::supports_avx512vlbw()),"XMM register should be 0-15");
  Assembler::pmovzxbw(dst, src);
}

void MacroAssembler::pmovmskb(Register dst, XMMRegister src) {
  assert((src->encoding() < 16),"XMM register should be 0-15");
  Assembler::pmovmskb(dst, src);
}

void MacroAssembler::ptest(XMMRegister dst, XMMRegister src) {
  assert((dst->encoding() < 16 && src->encoding() < 16),"XMM register should be 0-15");
  Assembler::ptest(dst, src);
}

void MacroAssembler::sqrtsd(XMMRegister dst, AddressLiteral src) {
  if (reachable(src)) {
    Assembler::sqrtsd(dst, as_Address(src));
  } else {
    lea(rscratch1, src);
    Assembler::sqrtsd(dst, Address(rscratch1, 0));
  }
}

void MacroAssembler::sqrtss(XMMRegister dst, AddressLiteral src) {
  if (reachable(src)) {
    Assembler::sqrtss(dst, as_Address(src));
  } else {
    lea(rscratch1, src);
    Assembler::sqrtss(dst, Address(rscratch1, 0));
  }
}

void MacroAssembler::subsd(XMMRegister dst, AddressLiteral src) {
  if (reachable(src)) {
    Assembler::subsd(dst, as_Address(src));
  } else {
    lea(rscratch1, src);
    Assembler::subsd(dst, Address(rscratch1, 0));
  }
}

void MacroAssembler::roundsd(XMMRegister dst, AddressLiteral src, int32_t rmode, Register scratch_reg) {
  if (reachable(src)) {
    Assembler::roundsd(dst, as_Address(src), rmode);
  } else {
    lea(scratch_reg, src);
    Assembler::roundsd(dst, Address(scratch_reg, 0), rmode);
  }
}

void MacroAssembler::subss(XMMRegister dst, AddressLiteral src) {
  if (reachable(src)) {
    Assembler::subss(dst, as_Address(src));
  } else {
    lea(rscratch1, src);
    Assembler::subss(dst, Address(rscratch1, 0));
  }
}

void MacroAssembler::ucomisd(XMMRegister dst, AddressLiteral src) {
  if (reachable(src)) {
    Assembler::ucomisd(dst, as_Address(src));
  } else {
    lea(rscratch1, src);
    Assembler::ucomisd(dst, Address(rscratch1, 0));
  }
}

void MacroAssembler::ucomiss(XMMRegister dst, AddressLiteral src) {
  if (reachable(src)) {
    Assembler::ucomiss(dst, as_Address(src));
  } else {
    lea(rscratch1, src);
    Assembler::ucomiss(dst, Address(rscratch1, 0));
  }
}

void MacroAssembler::xorpd(XMMRegister dst, AddressLiteral src, Register scratch_reg) {
  // Used in sign-bit flipping with aligned address.
  assert((UseAVX > 0) || (((intptr_t)src.target() & 15) == 0), "SSE mode requires address alignment 16 bytes");
  if (reachable(src)) {
    Assembler::xorpd(dst, as_Address(src));
  } else {
    lea(scratch_reg, src);
    Assembler::xorpd(dst, Address(scratch_reg, 0));
  }
}

void MacroAssembler::xorpd(XMMRegister dst, XMMRegister src) {
  if (UseAVX > 2 && !VM_Version::supports_avx512dq() && (dst->encoding() == src->encoding())) {
    Assembler::vpxor(dst, dst, src, Assembler::AVX_512bit);
  }
  else {
    Assembler::xorpd(dst, src);
  }
}

void MacroAssembler::xorps(XMMRegister dst, XMMRegister src) {
  if (UseAVX > 2 && !VM_Version::supports_avx512dq() && (dst->encoding() == src->encoding())) {
    Assembler::vpxor(dst, dst, src, Assembler::AVX_512bit);
  } else {
    Assembler::xorps(dst, src);
  }
}

void MacroAssembler::xorps(XMMRegister dst, AddressLiteral src, Register scratch_reg) {
  // Used in sign-bit flipping with aligned address.
  assert((UseAVX > 0) || (((intptr_t)src.target() & 15) == 0), "SSE mode requires address alignment 16 bytes");
  if (reachable(src)) {
    Assembler::xorps(dst, as_Address(src));
  } else {
    lea(scratch_reg, src);
    Assembler::xorps(dst, Address(scratch_reg, 0));
  }
}

void MacroAssembler::pshufb(XMMRegister dst, AddressLiteral src) {
  // Used in sign-bit flipping with aligned address.
  bool aligned_adr = (((intptr_t)src.target() & 15) == 0);
  assert((UseAVX > 0) || aligned_adr, "SSE mode requires address alignment 16 bytes");
  if (reachable(src)) {
    Assembler::pshufb(dst, as_Address(src));
  } else {
    lea(rscratch1, src);
    Assembler::pshufb(dst, Address(rscratch1, 0));
  }
}

// AVX 3-operands instructions

void MacroAssembler::vaddsd(XMMRegister dst, XMMRegister nds, AddressLiteral src) {
  if (reachable(src)) {
    vaddsd(dst, nds, as_Address(src));
  } else {
    lea(rscratch1, src);
    vaddsd(dst, nds, Address(rscratch1, 0));
  }
}

void MacroAssembler::vaddss(XMMRegister dst, XMMRegister nds, AddressLiteral src) {
  if (reachable(src)) {
    vaddss(dst, nds, as_Address(src));
  } else {
    lea(rscratch1, src);
    vaddss(dst, nds, Address(rscratch1, 0));
  }
}

void MacroAssembler::vpaddd(XMMRegister dst, XMMRegister nds, AddressLiteral src, int vector_len, Register rscratch) {
  assert(UseAVX > 0, "requires some form of AVX");
  if (reachable(src)) {
    Assembler::vpaddd(dst, nds, as_Address(src), vector_len);
  } else {
    lea(rscratch, src);
    Assembler::vpaddd(dst, nds, Address(rscratch, 0), vector_len);
  }
}

void MacroAssembler::vabsss(XMMRegister dst, XMMRegister nds, XMMRegister src, AddressLiteral negate_field, int vector_len) {
  assert(((dst->encoding() < 16 && src->encoding() < 16 && nds->encoding() < 16) || VM_Version::supports_avx512vldq()),"XMM register should be 0-15");
  vandps(dst, nds, negate_field, vector_len);
}

void MacroAssembler::vabssd(XMMRegister dst, XMMRegister nds, XMMRegister src, AddressLiteral negate_field, int vector_len) {
  assert(((dst->encoding() < 16 && src->encoding() < 16 && nds->encoding() < 16) || VM_Version::supports_avx512vldq()),"XMM register should be 0-15");
  vandpd(dst, nds, negate_field, vector_len);
}

void MacroAssembler::vpaddb(XMMRegister dst, XMMRegister nds, XMMRegister src, int vector_len) {
  assert(((dst->encoding() < 16 && src->encoding() < 16 && nds->encoding() < 16) || VM_Version::supports_avx512vlbw()),"XMM register should be 0-15");
  Assembler::vpaddb(dst, nds, src, vector_len);
}

void MacroAssembler::vpaddb(XMMRegister dst, XMMRegister nds, Address src, int vector_len) {
  assert(((dst->encoding() < 16 && nds->encoding() < 16) || VM_Version::supports_avx512vlbw()),"XMM register should be 0-15");
  Assembler::vpaddb(dst, nds, src, vector_len);
}

void MacroAssembler::vpaddw(XMMRegister dst, XMMRegister nds, XMMRegister src, int vector_len) {
  assert(((dst->encoding() < 16 && src->encoding() < 16 && nds->encoding() < 16) || VM_Version::supports_avx512vlbw()),"XMM register should be 0-15");
  Assembler::vpaddw(dst, nds, src, vector_len);
}

void MacroAssembler::vpaddw(XMMRegister dst, XMMRegister nds, Address src, int vector_len) {
  assert(((dst->encoding() < 16 && nds->encoding() < 16) || VM_Version::supports_avx512vlbw()),"XMM register should be 0-15");
  Assembler::vpaddw(dst, nds, src, vector_len);
}

void MacroAssembler::vpand(XMMRegister dst, XMMRegister nds, AddressLiteral src, int vector_len, Register scratch_reg) {
  if (reachable(src)) {
    Assembler::vpand(dst, nds, as_Address(src), vector_len);
  } else {
    lea(scratch_reg, src);
    Assembler::vpand(dst, nds, Address(scratch_reg, 0), vector_len);
  }
}

void MacroAssembler::vpbroadcastw(XMMRegister dst, XMMRegister src, int vector_len) {
  assert(((dst->encoding() < 16 && src->encoding() < 16) || VM_Version::supports_avx512vlbw()),"XMM register should be 0-15");
  Assembler::vpbroadcastw(dst, src, vector_len);
}

void MacroAssembler::vpcmpeqb(XMMRegister dst, XMMRegister nds, XMMRegister src, int vector_len) {
  assert(((dst->encoding() < 16 && src->encoding() < 16 && nds->encoding() < 16) || VM_Version::supports_avx512vlbw()),"XMM register should be 0-15");
  Assembler::vpcmpeqb(dst, nds, src, vector_len);
}

void MacroAssembler::vpcmpeqw(XMMRegister dst, XMMRegister nds, XMMRegister src, int vector_len) {
  assert(((dst->encoding() < 16 && src->encoding() < 16 && nds->encoding() < 16) || VM_Version::supports_avx512vlbw()),"XMM register should be 0-15");
  Assembler::vpcmpeqw(dst, nds, src, vector_len);
}

void MacroAssembler::evpcmpeqd(KRegister kdst, KRegister mask, XMMRegister nds,
                               AddressLiteral src, int vector_len, Register scratch_reg) {
  if (reachable(src)) {
    Assembler::evpcmpeqd(kdst, mask, nds, as_Address(src), vector_len);
  } else {
    lea(scratch_reg, src);
    Assembler::evpcmpeqd(kdst, mask, nds, Address(scratch_reg, 0), vector_len);
  }
}

void MacroAssembler::evpcmpd(KRegister kdst, KRegister mask, XMMRegister nds, AddressLiteral src,
                             int comparison, int vector_len, Register scratch_reg) {
  if (reachable(src)) {
    Assembler::evpcmpd(kdst, mask, nds, as_Address(src), comparison, vector_len);
  } else {
    lea(scratch_reg, src);
    Assembler::evpcmpd(kdst, mask, nds, Address(scratch_reg, 0), comparison, vector_len);
  }
}

void MacroAssembler::evpcmpq(KRegister kdst, KRegister mask, XMMRegister nds, AddressLiteral src,
                             int comparison, int vector_len, Register scratch_reg) {
  if (reachable(src)) {
    Assembler::evpcmpq(kdst, mask, nds, as_Address(src), comparison, vector_len);
  } else {
    lea(scratch_reg, src);
    Assembler::evpcmpq(kdst, mask, nds, Address(scratch_reg, 0), comparison, vector_len);
  }
}

void MacroAssembler::evpcmpb(KRegister kdst, KRegister mask, XMMRegister nds, AddressLiteral src,
                             int comparison, int vector_len, Register scratch_reg) {
  if (reachable(src)) {
    Assembler::evpcmpb(kdst, mask, nds, as_Address(src), comparison, vector_len);
  } else {
    lea(scratch_reg, src);
    Assembler::evpcmpb(kdst, mask, nds, Address(scratch_reg, 0), comparison, vector_len);
  }
}

void MacroAssembler::evpcmpw(KRegister kdst, KRegister mask, XMMRegister nds, AddressLiteral src,
                             int comparison, int vector_len, Register scratch_reg) {
  if (reachable(src)) {
    Assembler::evpcmpw(kdst, mask, nds, as_Address(src), comparison, vector_len);
  } else {
    lea(scratch_reg, src);
    Assembler::evpcmpw(kdst, mask, nds, Address(scratch_reg, 0), comparison, vector_len);
  }
}

void MacroAssembler::vpcmpCC(XMMRegister dst, XMMRegister nds, XMMRegister src, int cond_encoding, Width width, int vector_len) {
  if (width == Assembler::Q) {
    Assembler::vpcmpCCq(dst, nds, src, cond_encoding, vector_len);
  } else {
    Assembler::vpcmpCCbwd(dst, nds, src, cond_encoding, vector_len);
  }
}

void MacroAssembler::vpcmpCCW(XMMRegister dst, XMMRegister nds, XMMRegister src, ComparisonPredicate cond, Width width, int vector_len, Register scratch_reg) {
  int eq_cond_enc = 0x29;
  int gt_cond_enc = 0x37;
  if (width != Assembler::Q) {
    eq_cond_enc = 0x74 + width;
    gt_cond_enc = 0x64 + width;
  }
  switch (cond) {
  case eq:
    vpcmpCC(dst, nds, src, eq_cond_enc, width, vector_len);
    break;
  case neq:
    vpcmpCC(dst, nds, src, eq_cond_enc, width, vector_len);
    vpxor(dst, dst, ExternalAddress(StubRoutines::x86::vector_all_bits_set()), vector_len, scratch_reg);
    break;
  case le:
    vpcmpCC(dst, nds, src, gt_cond_enc, width, vector_len);
    vpxor(dst, dst, ExternalAddress(StubRoutines::x86::vector_all_bits_set()), vector_len, scratch_reg);
    break;
  case nlt:
    vpcmpCC(dst, src, nds, gt_cond_enc, width, vector_len);
    vpxor(dst, dst, ExternalAddress(StubRoutines::x86::vector_all_bits_set()), vector_len, scratch_reg);
    break;
  case lt:
    vpcmpCC(dst, src, nds, gt_cond_enc, width, vector_len);
    break;
  case nle:
    vpcmpCC(dst, nds, src, gt_cond_enc, width, vector_len);
    break;
  default:
    assert(false, "Should not reach here");
  }
}

void MacroAssembler::vpmovzxbw(XMMRegister dst, Address src, int vector_len) {
  assert(((dst->encoding() < 16) || VM_Version::supports_avx512vlbw()),"XMM register should be 0-15");
  Assembler::vpmovzxbw(dst, src, vector_len);
}

void MacroAssembler::vpmovmskb(Register dst, XMMRegister src) {
  assert((src->encoding() < 16),"XMM register should be 0-15");
  Assembler::vpmovmskb(dst, src);
}

void MacroAssembler::vpmullw(XMMRegister dst, XMMRegister nds, XMMRegister src, int vector_len) {
  assert(((dst->encoding() < 16 && src->encoding() < 16 && nds->encoding() < 16) || VM_Version::supports_avx512vlbw()),"XMM register should be 0-15");
  Assembler::vpmullw(dst, nds, src, vector_len);
}

void MacroAssembler::vpmullw(XMMRegister dst, XMMRegister nds, Address src, int vector_len) {
  assert(((dst->encoding() < 16 && nds->encoding() < 16) || VM_Version::supports_avx512vlbw()),"XMM register should be 0-15");
  Assembler::vpmullw(dst, nds, src, vector_len);
}

void MacroAssembler::vpsubb(XMMRegister dst, XMMRegister nds, XMMRegister src, int vector_len) {
  assert(((dst->encoding() < 16 && src->encoding() < 16 && nds->encoding() < 16) || VM_Version::supports_avx512vlbw()),"XMM register should be 0-15");
  Assembler::vpsubb(dst, nds, src, vector_len);
}

void MacroAssembler::vpsubb(XMMRegister dst, XMMRegister nds, Address src, int vector_len) {
  assert(((dst->encoding() < 16 && nds->encoding() < 16) || VM_Version::supports_avx512vlbw()),"XMM register should be 0-15");
  Assembler::vpsubb(dst, nds, src, vector_len);
}

void MacroAssembler::vpsubw(XMMRegister dst, XMMRegister nds, XMMRegister src, int vector_len) {
  assert(((dst->encoding() < 16 && src->encoding() < 16 && nds->encoding() < 16) || VM_Version::supports_avx512vlbw()),"XMM register should be 0-15");
  Assembler::vpsubw(dst, nds, src, vector_len);
}

void MacroAssembler::vpsubw(XMMRegister dst, XMMRegister nds, Address src, int vector_len) {
  assert(((dst->encoding() < 16 && nds->encoding() < 16) || VM_Version::supports_avx512vlbw()),"XMM register should be 0-15");
  Assembler::vpsubw(dst, nds, src, vector_len);
}

void MacroAssembler::vpsraw(XMMRegister dst, XMMRegister nds, XMMRegister shift, int vector_len) {
  assert(((dst->encoding() < 16 && shift->encoding() < 16 && nds->encoding() < 16) || VM_Version::supports_avx512vlbw()),"XMM register should be 0-15");
  Assembler::vpsraw(dst, nds, shift, vector_len);
}

void MacroAssembler::vpsraw(XMMRegister dst, XMMRegister nds, int shift, int vector_len) {
  assert(((dst->encoding() < 16 && nds->encoding() < 16) || VM_Version::supports_avx512vlbw()),"XMM register should be 0-15");
  Assembler::vpsraw(dst, nds, shift, vector_len);
}

void MacroAssembler::evpsraq(XMMRegister dst, XMMRegister nds, XMMRegister shift, int vector_len) {
  assert(UseAVX > 2,"");
  if (!VM_Version::supports_avx512vl() && vector_len < 2) {
     vector_len = 2;
  }
  Assembler::evpsraq(dst, nds, shift, vector_len);
}

void MacroAssembler::evpsraq(XMMRegister dst, XMMRegister nds, int shift, int vector_len) {
  assert(UseAVX > 2,"");
  if (!VM_Version::supports_avx512vl() && vector_len < 2) {
     vector_len = 2;
  }
  Assembler::evpsraq(dst, nds, shift, vector_len);
}

void MacroAssembler::vpsrlw(XMMRegister dst, XMMRegister nds, XMMRegister shift, int vector_len) {
  assert(((dst->encoding() < 16 && shift->encoding() < 16 && nds->encoding() < 16) || VM_Version::supports_avx512vlbw()),"XMM register should be 0-15");
  Assembler::vpsrlw(dst, nds, shift, vector_len);
}

void MacroAssembler::vpsrlw(XMMRegister dst, XMMRegister nds, int shift, int vector_len) {
  assert(((dst->encoding() < 16 && nds->encoding() < 16) || VM_Version::supports_avx512vlbw()),"XMM register should be 0-15");
  Assembler::vpsrlw(dst, nds, shift, vector_len);
}

void MacroAssembler::vpsllw(XMMRegister dst, XMMRegister nds, XMMRegister shift, int vector_len) {
  assert(((dst->encoding() < 16 && shift->encoding() < 16 && nds->encoding() < 16) || VM_Version::supports_avx512vlbw()),"XMM register should be 0-15");
  Assembler::vpsllw(dst, nds, shift, vector_len);
}

void MacroAssembler::vpsllw(XMMRegister dst, XMMRegister nds, int shift, int vector_len) {
  assert(((dst->encoding() < 16 && nds->encoding() < 16) || VM_Version::supports_avx512vlbw()),"XMM register should be 0-15");
  Assembler::vpsllw(dst, nds, shift, vector_len);
}

void MacroAssembler::vptest(XMMRegister dst, XMMRegister src) {
  assert((dst->encoding() < 16 && src->encoding() < 16),"XMM register should be 0-15");
  Assembler::vptest(dst, src);
}

void MacroAssembler::punpcklbw(XMMRegister dst, XMMRegister src) {
  assert(((dst->encoding() < 16 && src->encoding() < 16) || VM_Version::supports_avx512vlbw()),"XMM register should be 0-15");
  Assembler::punpcklbw(dst, src);
}

void MacroAssembler::pshufd(XMMRegister dst, Address src, int mode) {
  assert(((dst->encoding() < 16) || VM_Version::supports_avx512vl()),"XMM register should be 0-15");
  Assembler::pshufd(dst, src, mode);
}

void MacroAssembler::pshuflw(XMMRegister dst, XMMRegister src, int mode) {
  assert(((dst->encoding() < 16 && src->encoding() < 16) || VM_Version::supports_avx512vlbw()),"XMM register should be 0-15");
  Assembler::pshuflw(dst, src, mode);
}

void MacroAssembler::vandpd(XMMRegister dst, XMMRegister nds, AddressLiteral src, int vector_len, Register scratch_reg) {
  if (reachable(src)) {
    vandpd(dst, nds, as_Address(src), vector_len);
  } else {
    lea(scratch_reg, src);
    vandpd(dst, nds, Address(scratch_reg, 0), vector_len);
  }
}

void MacroAssembler::vandps(XMMRegister dst, XMMRegister nds, AddressLiteral src, int vector_len, Register scratch_reg) {
  if (reachable(src)) {
    vandps(dst, nds, as_Address(src), vector_len);
  } else {
    lea(scratch_reg, src);
    vandps(dst, nds, Address(scratch_reg, 0), vector_len);
  }
}

void MacroAssembler::evpord(XMMRegister dst, KRegister mask, XMMRegister nds, AddressLiteral src,
                            bool merge, int vector_len, Register scratch_reg) {
  if (reachable(src)) {
    Assembler::evpord(dst, mask, nds, as_Address(src), merge, vector_len);
  } else {
    lea(scratch_reg, src);
    Assembler::evpord(dst, mask, nds, Address(scratch_reg, 0), merge, vector_len);
  }
}

void MacroAssembler::vdivsd(XMMRegister dst, XMMRegister nds, AddressLiteral src) {
  if (reachable(src)) {
    vdivsd(dst, nds, as_Address(src));
  } else {
    lea(rscratch1, src);
    vdivsd(dst, nds, Address(rscratch1, 0));
  }
}

void MacroAssembler::vdivss(XMMRegister dst, XMMRegister nds, AddressLiteral src) {
  if (reachable(src)) {
    vdivss(dst, nds, as_Address(src));
  } else {
    lea(rscratch1, src);
    vdivss(dst, nds, Address(rscratch1, 0));
  }
}

void MacroAssembler::vmulsd(XMMRegister dst, XMMRegister nds, AddressLiteral src) {
  if (reachable(src)) {
    vmulsd(dst, nds, as_Address(src));
  } else {
    lea(rscratch1, src);
    vmulsd(dst, nds, Address(rscratch1, 0));
  }
}

void MacroAssembler::vmulss(XMMRegister dst, XMMRegister nds, AddressLiteral src) {
  if (reachable(src)) {
    vmulss(dst, nds, as_Address(src));
  } else {
    lea(rscratch1, src);
    vmulss(dst, nds, Address(rscratch1, 0));
  }
}

void MacroAssembler::vsubsd(XMMRegister dst, XMMRegister nds, AddressLiteral src) {
  if (reachable(src)) {
    vsubsd(dst, nds, as_Address(src));
  } else {
    lea(rscratch1, src);
    vsubsd(dst, nds, Address(rscratch1, 0));
  }
}

void MacroAssembler::vsubss(XMMRegister dst, XMMRegister nds, AddressLiteral src) {
  if (reachable(src)) {
    vsubss(dst, nds, as_Address(src));
  } else {
    lea(rscratch1, src);
    vsubss(dst, nds, Address(rscratch1, 0));
  }
}

void MacroAssembler::vnegatess(XMMRegister dst, XMMRegister nds, AddressLiteral src) {
  assert(((dst->encoding() < 16 && nds->encoding() < 16) || VM_Version::supports_avx512vldq()),"XMM register should be 0-15");
  vxorps(dst, nds, src, Assembler::AVX_128bit);
}

void MacroAssembler::vnegatesd(XMMRegister dst, XMMRegister nds, AddressLiteral src) {
  assert(((dst->encoding() < 16 && nds->encoding() < 16) || VM_Version::supports_avx512vldq()),"XMM register should be 0-15");
  vxorpd(dst, nds, src, Assembler::AVX_128bit);
}

void MacroAssembler::vxorpd(XMMRegister dst, XMMRegister nds, AddressLiteral src, int vector_len, Register scratch_reg) {
  if (reachable(src)) {
    vxorpd(dst, nds, as_Address(src), vector_len);
  } else {
    lea(scratch_reg, src);
    vxorpd(dst, nds, Address(scratch_reg, 0), vector_len);
  }
}

void MacroAssembler::vxorps(XMMRegister dst, XMMRegister nds, AddressLiteral src, int vector_len, Register scratch_reg) {
  if (reachable(src)) {
    vxorps(dst, nds, as_Address(src), vector_len);
  } else {
    lea(scratch_reg, src);
    vxorps(dst, nds, Address(scratch_reg, 0), vector_len);
  }
}

void MacroAssembler::vpxor(XMMRegister dst, XMMRegister nds, AddressLiteral src, int vector_len, Register scratch_reg) {
  if (UseAVX > 1 || (vector_len < 1)) {
    if (reachable(src)) {
      Assembler::vpxor(dst, nds, as_Address(src), vector_len);
    } else {
      lea(scratch_reg, src);
      Assembler::vpxor(dst, nds, Address(scratch_reg, 0), vector_len);
    }
  }
  else {
    MacroAssembler::vxorpd(dst, nds, src, vector_len, scratch_reg);
  }
}

void MacroAssembler::vpermd(XMMRegister dst,  XMMRegister nds, AddressLiteral src, int vector_len, Register scratch_reg) {
  if (reachable(src)) {
    Assembler::vpermd(dst, nds, as_Address(src), vector_len);
  } else {
    lea(scratch_reg, src);
    Assembler::vpermd(dst, nds, Address(scratch_reg, 0), vector_len);
  }
}

void MacroAssembler::clear_jweak_tag(Register possibly_jweak) {
  const int32_t inverted_jweak_mask = ~static_cast<int32_t>(JNIHandles::weak_tag_mask);
  STATIC_ASSERT(inverted_jweak_mask == -2); // otherwise check this code
  // The inverted mask is sign-extended
  andptr(possibly_jweak, inverted_jweak_mask);
}

void MacroAssembler::resolve_jobject(Register value,
                                     Register thread,
                                     Register tmp) {
  assert_different_registers(value, thread, tmp);
  Label done, not_weak;
  testptr(value, value);
  jcc(Assembler::zero, done);                // Use NULL as-is.
  testptr(value, JNIHandles::weak_tag_mask); // Test for jweak tag.
  jcc(Assembler::zero, not_weak);
  // Resolve jweak.
  access_load_at(T_OBJECT, IN_NATIVE | ON_PHANTOM_OOP_REF,
                 value, Address(value, -JNIHandles::weak_tag_value), tmp, thread);
  verify_oop(value);
  jmp(done);
  bind(not_weak);
  // Resolve (untagged) jobject.
  access_load_at(T_OBJECT, IN_NATIVE, value, Address(value, 0), tmp, thread);
  verify_oop(value);
  bind(done);
}

void MacroAssembler::subptr(Register dst, int32_t imm32) {
  LP64_ONLY(subq(dst, imm32)) NOT_LP64(subl(dst, imm32));
}

// Force generation of a 4 byte immediate value even if it fits into 8bit
void MacroAssembler::subptr_imm32(Register dst, int32_t imm32) {
  LP64_ONLY(subq_imm32(dst, imm32)) NOT_LP64(subl_imm32(dst, imm32));
}

void MacroAssembler::subptr(Register dst, Register src) {
  LP64_ONLY(subq(dst, src)) NOT_LP64(subl(dst, src));
}

// C++ bool manipulation
void MacroAssembler::testbool(Register dst) {
  if(sizeof(bool) == 1)
    testb(dst, 0xff);
  else if(sizeof(bool) == 2) {
    // testw implementation needed for two byte bools
    ShouldNotReachHere();
  } else if(sizeof(bool) == 4)
    testl(dst, dst);
  else
    // unsupported
    ShouldNotReachHere();
}

void MacroAssembler::testptr(Register dst, Register src) {
  LP64_ONLY(testq(dst, src)) NOT_LP64(testl(dst, src));
}

// Defines obj, preserves var_size_in_bytes, okay for t2 == var_size_in_bytes.
void MacroAssembler::tlab_allocate(Register thread, Register obj,
                                   Register var_size_in_bytes,
                                   int con_size_in_bytes,
                                   Register t1,
                                   Register t2,
                                   Label& slow_case) {
  BarrierSetAssembler* bs = BarrierSet::barrier_set()->barrier_set_assembler();
  bs->tlab_allocate(this, thread, obj, var_size_in_bytes, con_size_in_bytes, t1, t2, slow_case);
}

// Defines obj, preserves var_size_in_bytes
void MacroAssembler::eden_allocate(Register thread, Register obj,
                                   Register var_size_in_bytes,
                                   int con_size_in_bytes,
                                   Register t1,
                                   Label& slow_case) {
  BarrierSetAssembler* bs = BarrierSet::barrier_set()->barrier_set_assembler();
  bs->eden_allocate(this, thread, obj, var_size_in_bytes, con_size_in_bytes, t1, slow_case);
}

// Preserves the contents of address, destroys the contents length_in_bytes and temp.
void MacroAssembler::zero_memory(Register address, Register length_in_bytes, int offset_in_bytes, Register temp) {
  assert(address != length_in_bytes && address != temp && temp != length_in_bytes, "registers must be different");
  assert((offset_in_bytes & (BytesPerWord - 1)) == 0, "offset must be a multiple of BytesPerWord");
  Label done;

  testptr(length_in_bytes, length_in_bytes);
  jcc(Assembler::zero, done);

  // initialize topmost word, divide index by 2, check if odd and test if zero
  // note: for the remaining code to work, index must be a multiple of BytesPerWord
#ifdef ASSERT
  {
    Label L;
    testptr(length_in_bytes, BytesPerWord - 1);
    jcc(Assembler::zero, L);
    stop("length must be a multiple of BytesPerWord");
    bind(L);
  }
#endif
  Register index = length_in_bytes;
  xorptr(temp, temp);    // use _zero reg to clear memory (shorter code)
  if (UseIncDec) {
    shrptr(index, 3);  // divide by 8/16 and set carry flag if bit 2 was set
  } else {
    shrptr(index, 2);  // use 2 instructions to avoid partial flag stall
    shrptr(index, 1);
  }
#ifndef _LP64
  // index could have not been a multiple of 8 (i.e., bit 2 was set)
  {
    Label even;
    // note: if index was a multiple of 8, then it cannot
    //       be 0 now otherwise it must have been 0 before
    //       => if it is even, we don't need to check for 0 again
    jcc(Assembler::carryClear, even);
    // clear topmost word (no jump would be needed if conditional assignment worked here)
    movptr(Address(address, index, Address::times_8, offset_in_bytes - 0*BytesPerWord), temp);
    // index could be 0 now, must check again
    jcc(Assembler::zero, done);
    bind(even);
  }
#endif // !_LP64
  // initialize remaining object fields: index is a multiple of 2 now
  {
    Label loop;
    bind(loop);
    movptr(Address(address, index, Address::times_8, offset_in_bytes - 1*BytesPerWord), temp);
    NOT_LP64(movptr(Address(address, index, Address::times_8, offset_in_bytes - 2*BytesPerWord), temp);)
    decrement(index);
    jcc(Assembler::notZero, loop);
  }

  bind(done);
}

// Look up the method for a megamorphic invokeinterface call.
// The target method is determined by <intf_klass, itable_index>.
// The receiver klass is in recv_klass.
// On success, the result will be in method_result, and execution falls through.
// On failure, execution transfers to the given label.
void MacroAssembler::lookup_interface_method(Register recv_klass,
                                             Register intf_klass,
                                             RegisterOrConstant itable_index,
                                             Register method_result,
                                             Register scan_temp,
                                             Label& L_no_such_interface,
                                             bool return_method) {
  assert_different_registers(recv_klass, intf_klass, scan_temp);
  assert_different_registers(method_result, intf_klass, scan_temp);
  assert(recv_klass != method_result || !return_method,
         "recv_klass can be destroyed when method isn't needed");

  assert(itable_index.is_constant() || itable_index.as_register() == method_result,
         "caller must use same register for non-constant itable index as for method");

  // Compute start of first itableOffsetEntry (which is at the end of the vtable)
  int vtable_base = in_bytes(Klass::vtable_start_offset());
  int itentry_off = itableMethodEntry::method_offset_in_bytes();
  int scan_step   = itableOffsetEntry::size() * wordSize;
  int vte_size    = vtableEntry::size_in_bytes();
  Address::ScaleFactor times_vte_scale = Address::times_ptr;
  assert(vte_size == wordSize, "else adjust times_vte_scale");

  movl(scan_temp, Address(recv_klass, Klass::vtable_length_offset()));

  // %%% Could store the aligned, prescaled offset in the klassoop.
  lea(scan_temp, Address(recv_klass, scan_temp, times_vte_scale, vtable_base));

  if (return_method) {
    // Adjust recv_klass by scaled itable_index, so we can free itable_index.
    assert(itableMethodEntry::size() * wordSize == wordSize, "adjust the scaling in the code below");
    lea(recv_klass, Address(recv_klass, itable_index, Address::times_ptr, itentry_off));
  }

  // for (scan = klass->itable(); scan->interface() != NULL; scan += scan_step) {
  //   if (scan->interface() == intf) {
  //     result = (klass + scan->offset() + itable_index);
  //   }
  // }
  Label search, found_method;

  for (int peel = 1; peel >= 0; peel--) {
    movptr(method_result, Address(scan_temp, itableOffsetEntry::interface_offset_in_bytes()));
    cmpptr(intf_klass, method_result);

    if (peel) {
      jccb(Assembler::equal, found_method);
    } else {
      jccb(Assembler::notEqual, search);
      // (invert the test to fall through to found_method...)
    }

    if (!peel)  break;

    bind(search);

    // Check that the previous entry is non-null.  A null entry means that
    // the receiver class doesn't implement the interface, and wasn't the
    // same as when the caller was compiled.
    testptr(method_result, method_result);
    jcc(Assembler::zero, L_no_such_interface);
    addptr(scan_temp, scan_step);
  }

  bind(found_method);

  if (return_method) {
    // Got a hit.
    movl(scan_temp, Address(scan_temp, itableOffsetEntry::offset_offset_in_bytes()));
    movptr(method_result, Address(recv_klass, scan_temp, Address::times_1));
  }
}


// virtual method calling
void MacroAssembler::lookup_virtual_method(Register recv_klass,
                                           RegisterOrConstant vtable_index,
                                           Register method_result) {
  const int base = in_bytes(Klass::vtable_start_offset());
  assert(vtableEntry::size() * wordSize == wordSize, "else adjust the scaling in the code below");
  Address vtable_entry_addr(recv_klass,
                            vtable_index, Address::times_ptr,
                            base + vtableEntry::method_offset_in_bytes());
  movptr(method_result, vtable_entry_addr);
}


void MacroAssembler::check_klass_subtype(Register sub_klass,
                           Register super_klass,
                           Register temp_reg,
                           Label& L_success) {
  Label L_failure;
  check_klass_subtype_fast_path(sub_klass, super_klass, temp_reg,        &L_success, &L_failure, NULL);
  check_klass_subtype_slow_path(sub_klass, super_klass, temp_reg, noreg, &L_success, NULL);
  bind(L_failure);
}


void MacroAssembler::check_klass_subtype_fast_path(Register sub_klass,
                                                   Register super_klass,
                                                   Register temp_reg,
                                                   Label* L_success,
                                                   Label* L_failure,
                                                   Label* L_slow_path,
                                        RegisterOrConstant super_check_offset) {
  assert_different_registers(sub_klass, super_klass, temp_reg);
  bool must_load_sco = (super_check_offset.constant_or_zero() == -1);
  if (super_check_offset.is_register()) {
    assert_different_registers(sub_klass, super_klass,
                               super_check_offset.as_register());
  } else if (must_load_sco) {
    assert(temp_reg != noreg, "supply either a temp or a register offset");
  }

  Label L_fallthrough;
  int label_nulls = 0;
  if (L_success == NULL)   { L_success   = &L_fallthrough; label_nulls++; }
  if (L_failure == NULL)   { L_failure   = &L_fallthrough; label_nulls++; }
  if (L_slow_path == NULL) { L_slow_path = &L_fallthrough; label_nulls++; }
  assert(label_nulls <= 1, "at most one NULL in the batch");

  int sc_offset = in_bytes(Klass::secondary_super_cache_offset());
  int sco_offset = in_bytes(Klass::super_check_offset_offset());
  Address super_check_offset_addr(super_klass, sco_offset);

  // Hacked jcc, which "knows" that L_fallthrough, at least, is in
  // range of a jccb.  If this routine grows larger, reconsider at
  // least some of these.
#define local_jcc(assembler_cond, label)                                \
  if (&(label) == &L_fallthrough)  jccb(assembler_cond, label);         \
  else                             jcc( assembler_cond, label) /*omit semi*/

  // Hacked jmp, which may only be used just before L_fallthrough.
#define final_jmp(label)                                                \
  if (&(label) == &L_fallthrough) { /*do nothing*/ }                    \
  else                            jmp(label)                /*omit semi*/

  // If the pointers are equal, we are done (e.g., String[] elements).
  // This self-check enables sharing of secondary supertype arrays among
  // non-primary types such as array-of-interface.  Otherwise, each such
  // type would need its own customized SSA.
  // We move this check to the front of the fast path because many
  // type checks are in fact trivially successful in this manner,
  // so we get a nicely predicted branch right at the start of the check.
  cmpptr(sub_klass, super_klass);
  local_jcc(Assembler::equal, *L_success);

  // Check the supertype display:
  if (must_load_sco) {
    // Positive movl does right thing on LP64.
    movl(temp_reg, super_check_offset_addr);
    super_check_offset = RegisterOrConstant(temp_reg);
  }
  Address super_check_addr(sub_klass, super_check_offset, Address::times_1, 0);
  cmpptr(super_klass, super_check_addr); // load displayed supertype

  // This check has worked decisively for primary supers.
  // Secondary supers are sought in the super_cache ('super_cache_addr').
  // (Secondary supers are interfaces and very deeply nested subtypes.)
  // This works in the same check above because of a tricky aliasing
  // between the super_cache and the primary super display elements.
  // (The 'super_check_addr' can address either, as the case requires.)
  // Note that the cache is updated below if it does not help us find
  // what we need immediately.
  // So if it was a primary super, we can just fail immediately.
  // Otherwise, it's the slow path for us (no success at this point).

  if (super_check_offset.is_register()) {
    local_jcc(Assembler::equal, *L_success);
    cmpl(super_check_offset.as_register(), sc_offset);
    if (L_failure == &L_fallthrough) {
      local_jcc(Assembler::equal, *L_slow_path);
    } else {
      local_jcc(Assembler::notEqual, *L_failure);
      final_jmp(*L_slow_path);
    }
  } else if (super_check_offset.as_constant() == sc_offset) {
    // Need a slow path; fast failure is impossible.
    if (L_slow_path == &L_fallthrough) {
      local_jcc(Assembler::equal, *L_success);
    } else {
      local_jcc(Assembler::notEqual, *L_slow_path);
      final_jmp(*L_success);
    }
  } else {
    // No slow path; it's a fast decision.
    if (L_failure == &L_fallthrough) {
      local_jcc(Assembler::equal, *L_success);
    } else {
      local_jcc(Assembler::notEqual, *L_failure);
      final_jmp(*L_success);
    }
  }

  bind(L_fallthrough);

#undef local_jcc
#undef final_jmp
}


void MacroAssembler::check_klass_subtype_slow_path(Register sub_klass,
                                                   Register super_klass,
                                                   Register temp_reg,
                                                   Register temp2_reg,
                                                   Label* L_success,
                                                   Label* L_failure,
                                                   bool set_cond_codes) {
  assert_different_registers(sub_klass, super_klass, temp_reg);
  if (temp2_reg != noreg)
    assert_different_registers(sub_klass, super_klass, temp_reg, temp2_reg);
#define IS_A_TEMP(reg) ((reg) == temp_reg || (reg) == temp2_reg)

  Label L_fallthrough;
  int label_nulls = 0;
  if (L_success == NULL)   { L_success   = &L_fallthrough; label_nulls++; }
  if (L_failure == NULL)   { L_failure   = &L_fallthrough; label_nulls++; }
  assert(label_nulls <= 1, "at most one NULL in the batch");

  // a couple of useful fields in sub_klass:
  int ss_offset = in_bytes(Klass::secondary_supers_offset());
  int sc_offset = in_bytes(Klass::secondary_super_cache_offset());
  Address secondary_supers_addr(sub_klass, ss_offset);
  Address super_cache_addr(     sub_klass, sc_offset);

  // Do a linear scan of the secondary super-klass chain.
  // This code is rarely used, so simplicity is a virtue here.
  // The repne_scan instruction uses fixed registers, which we must spill.
  // Don't worry too much about pre-existing connections with the input regs.

  assert(sub_klass != rax, "killed reg"); // killed by mov(rax, super)
  assert(sub_klass != rcx, "killed reg"); // killed by lea(rcx, &pst_counter)

  // Get super_klass value into rax (even if it was in rdi or rcx).
  bool pushed_rax = false, pushed_rcx = false, pushed_rdi = false;
  if (super_klass != rax || UseCompressedOops) {
    if (!IS_A_TEMP(rax)) { push(rax); pushed_rax = true; }
    mov(rax, super_klass);
  }
  if (!IS_A_TEMP(rcx)) { push(rcx); pushed_rcx = true; }
  if (!IS_A_TEMP(rdi)) { push(rdi); pushed_rdi = true; }

#ifndef PRODUCT
  int* pst_counter = &SharedRuntime::_partial_subtype_ctr;
  ExternalAddress pst_counter_addr((address) pst_counter);
  NOT_LP64(  incrementl(pst_counter_addr) );
  LP64_ONLY( lea(rcx, pst_counter_addr) );
  LP64_ONLY( incrementl(Address(rcx, 0)) );
#endif //PRODUCT

  // We will consult the secondary-super array.
  movptr(rdi, secondary_supers_addr);
  // Load the array length.  (Positive movl does right thing on LP64.)
  movl(rcx, Address(rdi, Array<Klass*>::length_offset_in_bytes()));
  // Skip to start of data.
  addptr(rdi, Array<Klass*>::base_offset_in_bytes());

  // Scan RCX words at [RDI] for an occurrence of RAX.
  // Set NZ/Z based on last compare.
  // Z flag value will not be set by 'repne' if RCX == 0 since 'repne' does
  // not change flags (only scas instruction which is repeated sets flags).
  // Set Z = 0 (not equal) before 'repne' to indicate that class was not found.

    testptr(rax,rax); // Set Z = 0
    repne_scan();

  // Unspill the temp. registers:
  if (pushed_rdi)  pop(rdi);
  if (pushed_rcx)  pop(rcx);
  if (pushed_rax)  pop(rax);

  if (set_cond_codes) {
    // Special hack for the AD files:  rdi is guaranteed non-zero.
    assert(!pushed_rdi, "rdi must be left non-NULL");
    // Also, the condition codes are properly set Z/NZ on succeed/failure.
  }

  if (L_failure == &L_fallthrough)
        jccb(Assembler::notEqual, *L_failure);
  else  jcc(Assembler::notEqual, *L_failure);

  // Success.  Cache the super we found and proceed in triumph.
  movptr(super_cache_addr, super_klass);

  if (L_success != &L_fallthrough) {
    jmp(*L_success);
  }

#undef IS_A_TEMP

  bind(L_fallthrough);
}

void MacroAssembler::clinit_barrier(Register klass, Register thread, Label* L_fast_path, Label* L_slow_path) {
  assert(L_fast_path != NULL || L_slow_path != NULL, "at least one is required");

  Label L_fallthrough;
  if (L_fast_path == NULL) {
    L_fast_path = &L_fallthrough;
  } else if (L_slow_path == NULL) {
    L_slow_path = &L_fallthrough;
  }

  // Fast path check: class is fully initialized
  cmpb(Address(klass, InstanceKlass::init_state_offset()), InstanceKlass::fully_initialized);
  jcc(Assembler::equal, *L_fast_path);

  // Fast path check: current thread is initializer thread
  cmpptr(thread, Address(klass, InstanceKlass::init_thread_offset()));
  if (L_slow_path == &L_fallthrough) {
    jcc(Assembler::equal, *L_fast_path);
    bind(*L_slow_path);
  } else if (L_fast_path == &L_fallthrough) {
    jcc(Assembler::notEqual, *L_slow_path);
    bind(*L_fast_path);
  } else {
    Unimplemented();
  }
}

void MacroAssembler::cmov32(Condition cc, Register dst, Address src) {
  if (VM_Version::supports_cmov()) {
    cmovl(cc, dst, src);
  } else {
    Label L;
    jccb(negate_condition(cc), L);
    movl(dst, src);
    bind(L);
  }
}

void MacroAssembler::cmov32(Condition cc, Register dst, Register src) {
  if (VM_Version::supports_cmov()) {
    cmovl(cc, dst, src);
  } else {
    Label L;
    jccb(negate_condition(cc), L);
    movl(dst, src);
    bind(L);
  }
}

void MacroAssembler::_verify_oop(Register reg, const char* s, const char* file, int line) {
  if (!VerifyOops) return;

  // Pass register number to verify_oop_subroutine
  const char* b = NULL;
  {
    ResourceMark rm;
    stringStream ss;
    ss.print("verify_oop: %s: %s (%s:%d)", reg->name(), s, file, line);
    b = code_string(ss.as_string());
  }
  BLOCK_COMMENT("verify_oop {");
#ifdef _LP64
  push(rscratch1);                    // save r10, trashed by movptr()
#endif
  push(rax);                          // save rax,
  push(reg);                          // pass register argument
  ExternalAddress buffer((address) b);
  // avoid using pushptr, as it modifies scratch registers
  // and our contract is not to modify anything
  movptr(rax, buffer.addr());
  push(rax);
  // call indirectly to solve generation ordering problem
  movptr(rax, ExternalAddress(StubRoutines::verify_oop_subroutine_entry_address()));
  call(rax);
  // Caller pops the arguments (oop, message) and restores rax, r10
  BLOCK_COMMENT("} verify_oop");
}

void MacroAssembler::vallones(XMMRegister dst, int vector_len) {
  if (UseAVX > 2 && (vector_len == Assembler::AVX_512bit || VM_Version::supports_avx512vl())) {
    vpternlogd(dst, 0xFF, dst, dst, vector_len);
  } else {
    assert(UseAVX > 0, "");
    vpcmpeqb(dst, dst, dst, vector_len);
  }
}

Address MacroAssembler::argument_address(RegisterOrConstant arg_slot,
                                         int extra_slot_offset) {
  // cf. TemplateTable::prepare_invoke(), if (load_receiver).
  int stackElementSize = Interpreter::stackElementSize;
  int offset = Interpreter::expr_offset_in_bytes(extra_slot_offset+0);
#ifdef ASSERT
  int offset1 = Interpreter::expr_offset_in_bytes(extra_slot_offset+1);
  assert(offset1 - offset == stackElementSize, "correct arithmetic");
#endif
  Register             scale_reg    = noreg;
  Address::ScaleFactor scale_factor = Address::no_scale;
  if (arg_slot.is_constant()) {
    offset += arg_slot.as_constant() * stackElementSize;
  } else {
    scale_reg    = arg_slot.as_register();
    scale_factor = Address::times(stackElementSize);
  }
  offset += wordSize;           // return PC is on stack
  return Address(rsp, scale_reg, scale_factor, offset);
}

void MacroAssembler::_verify_oop_addr(Address addr, const char* s, const char* file, int line) {
  if (!VerifyOops) return;

  // Address adjust(addr.base(), addr.index(), addr.scale(), addr.disp() + BytesPerWord);
  // Pass register number to verify_oop_subroutine
  const char* b = NULL;
  {
    ResourceMark rm;
    stringStream ss;
    ss.print("verify_oop_addr: %s (%s:%d)", s, file, line);
    b = code_string(ss.as_string());
  }
#ifdef _LP64
  push(rscratch1);                    // save r10, trashed by movptr()
#endif
  push(rax);                          // save rax,
  // addr may contain rsp so we will have to adjust it based on the push
  // we just did (and on 64 bit we do two pushes)
  // NOTE: 64bit seemed to have had a bug in that it did movq(addr, rax); which
  // stores rax into addr which is backwards of what was intended.
  if (addr.uses(rsp)) {
    lea(rax, addr);
    pushptr(Address(rax, LP64_ONLY(2 *) BytesPerWord));
  } else {
    pushptr(addr);
  }

  ExternalAddress buffer((address) b);
  // pass msg argument
  // avoid using pushptr, as it modifies scratch registers
  // and our contract is not to modify anything
  movptr(rax, buffer.addr());
  push(rax);

  // call indirectly to solve generation ordering problem
  movptr(rax, ExternalAddress(StubRoutines::verify_oop_subroutine_entry_address()));
  call(rax);
  // Caller pops the arguments (addr, message) and restores rax, r10.
}

void MacroAssembler::verify_tlab() {
#ifdef ASSERT
  if (UseTLAB && VerifyOops) {
    Label next, ok;
    Register t1 = rsi;
    Register thread_reg = NOT_LP64(rbx) LP64_ONLY(r15_thread);

    push(t1);
    NOT_LP64(push(thread_reg));
    NOT_LP64(get_thread(thread_reg));

    movptr(t1, Address(thread_reg, in_bytes(JavaThread::tlab_top_offset())));
    cmpptr(t1, Address(thread_reg, in_bytes(JavaThread::tlab_start_offset())));
    jcc(Assembler::aboveEqual, next);
    STOP("assert(top >= start)");
    should_not_reach_here();

    bind(next);
    movptr(t1, Address(thread_reg, in_bytes(JavaThread::tlab_end_offset())));
    cmpptr(t1, Address(thread_reg, in_bytes(JavaThread::tlab_top_offset())));
    jcc(Assembler::aboveEqual, ok);
    STOP("assert(top <= end)");
    should_not_reach_here();

    bind(ok);
    NOT_LP64(pop(thread_reg));
    pop(t1);
  }
#endif
}

class ControlWord {
 public:
  int32_t _value;

  int  rounding_control() const        { return  (_value >> 10) & 3      ; }
  int  precision_control() const       { return  (_value >>  8) & 3      ; }
  bool precision() const               { return ((_value >>  5) & 1) != 0; }
  bool underflow() const               { return ((_value >>  4) & 1) != 0; }
  bool overflow() const                { return ((_value >>  3) & 1) != 0; }
  bool zero_divide() const             { return ((_value >>  2) & 1) != 0; }
  bool denormalized() const            { return ((_value >>  1) & 1) != 0; }
  bool invalid() const                 { return ((_value >>  0) & 1) != 0; }

  void print() const {
    // rounding control
    const char* rc;
    switch (rounding_control()) {
      case 0: rc = "round near"; break;
      case 1: rc = "round down"; break;
      case 2: rc = "round up  "; break;
      case 3: rc = "chop      "; break;
      default:
        rc = NULL; // silence compiler warnings
        fatal("Unknown rounding control: %d", rounding_control());
    };
    // precision control
    const char* pc;
    switch (precision_control()) {
      case 0: pc = "24 bits "; break;
      case 1: pc = "reserved"; break;
      case 2: pc = "53 bits "; break;
      case 3: pc = "64 bits "; break;
      default:
        pc = NULL; // silence compiler warnings
        fatal("Unknown precision control: %d", precision_control());
    };
    // flags
    char f[9];
    f[0] = ' ';
    f[1] = ' ';
    f[2] = (precision   ()) ? 'P' : 'p';
    f[3] = (underflow   ()) ? 'U' : 'u';
    f[4] = (overflow    ()) ? 'O' : 'o';
    f[5] = (zero_divide ()) ? 'Z' : 'z';
    f[6] = (denormalized()) ? 'D' : 'd';
    f[7] = (invalid     ()) ? 'I' : 'i';
    f[8] = '\x0';
    // output
    printf("%04x  masks = %s, %s, %s", _value & 0xFFFF, f, rc, pc);
  }

};

class StatusWord {
 public:
  int32_t _value;

  bool busy() const                    { return ((_value >> 15) & 1) != 0; }
  bool C3() const                      { return ((_value >> 14) & 1) != 0; }
  bool C2() const                      { return ((_value >> 10) & 1) != 0; }
  bool C1() const                      { return ((_value >>  9) & 1) != 0; }
  bool C0() const                      { return ((_value >>  8) & 1) != 0; }
  int  top() const                     { return  (_value >> 11) & 7      ; }
  bool error_status() const            { return ((_value >>  7) & 1) != 0; }
  bool stack_fault() const             { return ((_value >>  6) & 1) != 0; }
  bool precision() const               { return ((_value >>  5) & 1) != 0; }
  bool underflow() const               { return ((_value >>  4) & 1) != 0; }
  bool overflow() const                { return ((_value >>  3) & 1) != 0; }
  bool zero_divide() const             { return ((_value >>  2) & 1) != 0; }
  bool denormalized() const            { return ((_value >>  1) & 1) != 0; }
  bool invalid() const                 { return ((_value >>  0) & 1) != 0; }

  void print() const {
    // condition codes
    char c[5];
    c[0] = (C3()) ? '3' : '-';
    c[1] = (C2()) ? '2' : '-';
    c[2] = (C1()) ? '1' : '-';
    c[3] = (C0()) ? '0' : '-';
    c[4] = '\x0';
    // flags
    char f[9];
    f[0] = (error_status()) ? 'E' : '-';
    f[1] = (stack_fault ()) ? 'S' : '-';
    f[2] = (precision   ()) ? 'P' : '-';
    f[3] = (underflow   ()) ? 'U' : '-';
    f[4] = (overflow    ()) ? 'O' : '-';
    f[5] = (zero_divide ()) ? 'Z' : '-';
    f[6] = (denormalized()) ? 'D' : '-';
    f[7] = (invalid     ()) ? 'I' : '-';
    f[8] = '\x0';
    // output
    printf("%04x  flags = %s, cc =  %s, top = %d", _value & 0xFFFF, f, c, top());
  }

};

class TagWord {
 public:
  int32_t _value;

  int tag_at(int i) const              { return (_value >> (i*2)) & 3; }

  void print() const {
    printf("%04x", _value & 0xFFFF);
  }

};

class FPU_Register {
 public:
  int32_t _m0;
  int32_t _m1;
  int16_t _ex;

  bool is_indefinite() const           {
    return _ex == -1 && _m1 == (int32_t)0xC0000000 && _m0 == 0;
  }

  void print() const {
    char  sign = (_ex < 0) ? '-' : '+';
    const char* kind = (_ex == 0x7FFF || _ex == (int16_t)-1) ? "NaN" : "   ";
    printf("%c%04hx.%08x%08x  %s", sign, _ex, _m1, _m0, kind);
  };

};

class FPU_State {
 public:
  enum {
    register_size       = 10,
    number_of_registers =  8,
    register_mask       =  7
  };

  ControlWord  _control_word;
  StatusWord   _status_word;
  TagWord      _tag_word;
  int32_t      _error_offset;
  int32_t      _error_selector;
  int32_t      _data_offset;
  int32_t      _data_selector;
  int8_t       _register[register_size * number_of_registers];

  int tag_for_st(int i) const          { return _tag_word.tag_at((_status_word.top() + i) & register_mask); }
  FPU_Register* st(int i) const        { return (FPU_Register*)&_register[register_size * i]; }

  const char* tag_as_string(int tag) const {
    switch (tag) {
      case 0: return "valid";
      case 1: return "zero";
      case 2: return "special";
      case 3: return "empty";
    }
    ShouldNotReachHere();
    return NULL;
  }

  void print() const {
    // print computation registers
    { int t = _status_word.top();
      for (int i = 0; i < number_of_registers; i++) {
        int j = (i - t) & register_mask;
        printf("%c r%d = ST%d = ", (j == 0 ? '*' : ' '), i, j);
        st(j)->print();
        printf(" %s\n", tag_as_string(_tag_word.tag_at(i)));
      }
    }
    printf("\n");
    // print control registers
    printf("ctrl = "); _control_word.print(); printf("\n");
    printf("stat = "); _status_word .print(); printf("\n");
    printf("tags = "); _tag_word    .print(); printf("\n");
  }

};

class Flag_Register {
 public:
  int32_t _value;

  bool overflow() const                { return ((_value >> 11) & 1) != 0; }
  bool direction() const               { return ((_value >> 10) & 1) != 0; }
  bool sign() const                    { return ((_value >>  7) & 1) != 0; }
  bool zero() const                    { return ((_value >>  6) & 1) != 0; }
  bool auxiliary_carry() const         { return ((_value >>  4) & 1) != 0; }
  bool parity() const                  { return ((_value >>  2) & 1) != 0; }
  bool carry() const                   { return ((_value >>  0) & 1) != 0; }

  void print() const {
    // flags
    char f[8];
    f[0] = (overflow       ()) ? 'O' : '-';
    f[1] = (direction      ()) ? 'D' : '-';
    f[2] = (sign           ()) ? 'S' : '-';
    f[3] = (zero           ()) ? 'Z' : '-';
    f[4] = (auxiliary_carry()) ? 'A' : '-';
    f[5] = (parity         ()) ? 'P' : '-';
    f[6] = (carry          ()) ? 'C' : '-';
    f[7] = '\x0';
    // output
    printf("%08x  flags = %s", _value, f);
  }

};

class IU_Register {
 public:
  int32_t _value;

  void print() const {
    printf("%08x  %11d", _value, _value);
  }

};

class IU_State {
 public:
  Flag_Register _eflags;
  IU_Register   _rdi;
  IU_Register   _rsi;
  IU_Register   _rbp;
  IU_Register   _rsp;
  IU_Register   _rbx;
  IU_Register   _rdx;
  IU_Register   _rcx;
  IU_Register   _rax;

  void print() const {
    // computation registers
    printf("rax,  = "); _rax.print(); printf("\n");
    printf("rbx,  = "); _rbx.print(); printf("\n");
    printf("rcx  = "); _rcx.print(); printf("\n");
    printf("rdx  = "); _rdx.print(); printf("\n");
    printf("rdi  = "); _rdi.print(); printf("\n");
    printf("rsi  = "); _rsi.print(); printf("\n");
    printf("rbp,  = "); _rbp.print(); printf("\n");
    printf("rsp  = "); _rsp.print(); printf("\n");
    printf("\n");
    // control registers
    printf("flgs = "); _eflags.print(); printf("\n");
  }
};


class CPU_State {
 public:
  FPU_State _fpu_state;
  IU_State  _iu_state;

  void print() const {
    printf("--------------------------------------------------\n");
    _iu_state .print();
    printf("\n");
    _fpu_state.print();
    printf("--------------------------------------------------\n");
  }

};


static void _print_CPU_state(CPU_State* state) {
  state->print();
};


void MacroAssembler::print_CPU_state() {
  push_CPU_state();
  push(rsp);                // pass CPU state
  call(RuntimeAddress(CAST_FROM_FN_PTR(address, _print_CPU_state)));
  addptr(rsp, wordSize);       // discard argument
  pop_CPU_state();
}


#ifndef _LP64
static bool _verify_FPU(int stack_depth, char* s, CPU_State* state) {
  static int counter = 0;
  FPU_State* fs = &state->_fpu_state;
  counter++;
  // For leaf calls, only verify that the top few elements remain empty.
  // We only need 1 empty at the top for C2 code.
  if( stack_depth < 0 ) {
    if( fs->tag_for_st(7) != 3 ) {
      printf("FPR7 not empty\n");
      state->print();
      assert(false, "error");
      return false;
    }
    return true;                // All other stack states do not matter
  }

  assert((fs->_control_word._value & 0xffff) == StubRoutines::_fpu_cntrl_wrd_std,
         "bad FPU control word");

  // compute stack depth
  int i = 0;
  while (i < FPU_State::number_of_registers && fs->tag_for_st(i)  < 3) i++;
  int d = i;
  while (i < FPU_State::number_of_registers && fs->tag_for_st(i) == 3) i++;
  // verify findings
  if (i != FPU_State::number_of_registers) {
    // stack not contiguous
    printf("%s: stack not contiguous at ST%d\n", s, i);
    state->print();
    assert(false, "error");
    return false;
  }
  // check if computed stack depth corresponds to expected stack depth
  if (stack_depth < 0) {
    // expected stack depth is -stack_depth or less
    if (d > -stack_depth) {
      // too many elements on the stack
      printf("%s: <= %d stack elements expected but found %d\n", s, -stack_depth, d);
      state->print();
      assert(false, "error");
      return false;
    }
  } else {
    // expected stack depth is stack_depth
    if (d != stack_depth) {
      // wrong stack depth
      printf("%s: %d stack elements expected but found %d\n", s, stack_depth, d);
      state->print();
      assert(false, "error");
      return false;
    }
  }
  // everything is cool
  return true;
}

void MacroAssembler::verify_FPU(int stack_depth, const char* s) {
  if (!VerifyFPU) return;
  push_CPU_state();
  push(rsp);                // pass CPU state
  ExternalAddress msg((address) s);
  // pass message string s
  pushptr(msg.addr());
  push(stack_depth);        // pass stack depth
  call(RuntimeAddress(CAST_FROM_FN_PTR(address, _verify_FPU)));
  addptr(rsp, 3 * wordSize);   // discard arguments
  // check for error
  { Label L;
    testl(rax, rax);
    jcc(Assembler::notZero, L);
    int3();                  // break if error condition
    bind(L);
  }
  pop_CPU_state();
}
#endif // _LP64

void MacroAssembler::restore_cpu_control_state_after_jni() {
  // Either restore the MXCSR register after returning from the JNI Call
  // or verify that it wasn't changed (with -Xcheck:jni flag).
  if (VM_Version::supports_sse()) {
    if (RestoreMXCSROnJNICalls) {
      ldmxcsr(ExternalAddress(StubRoutines::addr_mxcsr_std()));
    } else if (CheckJNICalls) {
      call(RuntimeAddress(StubRoutines::x86::verify_mxcsr_entry()));
    }
  }
  // Clear upper bits of YMM registers to avoid SSE <-> AVX transition penalty.
  vzeroupper();
  // Reset k1 to 0xffff.

#ifdef COMPILER2
  if (PostLoopMultiversioning && VM_Version::supports_evex()) {
    push(rcx);
    movl(rcx, 0xffff);
    kmovwl(k1, rcx);
    pop(rcx);
  }
#endif // COMPILER2

#ifndef _LP64
  // Either restore the x87 floating pointer control word after returning
  // from the JNI call or verify that it wasn't changed.
  if (CheckJNICalls) {
    call(RuntimeAddress(StubRoutines::x86::verify_fpu_cntrl_wrd_entry()));
  }
#endif // _LP64
}

// ((OopHandle)result).resolve();
void MacroAssembler::resolve_oop_handle(Register result, Register tmp) {
  assert_different_registers(result, tmp);

  // Only 64 bit platforms support GCs that require a tmp register
  // Only IN_HEAP loads require a thread_tmp register
  // OopHandle::resolve is an indirection like jobject.
  access_load_at(T_OBJECT, IN_NATIVE,
                 result, Address(result, 0), tmp, /*tmp_thread*/noreg);
}

// ((WeakHandle)result).resolve();
void MacroAssembler::resolve_weak_handle(Register rresult, Register rtmp) {
  assert_different_registers(rresult, rtmp);
  Label resolved;

  // A null weak handle resolves to null.
  cmpptr(rresult, 0);
  jcc(Assembler::equal, resolved);

  // Only 64 bit platforms support GCs that require a tmp register
  // Only IN_HEAP loads require a thread_tmp register
  // WeakHandle::resolve is an indirection like jweak.
  access_load_at(T_OBJECT, IN_NATIVE | ON_PHANTOM_OOP_REF,
                 rresult, Address(rresult, 0), rtmp, /*tmp_thread*/noreg);
  bind(resolved);
}

void MacroAssembler::load_mirror(Register mirror, Register method, Register tmp) {
  // get mirror
  const int mirror_offset = in_bytes(Klass::java_mirror_offset());
  load_method_holder(mirror, method);
  movptr(mirror, Address(mirror, mirror_offset));
  resolve_oop_handle(mirror, tmp);
}

void MacroAssembler::load_method_holder_cld(Register rresult, Register rmethod) {
  load_method_holder(rresult, rmethod);
  movptr(rresult, Address(rresult, InstanceKlass::class_loader_data_offset()));
}

void MacroAssembler::load_method_holder(Register holder, Register method) {
  movptr(holder, Address(method, Method::const_offset()));                      // ConstMethod*
  movptr(holder, Address(holder, ConstMethod::constants_offset()));             // ConstantPool*
  movptr(holder, Address(holder, ConstantPool::pool_holder_offset_in_bytes())); // InstanceKlass*
}

void MacroAssembler::load_klass(Register dst, Register src, Register tmp) {
  assert_different_registers(src, tmp);
  assert_different_registers(dst, tmp);
#ifdef _LP64
  if (UseCompressedClassPointers) {
    movl(dst, Address(src, oopDesc::klass_offset_in_bytes()));
    decode_klass_not_null(dst, tmp);
  } else
#endif
    movptr(dst, Address(src, oopDesc::klass_offset_in_bytes()));
}

void MacroAssembler::load_prototype_header(Register dst, Register src, Register tmp) {
  load_klass(dst, src, tmp);
  movptr(dst, Address(dst, Klass::prototype_header_offset()));
}

void MacroAssembler::store_klass(Register dst, Register src, Register tmp) {
  assert_different_registers(src, tmp);
  assert_different_registers(dst, tmp);
#ifdef _LP64
  if (UseCompressedClassPointers) {
    encode_klass_not_null(src, tmp);
    movl(Address(dst, oopDesc::klass_offset_in_bytes()), src);
  } else
#endif
    movptr(Address(dst, oopDesc::klass_offset_in_bytes()), src);
}

void MacroAssembler::access_load_at(BasicType type, DecoratorSet decorators, Register dst, Address src,
                                    Register tmp1, Register thread_tmp) {
  BarrierSetAssembler* bs = BarrierSet::barrier_set()->barrier_set_assembler();
  decorators = AccessInternal::decorator_fixup(decorators);
  bool as_raw = (decorators & AS_RAW) != 0;
  if (as_raw) {
    bs->BarrierSetAssembler::load_at(this, decorators, type, dst, src, tmp1, thread_tmp);
  } else {
    bs->load_at(this, decorators, type, dst, src, tmp1, thread_tmp);
  }
}

void MacroAssembler::access_store_at(BasicType type, DecoratorSet decorators, Address dst, Register src,
                                     Register tmp1, Register tmp2) {
  BarrierSetAssembler* bs = BarrierSet::barrier_set()->barrier_set_assembler();
  decorators = AccessInternal::decorator_fixup(decorators);
  bool as_raw = (decorators & AS_RAW) != 0;
  if (as_raw) {
    bs->BarrierSetAssembler::store_at(this, decorators, type, dst, src, tmp1, tmp2);
  } else {
    bs->store_at(this, decorators, type, dst, src, tmp1, tmp2);
  }
}

void MacroAssembler::resolve(DecoratorSet decorators, Register obj) {
  // Use stronger ACCESS_WRITE|ACCESS_READ by default.
  if ((decorators & (ACCESS_READ | ACCESS_WRITE)) == 0) {
    decorators |= ACCESS_READ | ACCESS_WRITE;
  }
  BarrierSetAssembler* bs = BarrierSet::barrier_set()->barrier_set_assembler();
  return bs->resolve(this, decorators, obj);
}

void MacroAssembler::load_heap_oop(Register dst, Address src, Register tmp1,
                                   Register thread_tmp, DecoratorSet decorators) {
  access_load_at(T_OBJECT, IN_HEAP | decorators, dst, src, tmp1, thread_tmp);
}

// Doesn't do verfication, generates fixed size code
void MacroAssembler::load_heap_oop_not_null(Register dst, Address src, Register tmp1,
                                            Register thread_tmp, DecoratorSet decorators) {
  access_load_at(T_OBJECT, IN_HEAP | IS_NOT_NULL | decorators, dst, src, tmp1, thread_tmp);
}

void MacroAssembler::store_heap_oop(Address dst, Register src, Register tmp1,
                                    Register tmp2, DecoratorSet decorators) {
  access_store_at(T_OBJECT, IN_HEAP | decorators, dst, src, tmp1, tmp2);
}

// Used for storing NULLs.
void MacroAssembler::store_heap_oop_null(Address dst) {
  access_store_at(T_OBJECT, IN_HEAP, dst, noreg, noreg, noreg);
}

#ifdef _LP64
void MacroAssembler::store_klass_gap(Register dst, Register src) {
  if (UseCompressedClassPointers) {
    // Store to klass gap in destination
    movl(Address(dst, oopDesc::klass_gap_offset_in_bytes()), src);
  }
}

#ifdef ASSERT
void MacroAssembler::verify_heapbase(const char* msg) {
  assert (UseCompressedOops, "should be compressed");
  assert (Universe::heap() != NULL, "java heap should be initialized");
  if (CheckCompressedOops) {
    Label ok;
    push(rscratch1); // cmpptr trashes rscratch1
    cmpptr(r12_heapbase, ExternalAddress((address)CompressedOops::ptrs_base_addr()));
    jcc(Assembler::equal, ok);
    STOP(msg);
    bind(ok);
    pop(rscratch1);
  }
}
#endif

// Algorithm must match oop.inline.hpp encode_heap_oop.
void MacroAssembler::encode_heap_oop(Register r) {
#ifdef ASSERT
  verify_heapbase("MacroAssembler::encode_heap_oop: heap base corrupted?");
#endif
  verify_oop_msg(r, "broken oop in encode_heap_oop");
  if (CompressedOops::base() == NULL) {
    if (CompressedOops::shift() != 0) {
      assert (LogMinObjAlignmentInBytes == CompressedOops::shift(), "decode alg wrong");
      shrq(r, LogMinObjAlignmentInBytes);
    }
    return;
  }
  testq(r, r);
  cmovq(Assembler::equal, r, r12_heapbase);
  subq(r, r12_heapbase);
  shrq(r, LogMinObjAlignmentInBytes);
}

void MacroAssembler::encode_heap_oop_not_null(Register r) {
#ifdef ASSERT
  verify_heapbase("MacroAssembler::encode_heap_oop_not_null: heap base corrupted?");
  if (CheckCompressedOops) {
    Label ok;
    testq(r, r);
    jcc(Assembler::notEqual, ok);
    STOP("null oop passed to encode_heap_oop_not_null");
    bind(ok);
  }
#endif
  verify_oop_msg(r, "broken oop in encode_heap_oop_not_null");
  if (CompressedOops::base() != NULL) {
    subq(r, r12_heapbase);
  }
  if (CompressedOops::shift() != 0) {
    assert (LogMinObjAlignmentInBytes == CompressedOops::shift(), "decode alg wrong");
    shrq(r, LogMinObjAlignmentInBytes);
  }
}

void MacroAssembler::encode_heap_oop_not_null(Register dst, Register src) {
#ifdef ASSERT
  verify_heapbase("MacroAssembler::encode_heap_oop_not_null2: heap base corrupted?");
  if (CheckCompressedOops) {
    Label ok;
    testq(src, src);
    jcc(Assembler::notEqual, ok);
    STOP("null oop passed to encode_heap_oop_not_null2");
    bind(ok);
  }
#endif
  verify_oop_msg(src, "broken oop in encode_heap_oop_not_null2");
  if (dst != src) {
    movq(dst, src);
  }
  if (CompressedOops::base() != NULL) {
    subq(dst, r12_heapbase);
  }
  if (CompressedOops::shift() != 0) {
    assert (LogMinObjAlignmentInBytes == CompressedOops::shift(), "decode alg wrong");
    shrq(dst, LogMinObjAlignmentInBytes);
  }
}

void  MacroAssembler::decode_heap_oop(Register r) {
#ifdef ASSERT
  verify_heapbase("MacroAssembler::decode_heap_oop: heap base corrupted?");
#endif
  if (CompressedOops::base() == NULL) {
    if (CompressedOops::shift() != 0) {
      assert (LogMinObjAlignmentInBytes == CompressedOops::shift(), "decode alg wrong");
      shlq(r, LogMinObjAlignmentInBytes);
    }
  } else {
    Label done;
    shlq(r, LogMinObjAlignmentInBytes);
    jccb(Assembler::equal, done);
    addq(r, r12_heapbase);
    bind(done);
  }
  verify_oop_msg(r, "broken oop in decode_heap_oop");
}

void  MacroAssembler::decode_heap_oop_not_null(Register r) {
  // Note: it will change flags
  assert (UseCompressedOops, "should only be used for compressed headers");
  assert (Universe::heap() != NULL, "java heap should be initialized");
  // Cannot assert, unverified entry point counts instructions (see .ad file)
  // vtableStubs also counts instructions in pd_code_size_limit.
  // Also do not verify_oop as this is called by verify_oop.
  if (CompressedOops::shift() != 0) {
    assert(LogMinObjAlignmentInBytes == CompressedOops::shift(), "decode alg wrong");
    shlq(r, LogMinObjAlignmentInBytes);
    if (CompressedOops::base() != NULL) {
      addq(r, r12_heapbase);
    }
  } else {
    assert (CompressedOops::base() == NULL, "sanity");
  }
}

void  MacroAssembler::decode_heap_oop_not_null(Register dst, Register src) {
  // Note: it will change flags
  assert (UseCompressedOops, "should only be used for compressed headers");
  assert (Universe::heap() != NULL, "java heap should be initialized");
  // Cannot assert, unverified entry point counts instructions (see .ad file)
  // vtableStubs also counts instructions in pd_code_size_limit.
  // Also do not verify_oop as this is called by verify_oop.
  if (CompressedOops::shift() != 0) {
    assert(LogMinObjAlignmentInBytes == CompressedOops::shift(), "decode alg wrong");
    if (LogMinObjAlignmentInBytes == Address::times_8) {
      leaq(dst, Address(r12_heapbase, src, Address::times_8, 0));
    } else {
      if (dst != src) {
        movq(dst, src);
      }
      shlq(dst, LogMinObjAlignmentInBytes);
      if (CompressedOops::base() != NULL) {
        addq(dst, r12_heapbase);
      }
    }
  } else {
    assert (CompressedOops::base() == NULL, "sanity");
    if (dst != src) {
      movq(dst, src);
    }
  }
}

void MacroAssembler::encode_klass_not_null(Register r, Register tmp) {
  assert_different_registers(r, tmp);
  if (CompressedKlassPointers::base() != NULL) {
    mov64(tmp, (int64_t)CompressedKlassPointers::base());
    subq(r, tmp);
  }
  if (CompressedKlassPointers::shift() != 0) {
    assert (LogKlassAlignmentInBytes == CompressedKlassPointers::shift(), "decode alg wrong");
    shrq(r, LogKlassAlignmentInBytes);
  }
}

void MacroAssembler::encode_and_move_klass_not_null(Register dst, Register src) {
  assert_different_registers(src, dst);
  if (CompressedKlassPointers::base() != NULL) {
    mov64(dst, -(int64_t)CompressedKlassPointers::base());
    addq(dst, src);
  } else {
    movptr(dst, src);
  }
  if (CompressedKlassPointers::shift() != 0) {
    assert (LogKlassAlignmentInBytes == CompressedKlassPointers::shift(), "decode alg wrong");
    shrq(dst, LogKlassAlignmentInBytes);
  }
}

// !!! If the instructions that get generated here change then function
// instr_size_for_decode_klass_not_null() needs to get updated.
void  MacroAssembler::decode_klass_not_null(Register r, Register tmp) {
  assert_different_registers(r, tmp);
  // Note: it will change flags
  assert(UseCompressedClassPointers, "should only be used for compressed headers");
  // Cannot assert, unverified entry point counts instructions (see .ad file)
  // vtableStubs also counts instructions in pd_code_size_limit.
  // Also do not verify_oop as this is called by verify_oop.
  if (CompressedKlassPointers::shift() != 0) {
    assert(LogKlassAlignmentInBytes == CompressedKlassPointers::shift(), "decode alg wrong");
    shlq(r, LogKlassAlignmentInBytes);
  }
  if (CompressedKlassPointers::base() != NULL) {
    mov64(tmp, (int64_t)CompressedKlassPointers::base());
    addq(r, tmp);
  }
}

void  MacroAssembler::decode_and_move_klass_not_null(Register dst, Register src) {
  assert_different_registers(src, dst);
  // Note: it will change flags
  assert (UseCompressedClassPointers, "should only be used for compressed headers");
  // Cannot assert, unverified entry point counts instructions (see .ad file)
  // vtableStubs also counts instructions in pd_code_size_limit.
  // Also do not verify_oop as this is called by verify_oop.

  if (CompressedKlassPointers::base() == NULL &&
      CompressedKlassPointers::shift() == 0) {
    // The best case scenario is that there is no base or shift. Then it is already
    // a pointer that needs nothing but a register rename.
    movl(dst, src);
  } else {
    if (CompressedKlassPointers::base() != NULL) {
      mov64(dst, (int64_t)CompressedKlassPointers::base());
    } else {
      xorq(dst, dst);
    }
    if (CompressedKlassPointers::shift() != 0) {
      assert(LogKlassAlignmentInBytes == CompressedKlassPointers::shift(), "decode alg wrong");
      assert(LogKlassAlignmentInBytes == Address::times_8, "klass not aligned on 64bits?");
      leaq(dst, Address(dst, src, Address::times_8, 0));
    } else {
      addq(dst, src);
    }
  }
}

void  MacroAssembler::set_narrow_oop(Register dst, jobject obj) {
  assert (UseCompressedOops, "should only be used for compressed headers");
  assert (Universe::heap() != NULL, "java heap should be initialized");
  assert (oop_recorder() != NULL, "this assembler needs an OopRecorder");
  int oop_index = oop_recorder()->find_index(obj);
  RelocationHolder rspec = oop_Relocation::spec(oop_index);
  mov_narrow_oop(dst, oop_index, rspec);
}

void  MacroAssembler::set_narrow_oop(Address dst, jobject obj) {
  assert (UseCompressedOops, "should only be used for compressed headers");
  assert (Universe::heap() != NULL, "java heap should be initialized");
  assert (oop_recorder() != NULL, "this assembler needs an OopRecorder");
  int oop_index = oop_recorder()->find_index(obj);
  RelocationHolder rspec = oop_Relocation::spec(oop_index);
  mov_narrow_oop(dst, oop_index, rspec);
}

void  MacroAssembler::set_narrow_klass(Register dst, Klass* k) {
  assert (UseCompressedClassPointers, "should only be used for compressed headers");
  assert (oop_recorder() != NULL, "this assembler needs an OopRecorder");
  int klass_index = oop_recorder()->find_index(k);
  RelocationHolder rspec = metadata_Relocation::spec(klass_index);
  mov_narrow_oop(dst, CompressedKlassPointers::encode(k), rspec);
}

void  MacroAssembler::set_narrow_klass(Address dst, Klass* k) {
  assert (UseCompressedClassPointers, "should only be used for compressed headers");
  assert (oop_recorder() != NULL, "this assembler needs an OopRecorder");
  int klass_index = oop_recorder()->find_index(k);
  RelocationHolder rspec = metadata_Relocation::spec(klass_index);
  mov_narrow_oop(dst, CompressedKlassPointers::encode(k), rspec);
}

void  MacroAssembler::cmp_narrow_oop(Register dst, jobject obj) {
  assert (UseCompressedOops, "should only be used for compressed headers");
  assert (Universe::heap() != NULL, "java heap should be initialized");
  assert (oop_recorder() != NULL, "this assembler needs an OopRecorder");
  int oop_index = oop_recorder()->find_index(obj);
  RelocationHolder rspec = oop_Relocation::spec(oop_index);
  Assembler::cmp_narrow_oop(dst, oop_index, rspec);
}

void  MacroAssembler::cmp_narrow_oop(Address dst, jobject obj) {
  assert (UseCompressedOops, "should only be used for compressed headers");
  assert (Universe::heap() != NULL, "java heap should be initialized");
  assert (oop_recorder() != NULL, "this assembler needs an OopRecorder");
  int oop_index = oop_recorder()->find_index(obj);
  RelocationHolder rspec = oop_Relocation::spec(oop_index);
  Assembler::cmp_narrow_oop(dst, oop_index, rspec);
}

void  MacroAssembler::cmp_narrow_klass(Register dst, Klass* k) {
  assert (UseCompressedClassPointers, "should only be used for compressed headers");
  assert (oop_recorder() != NULL, "this assembler needs an OopRecorder");
  int klass_index = oop_recorder()->find_index(k);
  RelocationHolder rspec = metadata_Relocation::spec(klass_index);
  Assembler::cmp_narrow_oop(dst, CompressedKlassPointers::encode(k), rspec);
}

void  MacroAssembler::cmp_narrow_klass(Address dst, Klass* k) {
  assert (UseCompressedClassPointers, "should only be used for compressed headers");
  assert (oop_recorder() != NULL, "this assembler needs an OopRecorder");
  int klass_index = oop_recorder()->find_index(k);
  RelocationHolder rspec = metadata_Relocation::spec(klass_index);
  Assembler::cmp_narrow_oop(dst, CompressedKlassPointers::encode(k), rspec);
}

void MacroAssembler::reinit_heapbase() {
  if (UseCompressedOops) {
    if (Universe::heap() != NULL) {
      if (CompressedOops::base() == NULL) {
        MacroAssembler::xorptr(r12_heapbase, r12_heapbase);
      } else {
        mov64(r12_heapbase, (int64_t)CompressedOops::ptrs_base());
      }
    } else {
      movptr(r12_heapbase, ExternalAddress((address)CompressedOops::ptrs_base_addr()));
    }
  }
}

#endif // _LP64

// C2 compiled method's prolog code.
void MacroAssembler::verified_entry(int framesize, int stack_bang_size, bool fp_mode_24b, bool is_stub) {

  // WARNING: Initial instruction MUST be 5 bytes or longer so that
  // NativeJump::patch_verified_entry will be able to patch out the entry
  // code safely. The push to verify stack depth is ok at 5 bytes,
  // the frame allocation can be either 3 or 6 bytes. So if we don't do
  // stack bang then we must use the 6 byte frame allocation even if
  // we have no frame. :-(
  assert(stack_bang_size >= framesize || stack_bang_size <= 0, "stack bang size incorrect");

  assert((framesize & (StackAlignmentInBytes-1)) == 0, "frame size not aligned");
  // Remove word for return addr
  framesize -= wordSize;
  stack_bang_size -= wordSize;

  // Calls to C2R adapters often do not accept exceptional returns.
  // We require that their callers must bang for them.  But be careful, because
  // some VM calls (such as call site linkage) can use several kilobytes of
  // stack.  But the stack safety zone should account for that.
  // See bugs 4446381, 4468289, 4497237.
  if (stack_bang_size > 0) {
    generate_stack_overflow_check(stack_bang_size);

    // We always push rbp, so that on return to interpreter rbp, will be
    // restored correctly and we can correct the stack.
    push(rbp);
    // Save caller's stack pointer into RBP if the frame pointer is preserved.
    if (PreserveFramePointer) {
      mov(rbp, rsp);
    }
    // Remove word for ebp
    framesize -= wordSize;

    // Create frame
    if (framesize) {
      subptr(rsp, framesize);
    }
  } else {
    // Create frame (force generation of a 4 byte immediate value)
    subptr_imm32(rsp, framesize);

    // Save RBP register now.
    framesize -= wordSize;
    movptr(Address(rsp, framesize), rbp);
    // Save caller's stack pointer into RBP if the frame pointer is preserved.
    if (PreserveFramePointer) {
      movptr(rbp, rsp);
      if (framesize > 0) {
        addptr(rbp, framesize);
      }
    }
  }

  if (VerifyStackAtCalls) { // Majik cookie to verify stack depth
    framesize -= wordSize;
    movptr(Address(rsp, framesize), (int32_t)0xbadb100d);
  }

#ifndef _LP64
  // If method sets FPU control word do it now
  if (fp_mode_24b) {
    fldcw(ExternalAddress(StubRoutines::addr_fpu_cntrl_wrd_24()));
  }
  if (UseSSE >= 2 && VerifyFPU) {
    verify_FPU(0, "FPU stack must be clean on entry");
  }
#endif

#ifdef ASSERT
  if (VerifyStackAtCalls) {
    Label L;
    push(rax);
    mov(rax, rsp);
    andptr(rax, StackAlignmentInBytes-1);
    cmpptr(rax, StackAlignmentInBytes-wordSize);
    pop(rax);
    jcc(Assembler::equal, L);
    STOP("Stack is not properly aligned!");
    bind(L);
  }
#endif

  if (!is_stub) {
    BarrierSetAssembler* bs = BarrierSet::barrier_set()->barrier_set_assembler();
    bs->nmethod_entry_barrier(this);
  }
}

// clear memory of size 'cnt' qwords, starting at 'base' using XMM/YMM registers
void MacroAssembler::xmm_clear_mem(Register base, Register cnt, XMMRegister xtmp) {
  // cnt - number of qwords (8-byte words).
  // base - start address, qword aligned.
  Label L_zero_64_bytes, L_loop, L_sloop, L_tail, L_end;
  if (UseAVX >= 2) {
    vpxor(xtmp, xtmp, xtmp, AVX_256bit);
  } else {
    pxor(xtmp, xtmp);
  }
  jmp(L_zero_64_bytes);

  BIND(L_loop);
  if (UseAVX >= 2) {
    vmovdqu(Address(base,  0), xtmp);
    vmovdqu(Address(base, 32), xtmp);
  } else {
    movdqu(Address(base,  0), xtmp);
    movdqu(Address(base, 16), xtmp);
    movdqu(Address(base, 32), xtmp);
    movdqu(Address(base, 48), xtmp);
  }
  addptr(base, 64);

  BIND(L_zero_64_bytes);
  subptr(cnt, 8);
  jccb(Assembler::greaterEqual, L_loop);
  addptr(cnt, 4);
  jccb(Assembler::less, L_tail);
  // Copy trailing 32 bytes
  if (UseAVX >= 2) {
    vmovdqu(Address(base, 0), xtmp);
  } else {
    movdqu(Address(base,  0), xtmp);
    movdqu(Address(base, 16), xtmp);
  }
  addptr(base, 32);
  subptr(cnt, 4);

  BIND(L_tail);
  addptr(cnt, 4);
  jccb(Assembler::lessEqual, L_end);
  decrement(cnt);

  BIND(L_sloop);
  movq(Address(base, 0), xtmp);
  addptr(base, 8);
  decrement(cnt);
  jccb(Assembler::greaterEqual, L_sloop);
  BIND(L_end);
}

void MacroAssembler::clear_mem(Register base, Register cnt, Register tmp, XMMRegister xtmp, bool is_large) {
  // cnt - number of qwords (8-byte words).
  // base - start address, qword aligned.
  // is_large - if optimizers know cnt is larger than InitArrayShortSize
  assert(base==rdi, "base register must be edi for rep stos");
  assert(tmp==rax,   "tmp register must be eax for rep stos");
  assert(cnt==rcx,   "cnt register must be ecx for rep stos");
  assert(InitArrayShortSize % BytesPerLong == 0,
    "InitArrayShortSize should be the multiple of BytesPerLong");

  Label DONE;

  if (!is_large || !UseXMMForObjInit) {
    xorptr(tmp, tmp);
  }

  if (!is_large) {
    Label LOOP, LONG;
    cmpptr(cnt, InitArrayShortSize/BytesPerLong);
    jccb(Assembler::greater, LONG);

    NOT_LP64(shlptr(cnt, 1);) // convert to number of 32-bit words for 32-bit VM

    decrement(cnt);
    jccb(Assembler::negative, DONE); // Zero length

    // Use individual pointer-sized stores for small counts:
    BIND(LOOP);
    movptr(Address(base, cnt, Address::times_ptr), tmp);
    decrement(cnt);
    jccb(Assembler::greaterEqual, LOOP);
    jmpb(DONE);

    BIND(LONG);
  }

  // Use longer rep-prefixed ops for non-small counts:
  if (UseFastStosb) {
    shlptr(cnt, 3); // convert to number of bytes
    rep_stosb();
  } else if (UseXMMForObjInit) {
    movptr(tmp, base);
    xmm_clear_mem(tmp, cnt, xtmp);
  } else {
    NOT_LP64(shlptr(cnt, 1);) // convert to number of 32-bit words for 32-bit VM
    rep_stos();
  }

  BIND(DONE);
}

void MacroAssembler::generate_fill(BasicType t, bool aligned,
                                   Register to, Register value, Register count,
                                   Register rtmp, XMMRegister xtmp) {
  ShortBranchVerifier sbv(this);
  assert_different_registers(to, value, count, rtmp);
  Label L_exit;
  Label L_fill_2_bytes, L_fill_4_bytes;

  int shift = -1;
  switch (t) {
    case T_BYTE:
      shift = 2;
      break;
    case T_SHORT:
      shift = 1;
      break;
    case T_INT:
      shift = 0;
      break;
    default: ShouldNotReachHere();
  }

  if (t == T_BYTE) {
    andl(value, 0xff);
    movl(rtmp, value);
    shll(rtmp, 8);
    orl(value, rtmp);
  }
  if (t == T_SHORT) {
    andl(value, 0xffff);
  }
  if (t == T_BYTE || t == T_SHORT) {
    movl(rtmp, value);
    shll(rtmp, 16);
    orl(value, rtmp);
  }

  cmpl(count, 2<<shift); // Short arrays (< 8 bytes) fill by element
  jcc(Assembler::below, L_fill_4_bytes); // use unsigned cmp
  if (!UseUnalignedLoadStores && !aligned && (t == T_BYTE || t == T_SHORT)) {
    Label L_skip_align2;
    // align source address at 4 bytes address boundary
    if (t == T_BYTE) {
      Label L_skip_align1;
      // One byte misalignment happens only for byte arrays
      testptr(to, 1);
      jccb(Assembler::zero, L_skip_align1);
      movb(Address(to, 0), value);
      increment(to);
      decrement(count);
      BIND(L_skip_align1);
    }
    // Two bytes misalignment happens only for byte and short (char) arrays
    testptr(to, 2);
    jccb(Assembler::zero, L_skip_align2);
    movw(Address(to, 0), value);
    addptr(to, 2);
    subl(count, 1<<(shift-1));
    BIND(L_skip_align2);
  }
  if (UseSSE < 2) {
    Label L_fill_32_bytes_loop, L_check_fill_8_bytes, L_fill_8_bytes_loop, L_fill_8_bytes;
    // Fill 32-byte chunks
    subl(count, 8 << shift);
    jcc(Assembler::less, L_check_fill_8_bytes);
    align(16);

    BIND(L_fill_32_bytes_loop);

    for (int i = 0; i < 32; i += 4) {
      movl(Address(to, i), value);
    }

    addptr(to, 32);
    subl(count, 8 << shift);
    jcc(Assembler::greaterEqual, L_fill_32_bytes_loop);
    BIND(L_check_fill_8_bytes);
    addl(count, 8 << shift);
    jccb(Assembler::zero, L_exit);
    jmpb(L_fill_8_bytes);

    //
    // length is too short, just fill qwords
    //
    BIND(L_fill_8_bytes_loop);
    movl(Address(to, 0), value);
    movl(Address(to, 4), value);
    addptr(to, 8);
    BIND(L_fill_8_bytes);
    subl(count, 1 << (shift + 1));
    jcc(Assembler::greaterEqual, L_fill_8_bytes_loop);
    // fall through to fill 4 bytes
  } else {
    Label L_fill_32_bytes;
    if (!UseUnalignedLoadStores) {
      // align to 8 bytes, we know we are 4 byte aligned to start
      testptr(to, 4);
      jccb(Assembler::zero, L_fill_32_bytes);
      movl(Address(to, 0), value);
      addptr(to, 4);
      subl(count, 1<<shift);
    }
    BIND(L_fill_32_bytes);
    {
      assert( UseSSE >= 2, "supported cpu only" );
      Label L_fill_32_bytes_loop, L_check_fill_8_bytes, L_fill_8_bytes_loop, L_fill_8_bytes;
      movdl(xtmp, value);
      if (UseAVX >= 2 && UseUnalignedLoadStores) {
        Label L_check_fill_32_bytes;
        if (UseAVX > 2) {
          // Fill 64-byte chunks
          Label L_fill_64_bytes_loop_avx3, L_check_fill_64_bytes_avx2;

          // If number of bytes to fill < AVX3Threshold, perform fill using AVX2
          cmpl(count, AVX3Threshold);
          jccb(Assembler::below, L_check_fill_64_bytes_avx2);

          vpbroadcastd(xtmp, xtmp, Assembler::AVX_512bit);

          subl(count, 16 << shift);
          jccb(Assembler::less, L_check_fill_32_bytes);
          align(16);

          BIND(L_fill_64_bytes_loop_avx3);
          evmovdqul(Address(to, 0), xtmp, Assembler::AVX_512bit);
          addptr(to, 64);
          subl(count, 16 << shift);
          jcc(Assembler::greaterEqual, L_fill_64_bytes_loop_avx3);
          jmpb(L_check_fill_32_bytes);

          BIND(L_check_fill_64_bytes_avx2);
        }
        // Fill 64-byte chunks
        Label L_fill_64_bytes_loop;
        vpbroadcastd(xtmp, xtmp, Assembler::AVX_256bit);

        subl(count, 16 << shift);
        jcc(Assembler::less, L_check_fill_32_bytes);
        align(16);

        BIND(L_fill_64_bytes_loop);
        vmovdqu(Address(to, 0), xtmp);
        vmovdqu(Address(to, 32), xtmp);
        addptr(to, 64);
        subl(count, 16 << shift);
        jcc(Assembler::greaterEqual, L_fill_64_bytes_loop);

        BIND(L_check_fill_32_bytes);
        addl(count, 8 << shift);
        jccb(Assembler::less, L_check_fill_8_bytes);
        vmovdqu(Address(to, 0), xtmp);
        addptr(to, 32);
        subl(count, 8 << shift);

        BIND(L_check_fill_8_bytes);
        // clean upper bits of YMM registers
        movdl(xtmp, value);
        pshufd(xtmp, xtmp, 0);
      } else {
        // Fill 32-byte chunks
        pshufd(xtmp, xtmp, 0);

        subl(count, 8 << shift);
        jcc(Assembler::less, L_check_fill_8_bytes);
        align(16);

        BIND(L_fill_32_bytes_loop);

        if (UseUnalignedLoadStores) {
          movdqu(Address(to, 0), xtmp);
          movdqu(Address(to, 16), xtmp);
        } else {
          movq(Address(to, 0), xtmp);
          movq(Address(to, 8), xtmp);
          movq(Address(to, 16), xtmp);
          movq(Address(to, 24), xtmp);
        }

        addptr(to, 32);
        subl(count, 8 << shift);
        jcc(Assembler::greaterEqual, L_fill_32_bytes_loop);

        BIND(L_check_fill_8_bytes);
      }
      addl(count, 8 << shift);
      jccb(Assembler::zero, L_exit);
      jmpb(L_fill_8_bytes);

      //
      // length is too short, just fill qwords
      //
      BIND(L_fill_8_bytes_loop);
      movq(Address(to, 0), xtmp);
      addptr(to, 8);
      BIND(L_fill_8_bytes);
      subl(count, 1 << (shift + 1));
      jcc(Assembler::greaterEqual, L_fill_8_bytes_loop);
    }
  }
  // fill trailing 4 bytes
  BIND(L_fill_4_bytes);
  testl(count, 1<<shift);
  jccb(Assembler::zero, L_fill_2_bytes);
  movl(Address(to, 0), value);
  if (t == T_BYTE || t == T_SHORT) {
    Label L_fill_byte;
    addptr(to, 4);
    BIND(L_fill_2_bytes);
    // fill trailing 2 bytes
    testl(count, 1<<(shift-1));
    jccb(Assembler::zero, L_fill_byte);
    movw(Address(to, 0), value);
    if (t == T_BYTE) {
      addptr(to, 2);
      BIND(L_fill_byte);
      // fill trailing byte
      testl(count, 1);
      jccb(Assembler::zero, L_exit);
      movb(Address(to, 0), value);
    } else {
      BIND(L_fill_byte);
    }
  } else {
    BIND(L_fill_2_bytes);
  }
  BIND(L_exit);
}

// encode char[] to byte[] in ISO_8859_1
   //@IntrinsicCandidate
   //private static int implEncodeISOArray(byte[] sa, int sp,
   //byte[] da, int dp, int len) {
   //  int i = 0;
   //  for (; i < len; i++) {
   //    char c = StringUTF16.getChar(sa, sp++);
   //    if (c > '\u00FF')
   //      break;
   //    da[dp++] = (byte)c;
   //  }
   //  return i;
   //}
void MacroAssembler::encode_iso_array(Register src, Register dst, Register len,
  XMMRegister tmp1Reg, XMMRegister tmp2Reg,
  XMMRegister tmp3Reg, XMMRegister tmp4Reg,
  Register tmp5, Register result) {

  // rsi: src
  // rdi: dst
  // rdx: len
  // rcx: tmp5
  // rax: result
  ShortBranchVerifier sbv(this);
  assert_different_registers(src, dst, len, tmp5, result);
  Label L_done, L_copy_1_char, L_copy_1_char_exit;

  // set result
  xorl(result, result);
  // check for zero length
  testl(len, len);
  jcc(Assembler::zero, L_done);

  movl(result, len);

  // Setup pointers
  lea(src, Address(src, len, Address::times_2)); // char[]
  lea(dst, Address(dst, len, Address::times_1)); // byte[]
  negptr(len);

  if (UseSSE42Intrinsics || UseAVX >= 2) {
    Label L_copy_8_chars, L_copy_8_chars_exit;
    Label L_chars_16_check, L_copy_16_chars, L_copy_16_chars_exit;

    if (UseAVX >= 2) {
      Label L_chars_32_check, L_copy_32_chars, L_copy_32_chars_exit;
      movl(tmp5, 0xff00ff00);   // create mask to test for Unicode chars in vector
      movdl(tmp1Reg, tmp5);
      vpbroadcastd(tmp1Reg, tmp1Reg, Assembler::AVX_256bit);
      jmp(L_chars_32_check);

      bind(L_copy_32_chars);
      vmovdqu(tmp3Reg, Address(src, len, Address::times_2, -64));
      vmovdqu(tmp4Reg, Address(src, len, Address::times_2, -32));
      vpor(tmp2Reg, tmp3Reg, tmp4Reg, /* vector_len */ 1);
      vptest(tmp2Reg, tmp1Reg);       // check for Unicode chars in  vector
      jccb(Assembler::notZero, L_copy_32_chars_exit);
      vpackuswb(tmp3Reg, tmp3Reg, tmp4Reg, /* vector_len */ 1);
      vpermq(tmp4Reg, tmp3Reg, 0xD8, /* vector_len */ 1);
      vmovdqu(Address(dst, len, Address::times_1, -32), tmp4Reg);

      bind(L_chars_32_check);
      addptr(len, 32);
      jcc(Assembler::lessEqual, L_copy_32_chars);

      bind(L_copy_32_chars_exit);
      subptr(len, 16);
      jccb(Assembler::greater, L_copy_16_chars_exit);

    } else if (UseSSE42Intrinsics) {
      movl(tmp5, 0xff00ff00);   // create mask to test for Unicode chars in vector
      movdl(tmp1Reg, tmp5);
      pshufd(tmp1Reg, tmp1Reg, 0);
      jmpb(L_chars_16_check);
    }

    bind(L_copy_16_chars);
    if (UseAVX >= 2) {
      vmovdqu(tmp2Reg, Address(src, len, Address::times_2, -32));
      vptest(tmp2Reg, tmp1Reg);
      jcc(Assembler::notZero, L_copy_16_chars_exit);
      vpackuswb(tmp2Reg, tmp2Reg, tmp1Reg, /* vector_len */ 1);
      vpermq(tmp3Reg, tmp2Reg, 0xD8, /* vector_len */ 1);
    } else {
      if (UseAVX > 0) {
        movdqu(tmp3Reg, Address(src, len, Address::times_2, -32));
        movdqu(tmp4Reg, Address(src, len, Address::times_2, -16));
        vpor(tmp2Reg, tmp3Reg, tmp4Reg, /* vector_len */ 0);
      } else {
        movdqu(tmp3Reg, Address(src, len, Address::times_2, -32));
        por(tmp2Reg, tmp3Reg);
        movdqu(tmp4Reg, Address(src, len, Address::times_2, -16));
        por(tmp2Reg, tmp4Reg);
      }
      ptest(tmp2Reg, tmp1Reg);       // check for Unicode chars in  vector
      jccb(Assembler::notZero, L_copy_16_chars_exit);
      packuswb(tmp3Reg, tmp4Reg);
    }
    movdqu(Address(dst, len, Address::times_1, -16), tmp3Reg);

    bind(L_chars_16_check);
    addptr(len, 16);
    jcc(Assembler::lessEqual, L_copy_16_chars);

    bind(L_copy_16_chars_exit);
    if (UseAVX >= 2) {
      // clean upper bits of YMM registers
      vpxor(tmp2Reg, tmp2Reg);
      vpxor(tmp3Reg, tmp3Reg);
      vpxor(tmp4Reg, tmp4Reg);
      movdl(tmp1Reg, tmp5);
      pshufd(tmp1Reg, tmp1Reg, 0);
    }
    subptr(len, 8);
    jccb(Assembler::greater, L_copy_8_chars_exit);

    bind(L_copy_8_chars);
    movdqu(tmp3Reg, Address(src, len, Address::times_2, -16));
    ptest(tmp3Reg, tmp1Reg);
    jccb(Assembler::notZero, L_copy_8_chars_exit);
    packuswb(tmp3Reg, tmp1Reg);
    movq(Address(dst, len, Address::times_1, -8), tmp3Reg);
    addptr(len, 8);
    jccb(Assembler::lessEqual, L_copy_8_chars);

    bind(L_copy_8_chars_exit);
    subptr(len, 8);
    jccb(Assembler::zero, L_done);
  }

  bind(L_copy_1_char);
  load_unsigned_short(tmp5, Address(src, len, Address::times_2, 0));
  testl(tmp5, 0xff00);      // check if Unicode char
  jccb(Assembler::notZero, L_copy_1_char_exit);
  movb(Address(dst, len, Address::times_1, 0), tmp5);
  addptr(len, 1);
  jccb(Assembler::less, L_copy_1_char);

  bind(L_copy_1_char_exit);
  addptr(result, len); // len is negative count of not processed elements

  bind(L_done);
}

#ifdef _LP64
/**
 * Helper for multiply_to_len().
 */
void MacroAssembler::add2_with_carry(Register dest_hi, Register dest_lo, Register src1, Register src2) {
  addq(dest_lo, src1);
  adcq(dest_hi, 0);
  addq(dest_lo, src2);
  adcq(dest_hi, 0);
}

/**
 * Multiply 64 bit by 64 bit first loop.
 */
void MacroAssembler::multiply_64_x_64_loop(Register x, Register xstart, Register x_xstart,
                                           Register y, Register y_idx, Register z,
                                           Register carry, Register product,
                                           Register idx, Register kdx) {
  //
  //  jlong carry, x[], y[], z[];
  //  for (int idx=ystart, kdx=ystart+1+xstart; idx >= 0; idx-, kdx--) {
  //    huge_128 product = y[idx] * x[xstart] + carry;
  //    z[kdx] = (jlong)product;
  //    carry  = (jlong)(product >>> 64);
  //  }
  //  z[xstart] = carry;
  //

  Label L_first_loop, L_first_loop_exit;
  Label L_one_x, L_one_y, L_multiply;

  decrementl(xstart);
  jcc(Assembler::negative, L_one_x);

  movq(x_xstart, Address(x, xstart, Address::times_4,  0));
  rorq(x_xstart, 32); // convert big-endian to little-endian

  bind(L_first_loop);
  decrementl(idx);
  jcc(Assembler::negative, L_first_loop_exit);
  decrementl(idx);
  jcc(Assembler::negative, L_one_y);
  movq(y_idx, Address(y, idx, Address::times_4,  0));
  rorq(y_idx, 32); // convert big-endian to little-endian
  bind(L_multiply);
  movq(product, x_xstart);
  mulq(y_idx); // product(rax) * y_idx -> rdx:rax
  addq(product, carry);
  adcq(rdx, 0);
  subl(kdx, 2);
  movl(Address(z, kdx, Address::times_4,  4), product);
  shrq(product, 32);
  movl(Address(z, kdx, Address::times_4,  0), product);
  movq(carry, rdx);
  jmp(L_first_loop);

  bind(L_one_y);
  movl(y_idx, Address(y,  0));
  jmp(L_multiply);

  bind(L_one_x);
  movl(x_xstart, Address(x,  0));
  jmp(L_first_loop);

  bind(L_first_loop_exit);
}

/**
 * Multiply 64 bit by 64 bit and add 128 bit.
 */
void MacroAssembler::multiply_add_128_x_128(Register x_xstart, Register y, Register z,
                                            Register yz_idx, Register idx,
                                            Register carry, Register product, int offset) {
  //     huge_128 product = (y[idx] * x_xstart) + z[kdx] + carry;
  //     z[kdx] = (jlong)product;

  movq(yz_idx, Address(y, idx, Address::times_4,  offset));
  rorq(yz_idx, 32); // convert big-endian to little-endian
  movq(product, x_xstart);
  mulq(yz_idx);     // product(rax) * yz_idx -> rdx:product(rax)
  movq(yz_idx, Address(z, idx, Address::times_4,  offset));
  rorq(yz_idx, 32); // convert big-endian to little-endian

  add2_with_carry(rdx, product, carry, yz_idx);

  movl(Address(z, idx, Address::times_4,  offset+4), product);
  shrq(product, 32);
  movl(Address(z, idx, Address::times_4,  offset), product);

}

/**
 * Multiply 128 bit by 128 bit. Unrolled inner loop.
 */
void MacroAssembler::multiply_128_x_128_loop(Register x_xstart, Register y, Register z,
                                             Register yz_idx, Register idx, Register jdx,
                                             Register carry, Register product,
                                             Register carry2) {
  //   jlong carry, x[], y[], z[];
  //   int kdx = ystart+1;
  //   for (int idx=ystart-2; idx >= 0; idx -= 2) { // Third loop
  //     huge_128 product = (y[idx+1] * x_xstart) + z[kdx+idx+1] + carry;
  //     z[kdx+idx+1] = (jlong)product;
  //     jlong carry2  = (jlong)(product >>> 64);
  //     product = (y[idx] * x_xstart) + z[kdx+idx] + carry2;
  //     z[kdx+idx] = (jlong)product;
  //     carry  = (jlong)(product >>> 64);
  //   }
  //   idx += 2;
  //   if (idx > 0) {
  //     product = (y[idx] * x_xstart) + z[kdx+idx] + carry;
  //     z[kdx+idx] = (jlong)product;
  //     carry  = (jlong)(product >>> 64);
  //   }
  //

  Label L_third_loop, L_third_loop_exit, L_post_third_loop_done;

  movl(jdx, idx);
  andl(jdx, 0xFFFFFFFC);
  shrl(jdx, 2);

  bind(L_third_loop);
  subl(jdx, 1);
  jcc(Assembler::negative, L_third_loop_exit);
  subl(idx, 4);

  multiply_add_128_x_128(x_xstart, y, z, yz_idx, idx, carry, product, 8);
  movq(carry2, rdx);

  multiply_add_128_x_128(x_xstart, y, z, yz_idx, idx, carry2, product, 0);
  movq(carry, rdx);
  jmp(L_third_loop);

  bind (L_third_loop_exit);

  andl (idx, 0x3);
  jcc(Assembler::zero, L_post_third_loop_done);

  Label L_check_1;
  subl(idx, 2);
  jcc(Assembler::negative, L_check_1);

  multiply_add_128_x_128(x_xstart, y, z, yz_idx, idx, carry, product, 0);
  movq(carry, rdx);

  bind (L_check_1);
  addl (idx, 0x2);
  andl (idx, 0x1);
  subl(idx, 1);
  jcc(Assembler::negative, L_post_third_loop_done);

  movl(yz_idx, Address(y, idx, Address::times_4,  0));
  movq(product, x_xstart);
  mulq(yz_idx); // product(rax) * yz_idx -> rdx:product(rax)
  movl(yz_idx, Address(z, idx, Address::times_4,  0));

  add2_with_carry(rdx, product, yz_idx, carry);

  movl(Address(z, idx, Address::times_4,  0), product);
  shrq(product, 32);

  shlq(rdx, 32);
  orq(product, rdx);
  movq(carry, product);

  bind(L_post_third_loop_done);
}

/**
 * Multiply 128 bit by 128 bit using BMI2. Unrolled inner loop.
 *
 */
void MacroAssembler::multiply_128_x_128_bmi2_loop(Register y, Register z,
                                                  Register carry, Register carry2,
                                                  Register idx, Register jdx,
                                                  Register yz_idx1, Register yz_idx2,
                                                  Register tmp, Register tmp3, Register tmp4) {
  assert(UseBMI2Instructions, "should be used only when BMI2 is available");

  //   jlong carry, x[], y[], z[];
  //   int kdx = ystart+1;
  //   for (int idx=ystart-2; idx >= 0; idx -= 2) { // Third loop
  //     huge_128 tmp3 = (y[idx+1] * rdx) + z[kdx+idx+1] + carry;
  //     jlong carry2  = (jlong)(tmp3 >>> 64);
  //     huge_128 tmp4 = (y[idx]   * rdx) + z[kdx+idx] + carry2;
  //     carry  = (jlong)(tmp4 >>> 64);
  //     z[kdx+idx+1] = (jlong)tmp3;
  //     z[kdx+idx] = (jlong)tmp4;
  //   }
  //   idx += 2;
  //   if (idx > 0) {
  //     yz_idx1 = (y[idx] * rdx) + z[kdx+idx] + carry;
  //     z[kdx+idx] = (jlong)yz_idx1;
  //     carry  = (jlong)(yz_idx1 >>> 64);
  //   }
  //

  Label L_third_loop, L_third_loop_exit, L_post_third_loop_done;

  movl(jdx, idx);
  andl(jdx, 0xFFFFFFFC);
  shrl(jdx, 2);

  bind(L_third_loop);
  subl(jdx, 1);
  jcc(Assembler::negative, L_third_loop_exit);
  subl(idx, 4);

  movq(yz_idx1,  Address(y, idx, Address::times_4,  8));
  rorxq(yz_idx1, yz_idx1, 32); // convert big-endian to little-endian
  movq(yz_idx2, Address(y, idx, Address::times_4,  0));
  rorxq(yz_idx2, yz_idx2, 32);

  mulxq(tmp4, tmp3, yz_idx1);  //  yz_idx1 * rdx -> tmp4:tmp3
  mulxq(carry2, tmp, yz_idx2); //  yz_idx2 * rdx -> carry2:tmp

  movq(yz_idx1,  Address(z, idx, Address::times_4,  8));
  rorxq(yz_idx1, yz_idx1, 32);
  movq(yz_idx2, Address(z, idx, Address::times_4,  0));
  rorxq(yz_idx2, yz_idx2, 32);

  if (VM_Version::supports_adx()) {
    adcxq(tmp3, carry);
    adoxq(tmp3, yz_idx1);

    adcxq(tmp4, tmp);
    adoxq(tmp4, yz_idx2);

    movl(carry, 0); // does not affect flags
    adcxq(carry2, carry);
    adoxq(carry2, carry);
  } else {
    add2_with_carry(tmp4, tmp3, carry, yz_idx1);
    add2_with_carry(carry2, tmp4, tmp, yz_idx2);
  }
  movq(carry, carry2);

  movl(Address(z, idx, Address::times_4, 12), tmp3);
  shrq(tmp3, 32);
  movl(Address(z, idx, Address::times_4,  8), tmp3);

  movl(Address(z, idx, Address::times_4,  4), tmp4);
  shrq(tmp4, 32);
  movl(Address(z, idx, Address::times_4,  0), tmp4);

  jmp(L_third_loop);

  bind (L_third_loop_exit);

  andl (idx, 0x3);
  jcc(Assembler::zero, L_post_third_loop_done);

  Label L_check_1;
  subl(idx, 2);
  jcc(Assembler::negative, L_check_1);

  movq(yz_idx1, Address(y, idx, Address::times_4,  0));
  rorxq(yz_idx1, yz_idx1, 32);
  mulxq(tmp4, tmp3, yz_idx1); //  yz_idx1 * rdx -> tmp4:tmp3
  movq(yz_idx2, Address(z, idx, Address::times_4,  0));
  rorxq(yz_idx2, yz_idx2, 32);

  add2_with_carry(tmp4, tmp3, carry, yz_idx2);

  movl(Address(z, idx, Address::times_4,  4), tmp3);
  shrq(tmp3, 32);
  movl(Address(z, idx, Address::times_4,  0), tmp3);
  movq(carry, tmp4);

  bind (L_check_1);
  addl (idx, 0x2);
  andl (idx, 0x1);
  subl(idx, 1);
  jcc(Assembler::negative, L_post_third_loop_done);
  movl(tmp4, Address(y, idx, Address::times_4,  0));
  mulxq(carry2, tmp3, tmp4);  //  tmp4 * rdx -> carry2:tmp3
  movl(tmp4, Address(z, idx, Address::times_4,  0));

  add2_with_carry(carry2, tmp3, tmp4, carry);

  movl(Address(z, idx, Address::times_4,  0), tmp3);
  shrq(tmp3, 32);

  shlq(carry2, 32);
  orq(tmp3, carry2);
  movq(carry, tmp3);

  bind(L_post_third_loop_done);
}

/**
 * Code for BigInteger::multiplyToLen() instrinsic.
 *
 * rdi: x
 * rax: xlen
 * rsi: y
 * rcx: ylen
 * r8:  z
 * r11: zlen
 * r12: tmp1
 * r13: tmp2
 * r14: tmp3
 * r15: tmp4
 * rbx: tmp5
 *
 */
void MacroAssembler::multiply_to_len(Register x, Register xlen, Register y, Register ylen, Register z, Register zlen,
                                     Register tmp1, Register tmp2, Register tmp3, Register tmp4, Register tmp5) {
  ShortBranchVerifier sbv(this);
  assert_different_registers(x, xlen, y, ylen, z, zlen, tmp1, tmp2, tmp3, tmp4, tmp5, rdx);

  push(tmp1);
  push(tmp2);
  push(tmp3);
  push(tmp4);
  push(tmp5);

  push(xlen);
  push(zlen);

  const Register idx = tmp1;
  const Register kdx = tmp2;
  const Register xstart = tmp3;

  const Register y_idx = tmp4;
  const Register carry = tmp5;
  const Register product  = xlen;
  const Register x_xstart = zlen;  // reuse register

  // First Loop.
  //
  //  final static long LONG_MASK = 0xffffffffL;
  //  int xstart = xlen - 1;
  //  int ystart = ylen - 1;
  //  long carry = 0;
  //  for (int idx=ystart, kdx=ystart+1+xstart; idx >= 0; idx-, kdx--) {
  //    long product = (y[idx] & LONG_MASK) * (x[xstart] & LONG_MASK) + carry;
  //    z[kdx] = (int)product;
  //    carry = product >>> 32;
  //  }
  //  z[xstart] = (int)carry;
  //

  movl(idx, ylen);      // idx = ylen;
  movl(kdx, zlen);      // kdx = xlen+ylen;
  xorq(carry, carry);   // carry = 0;

  Label L_done;

  movl(xstart, xlen);
  decrementl(xstart);
  jcc(Assembler::negative, L_done);

  multiply_64_x_64_loop(x, xstart, x_xstart, y, y_idx, z, carry, product, idx, kdx);

  Label L_second_loop;
  testl(kdx, kdx);
  jcc(Assembler::zero, L_second_loop);

  Label L_carry;
  subl(kdx, 1);
  jcc(Assembler::zero, L_carry);

  movl(Address(z, kdx, Address::times_4,  0), carry);
  shrq(carry, 32);
  subl(kdx, 1);

  bind(L_carry);
  movl(Address(z, kdx, Address::times_4,  0), carry);

  // Second and third (nested) loops.
  //
  // for (int i = xstart-1; i >= 0; i--) { // Second loop
  //   carry = 0;
  //   for (int jdx=ystart, k=ystart+1+i; jdx >= 0; jdx--, k--) { // Third loop
  //     long product = (y[jdx] & LONG_MASK) * (x[i] & LONG_MASK) +
  //                    (z[k] & LONG_MASK) + carry;
  //     z[k] = (int)product;
  //     carry = product >>> 32;
  //   }
  //   z[i] = (int)carry;
  // }
  //
  // i = xlen, j = tmp1, k = tmp2, carry = tmp5, x[i] = rdx

  const Register jdx = tmp1;

  bind(L_second_loop);
  xorl(carry, carry);    // carry = 0;
  movl(jdx, ylen);       // j = ystart+1

  subl(xstart, 1);       // i = xstart-1;
  jcc(Assembler::negative, L_done);

  push (z);

  Label L_last_x;
  lea(z, Address(z, xstart, Address::times_4, 4)); // z = z + k - j
  subl(xstart, 1);       // i = xstart-1;
  jcc(Assembler::negative, L_last_x);

  if (UseBMI2Instructions) {
    movq(rdx,  Address(x, xstart, Address::times_4,  0));
    rorxq(rdx, rdx, 32); // convert big-endian to little-endian
  } else {
    movq(x_xstart, Address(x, xstart, Address::times_4,  0));
    rorq(x_xstart, 32);  // convert big-endian to little-endian
  }

  Label L_third_loop_prologue;
  bind(L_third_loop_prologue);

  push (x);
  push (xstart);
  push (ylen);


  if (UseBMI2Instructions) {
    multiply_128_x_128_bmi2_loop(y, z, carry, x, jdx, ylen, product, tmp2, x_xstart, tmp3, tmp4);
  } else { // !UseBMI2Instructions
    multiply_128_x_128_loop(x_xstart, y, z, y_idx, jdx, ylen, carry, product, x);
  }

  pop(ylen);
  pop(xlen);
  pop(x);
  pop(z);

  movl(tmp3, xlen);
  addl(tmp3, 1);
  movl(Address(z, tmp3, Address::times_4,  0), carry);
  subl(tmp3, 1);
  jccb(Assembler::negative, L_done);

  shrq(carry, 32);
  movl(Address(z, tmp3, Address::times_4,  0), carry);
  jmp(L_second_loop);

  // Next infrequent code is moved outside loops.
  bind(L_last_x);
  if (UseBMI2Instructions) {
    movl(rdx, Address(x,  0));
  } else {
    movl(x_xstart, Address(x,  0));
  }
  jmp(L_third_loop_prologue);

  bind(L_done);

  pop(zlen);
  pop(xlen);

  pop(tmp5);
  pop(tmp4);
  pop(tmp3);
  pop(tmp2);
  pop(tmp1);
}

void MacroAssembler::vectorized_mismatch(Register obja, Register objb, Register length, Register log2_array_indxscale,
  Register result, Register tmp1, Register tmp2, XMMRegister rymm0, XMMRegister rymm1, XMMRegister rymm2){
  assert(UseSSE42Intrinsics, "SSE4.2 must be enabled.");
  Label VECTOR16_LOOP, VECTOR8_LOOP, VECTOR4_LOOP;
  Label VECTOR8_TAIL, VECTOR4_TAIL;
  Label VECTOR32_NOT_EQUAL, VECTOR16_NOT_EQUAL, VECTOR8_NOT_EQUAL, VECTOR4_NOT_EQUAL;
  Label SAME_TILL_END, DONE;
  Label BYTES_LOOP, BYTES_TAIL, BYTES_NOT_EQUAL;

  //scale is in rcx in both Win64 and Unix
  ShortBranchVerifier sbv(this);

  shlq(length);
  xorq(result, result);

  if ((AVX3Threshold == 0) && (UseAVX > 2) &&
      VM_Version::supports_avx512vlbw()) {
    Label VECTOR64_LOOP, VECTOR64_NOT_EQUAL, VECTOR32_TAIL;

    cmpq(length, 64);
    jcc(Assembler::less, VECTOR32_TAIL);

    movq(tmp1, length);
    andq(tmp1, 0x3F);      // tail count
    andq(length, ~(0x3F)); //vector count

    bind(VECTOR64_LOOP);
    // AVX512 code to compare 64 byte vectors.
    evmovdqub(rymm0, Address(obja, result), false, Assembler::AVX_512bit);
    evpcmpeqb(k7, rymm0, Address(objb, result), Assembler::AVX_512bit);
    kortestql(k7, k7);
    jcc(Assembler::aboveEqual, VECTOR64_NOT_EQUAL);     // mismatch
    addq(result, 64);
    subq(length, 64);
    jccb(Assembler::notZero, VECTOR64_LOOP);

    //bind(VECTOR64_TAIL);
    testq(tmp1, tmp1);
    jcc(Assembler::zero, SAME_TILL_END);

    //bind(VECTOR64_TAIL);
    // AVX512 code to compare upto 63 byte vectors.
    mov64(tmp2, 0xFFFFFFFFFFFFFFFF);
    shlxq(tmp2, tmp2, tmp1);
    notq(tmp2);
    kmovql(k3, tmp2);

    evmovdqub(rymm0, k3, Address(obja, result), false, Assembler::AVX_512bit);
    evpcmpeqb(k7, k3, rymm0, Address(objb, result), Assembler::AVX_512bit);

    ktestql(k7, k3);
    jcc(Assembler::below, SAME_TILL_END);     // not mismatch

    bind(VECTOR64_NOT_EQUAL);
    kmovql(tmp1, k7);
    notq(tmp1);
    tzcntq(tmp1, tmp1);
    addq(result, tmp1);
    shrq(result);
    jmp(DONE);
    bind(VECTOR32_TAIL);
  }

  cmpq(length, 8);
  jcc(Assembler::equal, VECTOR8_LOOP);
  jcc(Assembler::less, VECTOR4_TAIL);

  if (UseAVX >= 2) {
    Label VECTOR16_TAIL, VECTOR32_LOOP;

    cmpq(length, 16);
    jcc(Assembler::equal, VECTOR16_LOOP);
    jcc(Assembler::less, VECTOR8_LOOP);

    cmpq(length, 32);
    jccb(Assembler::less, VECTOR16_TAIL);

    subq(length, 32);
    bind(VECTOR32_LOOP);
    vmovdqu(rymm0, Address(obja, result));
    vmovdqu(rymm1, Address(objb, result));
    vpxor(rymm2, rymm0, rymm1, Assembler::AVX_256bit);
    vptest(rymm2, rymm2);
    jcc(Assembler::notZero, VECTOR32_NOT_EQUAL);//mismatch found
    addq(result, 32);
    subq(length, 32);
    jcc(Assembler::greaterEqual, VECTOR32_LOOP);
    addq(length, 32);
    jcc(Assembler::equal, SAME_TILL_END);
    //falling through if less than 32 bytes left //close the branch here.

    bind(VECTOR16_TAIL);
    cmpq(length, 16);
    jccb(Assembler::less, VECTOR8_TAIL);
    bind(VECTOR16_LOOP);
    movdqu(rymm0, Address(obja, result));
    movdqu(rymm1, Address(objb, result));
    vpxor(rymm2, rymm0, rymm1, Assembler::AVX_128bit);
    ptest(rymm2, rymm2);
    jcc(Assembler::notZero, VECTOR16_NOT_EQUAL);//mismatch found
    addq(result, 16);
    subq(length, 16);
    jcc(Assembler::equal, SAME_TILL_END);
    //falling through if less than 16 bytes left
  } else {//regular intrinsics

    cmpq(length, 16);
    jccb(Assembler::less, VECTOR8_TAIL);

    subq(length, 16);
    bind(VECTOR16_LOOP);
    movdqu(rymm0, Address(obja, result));
    movdqu(rymm1, Address(objb, result));
    pxor(rymm0, rymm1);
    ptest(rymm0, rymm0);
    jcc(Assembler::notZero, VECTOR16_NOT_EQUAL);//mismatch found
    addq(result, 16);
    subq(length, 16);
    jccb(Assembler::greaterEqual, VECTOR16_LOOP);
    addq(length, 16);
    jcc(Assembler::equal, SAME_TILL_END);
    //falling through if less than 16 bytes left
  }

  bind(VECTOR8_TAIL);
  cmpq(length, 8);
  jccb(Assembler::less, VECTOR4_TAIL);
  bind(VECTOR8_LOOP);
  movq(tmp1, Address(obja, result));
  movq(tmp2, Address(objb, result));
  xorq(tmp1, tmp2);
  testq(tmp1, tmp1);
  jcc(Assembler::notZero, VECTOR8_NOT_EQUAL);//mismatch found
  addq(result, 8);
  subq(length, 8);
  jcc(Assembler::equal, SAME_TILL_END);
  //falling through if less than 8 bytes left

  bind(VECTOR4_TAIL);
  cmpq(length, 4);
  jccb(Assembler::less, BYTES_TAIL);
  bind(VECTOR4_LOOP);
  movl(tmp1, Address(obja, result));
  xorl(tmp1, Address(objb, result));
  testl(tmp1, tmp1);
  jcc(Assembler::notZero, VECTOR4_NOT_EQUAL);//mismatch found
  addq(result, 4);
  subq(length, 4);
  jcc(Assembler::equal, SAME_TILL_END);
  //falling through if less than 4 bytes left

  bind(BYTES_TAIL);
  bind(BYTES_LOOP);
  load_unsigned_byte(tmp1, Address(obja, result));
  load_unsigned_byte(tmp2, Address(objb, result));
  xorl(tmp1, tmp2);
  testl(tmp1, tmp1);
  jcc(Assembler::notZero, BYTES_NOT_EQUAL);//mismatch found
  decq(length);
  jcc(Assembler::zero, SAME_TILL_END);
  incq(result);
  load_unsigned_byte(tmp1, Address(obja, result));
  load_unsigned_byte(tmp2, Address(objb, result));
  xorl(tmp1, tmp2);
  testl(tmp1, tmp1);
  jcc(Assembler::notZero, BYTES_NOT_EQUAL);//mismatch found
  decq(length);
  jcc(Assembler::zero, SAME_TILL_END);
  incq(result);
  load_unsigned_byte(tmp1, Address(obja, result));
  load_unsigned_byte(tmp2, Address(objb, result));
  xorl(tmp1, tmp2);
  testl(tmp1, tmp1);
  jcc(Assembler::notZero, BYTES_NOT_EQUAL);//mismatch found
  jmp(SAME_TILL_END);

  if (UseAVX >= 2) {
    bind(VECTOR32_NOT_EQUAL);
    vpcmpeqb(rymm2, rymm2, rymm2, Assembler::AVX_256bit);
    vpcmpeqb(rymm0, rymm0, rymm1, Assembler::AVX_256bit);
    vpxor(rymm0, rymm0, rymm2, Assembler::AVX_256bit);
    vpmovmskb(tmp1, rymm0);
    bsfq(tmp1, tmp1);
    addq(result, tmp1);
    shrq(result);
    jmp(DONE);
  }

  bind(VECTOR16_NOT_EQUAL);
  if (UseAVX >= 2) {
    vpcmpeqb(rymm2, rymm2, rymm2, Assembler::AVX_128bit);
    vpcmpeqb(rymm0, rymm0, rymm1, Assembler::AVX_128bit);
    pxor(rymm0, rymm2);
  } else {
    pcmpeqb(rymm2, rymm2);
    pxor(rymm0, rymm1);
    pcmpeqb(rymm0, rymm1);
    pxor(rymm0, rymm2);
  }
  pmovmskb(tmp1, rymm0);
  bsfq(tmp1, tmp1);
  addq(result, tmp1);
  shrq(result);
  jmpb(DONE);

  bind(VECTOR8_NOT_EQUAL);
  bind(VECTOR4_NOT_EQUAL);
  bsfq(tmp1, tmp1);
  shrq(tmp1, 3);
  addq(result, tmp1);
  bind(BYTES_NOT_EQUAL);
  shrq(result);
  jmpb(DONE);

  bind(SAME_TILL_END);
  mov64(result, -1);

  bind(DONE);
}

//Helper functions for square_to_len()

/**
 * Store the squares of x[], right shifted one bit (divided by 2) into z[]
 * Preserves x and z and modifies rest of the registers.
 */
void MacroAssembler::square_rshift(Register x, Register xlen, Register z, Register tmp1, Register tmp3, Register tmp4, Register tmp5, Register rdxReg, Register raxReg) {
  // Perform square and right shift by 1
  // Handle odd xlen case first, then for even xlen do the following
  // jlong carry = 0;
  // for (int j=0, i=0; j < xlen; j+=2, i+=4) {
  //     huge_128 product = x[j:j+1] * x[j:j+1];
  //     z[i:i+1] = (carry << 63) | (jlong)(product >>> 65);
  //     z[i+2:i+3] = (jlong)(product >>> 1);
  //     carry = (jlong)product;
  // }

  xorq(tmp5, tmp5);     // carry
  xorq(rdxReg, rdxReg);
  xorl(tmp1, tmp1);     // index for x
  xorl(tmp4, tmp4);     // index for z

  Label L_first_loop, L_first_loop_exit;

  testl(xlen, 1);
  jccb(Assembler::zero, L_first_loop); //jump if xlen is even

  // Square and right shift by 1 the odd element using 32 bit multiply
  movl(raxReg, Address(x, tmp1, Address::times_4, 0));
  imulq(raxReg, raxReg);
  shrq(raxReg, 1);
  adcq(tmp5, 0);
  movq(Address(z, tmp4, Address::times_4, 0), raxReg);
  incrementl(tmp1);
  addl(tmp4, 2);

  // Square and  right shift by 1 the rest using 64 bit multiply
  bind(L_first_loop);
  cmpptr(tmp1, xlen);
  jccb(Assembler::equal, L_first_loop_exit);

  // Square
  movq(raxReg, Address(x, tmp1, Address::times_4,  0));
  rorq(raxReg, 32);    // convert big-endian to little-endian
  mulq(raxReg);        // 64-bit multiply rax * rax -> rdx:rax

  // Right shift by 1 and save carry
  shrq(tmp5, 1);       // rdx:rax:tmp5 = (tmp5:rdx:rax) >>> 1
  rcrq(rdxReg, 1);
  rcrq(raxReg, 1);
  adcq(tmp5, 0);

  // Store result in z
  movq(Address(z, tmp4, Address::times_4, 0), rdxReg);
  movq(Address(z, tmp4, Address::times_4, 8), raxReg);

  // Update indices for x and z
  addl(tmp1, 2);
  addl(tmp4, 4);
  jmp(L_first_loop);

  bind(L_first_loop_exit);
}


/**
 * Perform the following multiply add operation using BMI2 instructions
 * carry:sum = sum + op1*op2 + carry
 * op2 should be in rdx
 * op2 is preserved, all other registers are modified
 */
void MacroAssembler::multiply_add_64_bmi2(Register sum, Register op1, Register op2, Register carry, Register tmp2) {
  // assert op2 is rdx
  mulxq(tmp2, op1, op1);  //  op1 * op2 -> tmp2:op1
  addq(sum, carry);
  adcq(tmp2, 0);
  addq(sum, op1);
  adcq(tmp2, 0);
  movq(carry, tmp2);
}

/**
 * Perform the following multiply add operation:
 * carry:sum = sum + op1*op2 + carry
 * Preserves op1, op2 and modifies rest of registers
 */
void MacroAssembler::multiply_add_64(Register sum, Register op1, Register op2, Register carry, Register rdxReg, Register raxReg) {
  // rdx:rax = op1 * op2
  movq(raxReg, op2);
  mulq(op1);

  //  rdx:rax = sum + carry + rdx:rax
  addq(sum, carry);
  adcq(rdxReg, 0);
  addq(sum, raxReg);
  adcq(rdxReg, 0);

  // carry:sum = rdx:sum
  movq(carry, rdxReg);
}

/**
 * Add 64 bit long carry into z[] with carry propogation.
 * Preserves z and carry register values and modifies rest of registers.
 *
 */
void MacroAssembler::add_one_64(Register z, Register zlen, Register carry, Register tmp1) {
  Label L_fourth_loop, L_fourth_loop_exit;

  movl(tmp1, 1);
  subl(zlen, 2);
  addq(Address(z, zlen, Address::times_4, 0), carry);

  bind(L_fourth_loop);
  jccb(Assembler::carryClear, L_fourth_loop_exit);
  subl(zlen, 2);
  jccb(Assembler::negative, L_fourth_loop_exit);
  addq(Address(z, zlen, Address::times_4, 0), tmp1);
  jmp(L_fourth_loop);
  bind(L_fourth_loop_exit);
}

/**
 * Shift z[] left by 1 bit.
 * Preserves x, len, z and zlen registers and modifies rest of the registers.
 *
 */
void MacroAssembler::lshift_by_1(Register x, Register len, Register z, Register zlen, Register tmp1, Register tmp2, Register tmp3, Register tmp4) {

  Label L_fifth_loop, L_fifth_loop_exit;

  // Fifth loop
  // Perform primitiveLeftShift(z, zlen, 1)

  const Register prev_carry = tmp1;
  const Register new_carry = tmp4;
  const Register value = tmp2;
  const Register zidx = tmp3;

  // int zidx, carry;
  // long value;
  // carry = 0;
  // for (zidx = zlen-2; zidx >=0; zidx -= 2) {
  //    (carry:value)  = (z[i] << 1) | carry ;
  //    z[i] = value;
  // }

  movl(zidx, zlen);
  xorl(prev_carry, prev_carry); // clear carry flag and prev_carry register

  bind(L_fifth_loop);
  decl(zidx);  // Use decl to preserve carry flag
  decl(zidx);
  jccb(Assembler::negative, L_fifth_loop_exit);

  if (UseBMI2Instructions) {
     movq(value, Address(z, zidx, Address::times_4, 0));
     rclq(value, 1);
     rorxq(value, value, 32);
     movq(Address(z, zidx, Address::times_4,  0), value);  // Store back in big endian form
  }
  else {
    // clear new_carry
    xorl(new_carry, new_carry);

    // Shift z[i] by 1, or in previous carry and save new carry
    movq(value, Address(z, zidx, Address::times_4, 0));
    shlq(value, 1);
    adcl(new_carry, 0);

    orq(value, prev_carry);
    rorq(value, 0x20);
    movq(Address(z, zidx, Address::times_4,  0), value);  // Store back in big endian form

    // Set previous carry = new carry
    movl(prev_carry, new_carry);
  }
  jmp(L_fifth_loop);

  bind(L_fifth_loop_exit);
}


/**
 * Code for BigInteger::squareToLen() intrinsic
 *
 * rdi: x
 * rsi: len
 * r8:  z
 * rcx: zlen
 * r12: tmp1
 * r13: tmp2
 * r14: tmp3
 * r15: tmp4
 * rbx: tmp5
 *
 */
void MacroAssembler::square_to_len(Register x, Register len, Register z, Register zlen, Register tmp1, Register tmp2, Register tmp3, Register tmp4, Register tmp5, Register rdxReg, Register raxReg) {

  Label L_second_loop, L_second_loop_exit, L_third_loop, L_third_loop_exit, L_last_x, L_multiply;
  push(tmp1);
  push(tmp2);
  push(tmp3);
  push(tmp4);
  push(tmp5);

  // First loop
  // Store the squares, right shifted one bit (i.e., divided by 2).
  square_rshift(x, len, z, tmp1, tmp3, tmp4, tmp5, rdxReg, raxReg);

  // Add in off-diagonal sums.
  //
  // Second, third (nested) and fourth loops.
  // zlen +=2;
  // for (int xidx=len-2,zidx=zlen-4; xidx > 0; xidx-=2,zidx-=4) {
  //    carry = 0;
  //    long op2 = x[xidx:xidx+1];
  //    for (int j=xidx-2,k=zidx; j >= 0; j-=2) {
  //       k -= 2;
  //       long op1 = x[j:j+1];
  //       long sum = z[k:k+1];
  //       carry:sum = multiply_add_64(sum, op1, op2, carry, tmp_regs);
  //       z[k:k+1] = sum;
  //    }
  //    add_one_64(z, k, carry, tmp_regs);
  // }

  const Register carry = tmp5;
  const Register sum = tmp3;
  const Register op1 = tmp4;
  Register op2 = tmp2;

  push(zlen);
  push(len);
  addl(zlen,2);
  bind(L_second_loop);
  xorq(carry, carry);
  subl(zlen, 4);
  subl(len, 2);
  push(zlen);
  push(len);
  cmpl(len, 0);
  jccb(Assembler::lessEqual, L_second_loop_exit);

  // Multiply an array by one 64 bit long.
  if (UseBMI2Instructions) {
    op2 = rdxReg;
    movq(op2, Address(x, len, Address::times_4,  0));
    rorxq(op2, op2, 32);
  }
  else {
    movq(op2, Address(x, len, Address::times_4,  0));
    rorq(op2, 32);
  }

  bind(L_third_loop);
  decrementl(len);
  jccb(Assembler::negative, L_third_loop_exit);
  decrementl(len);
  jccb(Assembler::negative, L_last_x);

  movq(op1, Address(x, len, Address::times_4,  0));
  rorq(op1, 32);

  bind(L_multiply);
  subl(zlen, 2);
  movq(sum, Address(z, zlen, Address::times_4,  0));

  // Multiply 64 bit by 64 bit and add 64 bits lower half and upper 64 bits as carry.
  if (UseBMI2Instructions) {
    multiply_add_64_bmi2(sum, op1, op2, carry, tmp2);
  }
  else {
    multiply_add_64(sum, op1, op2, carry, rdxReg, raxReg);
  }

  movq(Address(z, zlen, Address::times_4, 0), sum);

  jmp(L_third_loop);
  bind(L_third_loop_exit);

  // Fourth loop
  // Add 64 bit long carry into z with carry propogation.
  // Uses offsetted zlen.
  add_one_64(z, zlen, carry, tmp1);

  pop(len);
  pop(zlen);
  jmp(L_second_loop);

  // Next infrequent code is moved outside loops.
  bind(L_last_x);
  movl(op1, Address(x, 0));
  jmp(L_multiply);

  bind(L_second_loop_exit);
  pop(len);
  pop(zlen);
  pop(len);
  pop(zlen);

  // Fifth loop
  // Shift z left 1 bit.
  lshift_by_1(x, len, z, zlen, tmp1, tmp2, tmp3, tmp4);

  // z[zlen-1] |= x[len-1] & 1;
  movl(tmp3, Address(x, len, Address::times_4, -4));
  andl(tmp3, 1);
  orl(Address(z, zlen, Address::times_4,  -4), tmp3);

  pop(tmp5);
  pop(tmp4);
  pop(tmp3);
  pop(tmp2);
  pop(tmp1);
}

/**
 * Helper function for mul_add()
 * Multiply the in[] by int k and add to out[] starting at offset offs using
 * 128 bit by 32 bit multiply and return the carry in tmp5.
 * Only quad int aligned length of in[] is operated on in this function.
 * k is in rdxReg for BMI2Instructions, for others it is in tmp2.
 * This function preserves out, in and k registers.
 * len and offset point to the appropriate index in "in" & "out" correspondingly
 * tmp5 has the carry.
 * other registers are temporary and are modified.
 *
 */
void MacroAssembler::mul_add_128_x_32_loop(Register out, Register in,
  Register offset, Register len, Register tmp1, Register tmp2, Register tmp3,
  Register tmp4, Register tmp5, Register rdxReg, Register raxReg) {

  Label L_first_loop, L_first_loop_exit;

  movl(tmp1, len);
  shrl(tmp1, 2);

  bind(L_first_loop);
  subl(tmp1, 1);
  jccb(Assembler::negative, L_first_loop_exit);

  subl(len, 4);
  subl(offset, 4);

  Register op2 = tmp2;
  const Register sum = tmp3;
  const Register op1 = tmp4;
  const Register carry = tmp5;

  if (UseBMI2Instructions) {
    op2 = rdxReg;
  }

  movq(op1, Address(in, len, Address::times_4,  8));
  rorq(op1, 32);
  movq(sum, Address(out, offset, Address::times_4,  8));
  rorq(sum, 32);
  if (UseBMI2Instructions) {
    multiply_add_64_bmi2(sum, op1, op2, carry, raxReg);
  }
  else {
    multiply_add_64(sum, op1, op2, carry, rdxReg, raxReg);
  }
  // Store back in big endian from little endian
  rorq(sum, 0x20);
  movq(Address(out, offset, Address::times_4,  8), sum);

  movq(op1, Address(in, len, Address::times_4,  0));
  rorq(op1, 32);
  movq(sum, Address(out, offset, Address::times_4,  0));
  rorq(sum, 32);
  if (UseBMI2Instructions) {
    multiply_add_64_bmi2(sum, op1, op2, carry, raxReg);
  }
  else {
    multiply_add_64(sum, op1, op2, carry, rdxReg, raxReg);
  }
  // Store back in big endian from little endian
  rorq(sum, 0x20);
  movq(Address(out, offset, Address::times_4,  0), sum);

  jmp(L_first_loop);
  bind(L_first_loop_exit);
}

/**
 * Code for BigInteger::mulAdd() intrinsic
 *
 * rdi: out
 * rsi: in
 * r11: offs (out.length - offset)
 * rcx: len
 * r8:  k
 * r12: tmp1
 * r13: tmp2
 * r14: tmp3
 * r15: tmp4
 * rbx: tmp5
 * Multiply the in[] by word k and add to out[], return the carry in rax
 */
void MacroAssembler::mul_add(Register out, Register in, Register offs,
   Register len, Register k, Register tmp1, Register tmp2, Register tmp3,
   Register tmp4, Register tmp5, Register rdxReg, Register raxReg) {

  Label L_carry, L_last_in, L_done;

// carry = 0;
// for (int j=len-1; j >= 0; j--) {
//    long product = (in[j] & LONG_MASK) * kLong +
//                   (out[offs] & LONG_MASK) + carry;
//    out[offs--] = (int)product;
//    carry = product >>> 32;
// }
//
  push(tmp1);
  push(tmp2);
  push(tmp3);
  push(tmp4);
  push(tmp5);

  Register op2 = tmp2;
  const Register sum = tmp3;
  const Register op1 = tmp4;
  const Register carry =  tmp5;

  if (UseBMI2Instructions) {
    op2 = rdxReg;
    movl(op2, k);
  }
  else {
    movl(op2, k);
  }

  xorq(carry, carry);

  //First loop

  //Multiply in[] by k in a 4 way unrolled loop using 128 bit by 32 bit multiply
  //The carry is in tmp5
  mul_add_128_x_32_loop(out, in, offs, len, tmp1, tmp2, tmp3, tmp4, tmp5, rdxReg, raxReg);

  //Multiply the trailing in[] entry using 64 bit by 32 bit, if any
  decrementl(len);
  jccb(Assembler::negative, L_carry);
  decrementl(len);
  jccb(Assembler::negative, L_last_in);

  movq(op1, Address(in, len, Address::times_4,  0));
  rorq(op1, 32);

  subl(offs, 2);
  movq(sum, Address(out, offs, Address::times_4,  0));
  rorq(sum, 32);

  if (UseBMI2Instructions) {
    multiply_add_64_bmi2(sum, op1, op2, carry, raxReg);
  }
  else {
    multiply_add_64(sum, op1, op2, carry, rdxReg, raxReg);
  }

  // Store back in big endian from little endian
  rorq(sum, 0x20);
  movq(Address(out, offs, Address::times_4,  0), sum);

  testl(len, len);
  jccb(Assembler::zero, L_carry);

  //Multiply the last in[] entry, if any
  bind(L_last_in);
  movl(op1, Address(in, 0));
  movl(sum, Address(out, offs, Address::times_4,  -4));

  movl(raxReg, k);
  mull(op1); //tmp4 * eax -> edx:eax
  addl(sum, carry);
  adcl(rdxReg, 0);
  addl(sum, raxReg);
  adcl(rdxReg, 0);
  movl(carry, rdxReg);

  movl(Address(out, offs, Address::times_4,  -4), sum);

  bind(L_carry);
  //return tmp5/carry as carry in rax
  movl(rax, carry);

  bind(L_done);
  pop(tmp5);
  pop(tmp4);
  pop(tmp3);
  pop(tmp2);
  pop(tmp1);
}
#endif

/**
 * Emits code to update CRC-32 with a byte value according to constants in table
 *
 * @param [in,out]crc   Register containing the crc.
 * @param [in]val       Register containing the byte to fold into the CRC.
 * @param [in]table     Register containing the table of crc constants.
 *
 * uint32_t crc;
 * val = crc_table[(val ^ crc) & 0xFF];
 * crc = val ^ (crc >> 8);
 *
 */
void MacroAssembler::update_byte_crc32(Register crc, Register val, Register table) {
  xorl(val, crc);
  andl(val, 0xFF);
  shrl(crc, 8); // unsigned shift
  xorl(crc, Address(table, val, Address::times_4, 0));
}

/**
 * Fold 128-bit data chunk
 */
void MacroAssembler::fold_128bit_crc32(XMMRegister xcrc, XMMRegister xK, XMMRegister xtmp, Register buf, int offset) {
  if (UseAVX > 0) {
    vpclmulhdq(xtmp, xK, xcrc); // [123:64]
    vpclmulldq(xcrc, xK, xcrc); // [63:0]
    vpxor(xcrc, xcrc, Address(buf, offset), 0 /* vector_len */);
    pxor(xcrc, xtmp);
  } else {
    movdqa(xtmp, xcrc);
    pclmulhdq(xtmp, xK);   // [123:64]
    pclmulldq(xcrc, xK);   // [63:0]
    pxor(xcrc, xtmp);
    movdqu(xtmp, Address(buf, offset));
    pxor(xcrc, xtmp);
  }
}

void MacroAssembler::fold_128bit_crc32(XMMRegister xcrc, XMMRegister xK, XMMRegister xtmp, XMMRegister xbuf) {
  if (UseAVX > 0) {
    vpclmulhdq(xtmp, xK, xcrc);
    vpclmulldq(xcrc, xK, xcrc);
    pxor(xcrc, xbuf);
    pxor(xcrc, xtmp);
  } else {
    movdqa(xtmp, xcrc);
    pclmulhdq(xtmp, xK);
    pclmulldq(xcrc, xK);
    pxor(xcrc, xbuf);
    pxor(xcrc, xtmp);
  }
}

/**
 * 8-bit folds to compute 32-bit CRC
 *
 * uint64_t xcrc;
 * timesXtoThe32[xcrc & 0xFF] ^ (xcrc >> 8);
 */
void MacroAssembler::fold_8bit_crc32(XMMRegister xcrc, Register table, XMMRegister xtmp, Register tmp) {
  movdl(tmp, xcrc);
  andl(tmp, 0xFF);
  movdl(xtmp, Address(table, tmp, Address::times_4, 0));
  psrldq(xcrc, 1); // unsigned shift one byte
  pxor(xcrc, xtmp);
}

/**
 * uint32_t crc;
 * timesXtoThe32[crc & 0xFF] ^ (crc >> 8);
 */
void MacroAssembler::fold_8bit_crc32(Register crc, Register table, Register tmp) {
  movl(tmp, crc);
  andl(tmp, 0xFF);
  shrl(crc, 8);
  xorl(crc, Address(table, tmp, Address::times_4, 0));
}

/**
 * @param crc   register containing existing CRC (32-bit)
 * @param buf   register pointing to input byte buffer (byte*)
 * @param len   register containing number of bytes
 * @param table register that will contain address of CRC table
 * @param tmp   scratch register
 */
void MacroAssembler::kernel_crc32(Register crc, Register buf, Register len, Register table, Register tmp) {
  assert_different_registers(crc, buf, len, table, tmp, rax);

  Label L_tail, L_tail_restore, L_tail_loop, L_exit, L_align_loop, L_aligned;
  Label L_fold_tail, L_fold_128b, L_fold_512b, L_fold_512b_loop, L_fold_tail_loop;

  // For EVEX with VL and BW, provide a standard mask, VL = 128 will guide the merge
  // context for the registers used, where all instructions below are using 128-bit mode
  // On EVEX without VL and BW, these instructions will all be AVX.
  lea(table, ExternalAddress(StubRoutines::crc_table_addr()));
  notl(crc); // ~crc
  cmpl(len, 16);
  jcc(Assembler::less, L_tail);

  // Align buffer to 16 bytes
  movl(tmp, buf);
  andl(tmp, 0xF);
  jccb(Assembler::zero, L_aligned);
  subl(tmp,  16);
  addl(len, tmp);

  align(4);
  BIND(L_align_loop);
  movsbl(rax, Address(buf, 0)); // load byte with sign extension
  update_byte_crc32(crc, rax, table);
  increment(buf);
  incrementl(tmp);
  jccb(Assembler::less, L_align_loop);

  BIND(L_aligned);
  movl(tmp, len); // save
  shrl(len, 4);
  jcc(Assembler::zero, L_tail_restore);

  // Fold crc into first bytes of vector
  movdqa(xmm1, Address(buf, 0));
  movdl(rax, xmm1);
  xorl(crc, rax);
  if (VM_Version::supports_sse4_1()) {
    pinsrd(xmm1, crc, 0);
  } else {
    pinsrw(xmm1, crc, 0);
    shrl(crc, 16);
    pinsrw(xmm1, crc, 1);
  }
  addptr(buf, 16);
  subl(len, 4); // len > 0
  jcc(Assembler::less, L_fold_tail);

  movdqa(xmm2, Address(buf,  0));
  movdqa(xmm3, Address(buf, 16));
  movdqa(xmm4, Address(buf, 32));
  addptr(buf, 48);
  subl(len, 3);
  jcc(Assembler::lessEqual, L_fold_512b);

  // Fold total 512 bits of polynomial on each iteration,
  // 128 bits per each of 4 parallel streams.
  movdqu(xmm0, ExternalAddress(StubRoutines::x86::crc_by128_masks_addr() + 32));

  align(32);
  BIND(L_fold_512b_loop);
  fold_128bit_crc32(xmm1, xmm0, xmm5, buf,  0);
  fold_128bit_crc32(xmm2, xmm0, xmm5, buf, 16);
  fold_128bit_crc32(xmm3, xmm0, xmm5, buf, 32);
  fold_128bit_crc32(xmm4, xmm0, xmm5, buf, 48);
  addptr(buf, 64);
  subl(len, 4);
  jcc(Assembler::greater, L_fold_512b_loop);

  // Fold 512 bits to 128 bits.
  BIND(L_fold_512b);
  movdqu(xmm0, ExternalAddress(StubRoutines::x86::crc_by128_masks_addr() + 16));
  fold_128bit_crc32(xmm1, xmm0, xmm5, xmm2);
  fold_128bit_crc32(xmm1, xmm0, xmm5, xmm3);
  fold_128bit_crc32(xmm1, xmm0, xmm5, xmm4);

  // Fold the rest of 128 bits data chunks
  BIND(L_fold_tail);
  addl(len, 3);
  jccb(Assembler::lessEqual, L_fold_128b);
  movdqu(xmm0, ExternalAddress(StubRoutines::x86::crc_by128_masks_addr() + 16));

  BIND(L_fold_tail_loop);
  fold_128bit_crc32(xmm1, xmm0, xmm5, buf,  0);
  addptr(buf, 16);
  decrementl(len);
  jccb(Assembler::greater, L_fold_tail_loop);

  // Fold 128 bits in xmm1 down into 32 bits in crc register.
  BIND(L_fold_128b);
  movdqu(xmm0, ExternalAddress(StubRoutines::x86::crc_by128_masks_addr()));
  if (UseAVX > 0) {
    vpclmulqdq(xmm2, xmm0, xmm1, 0x1);
    vpand(xmm3, xmm0, xmm2, 0 /* vector_len */);
    vpclmulqdq(xmm0, xmm0, xmm3, 0x1);
  } else {
    movdqa(xmm2, xmm0);
    pclmulqdq(xmm2, xmm1, 0x1);
    movdqa(xmm3, xmm0);
    pand(xmm3, xmm2);
    pclmulqdq(xmm0, xmm3, 0x1);
  }
  psrldq(xmm1, 8);
  psrldq(xmm2, 4);
  pxor(xmm0, xmm1);
  pxor(xmm0, xmm2);

  // 8 8-bit folds to compute 32-bit CRC.
  for (int j = 0; j < 4; j++) {
    fold_8bit_crc32(xmm0, table, xmm1, rax);
  }
  movdl(crc, xmm0); // mov 32 bits to general register
  for (int j = 0; j < 4; j++) {
    fold_8bit_crc32(crc, table, rax);
  }

  BIND(L_tail_restore);
  movl(len, tmp); // restore
  BIND(L_tail);
  andl(len, 0xf);
  jccb(Assembler::zero, L_exit);

  // Fold the rest of bytes
  align(4);
  BIND(L_tail_loop);
  movsbl(rax, Address(buf, 0)); // load byte with sign extension
  update_byte_crc32(crc, rax, table);
  increment(buf);
  decrementl(len);
  jccb(Assembler::greater, L_tail_loop);

  BIND(L_exit);
  notl(crc); // ~c
}

#ifdef _LP64
// Helper function for AVX 512 CRC32
// Fold 512-bit data chunks
void MacroAssembler::fold512bit_crc32_avx512(XMMRegister xcrc, XMMRegister xK, XMMRegister xtmp, Register buf,
                                             Register pos, int offset) {
  evmovdquq(xmm3, Address(buf, pos, Address::times_1, offset), Assembler::AVX_512bit);
  evpclmulqdq(xtmp, xcrc, xK, 0x10, Assembler::AVX_512bit); // [123:64]
  evpclmulqdq(xmm2, xcrc, xK, 0x01, Assembler::AVX_512bit); // [63:0]
  evpxorq(xcrc, xtmp, xmm2, Assembler::AVX_512bit /* vector_len */);
  evpxorq(xcrc, xcrc, xmm3, Assembler::AVX_512bit /* vector_len */);
}

// Helper function for AVX 512 CRC32
// Compute CRC32 for < 256B buffers
void MacroAssembler::kernel_crc32_avx512_256B(Register crc, Register buf, Register len, Register key, Register pos,
                                              Register tmp1, Register tmp2, Label& L_barrett, Label& L_16B_reduction_loop,
                                              Label& L_get_last_two_xmms, Label& L_128_done, Label& L_cleanup) {

  Label L_less_than_32, L_exact_16_left, L_less_than_16_left;
  Label L_less_than_8_left, L_less_than_4_left, L_less_than_2_left, L_zero_left;
  Label L_only_less_than_4, L_only_less_than_3, L_only_less_than_2;

  // check if there is enough buffer to be able to fold 16B at a time
  cmpl(len, 32);
  jcc(Assembler::less, L_less_than_32);

  // if there is, load the constants
  movdqu(xmm10, Address(key, 1 * 16));    //rk1 and rk2 in xmm10
  movdl(xmm0, crc);                        // get the initial crc value
  movdqu(xmm7, Address(buf, pos, Address::times_1, 0 * 16)); //load the plaintext
  pxor(xmm7, xmm0);

  // update the buffer pointer
  addl(pos, 16);
  //update the counter.subtract 32 instead of 16 to save one instruction from the loop
  subl(len, 32);
  jmp(L_16B_reduction_loop);

  bind(L_less_than_32);
  //mov initial crc to the return value. this is necessary for zero - length buffers.
  movl(rax, crc);
  testl(len, len);
  jcc(Assembler::equal, L_cleanup);

  movdl(xmm0, crc);                        //get the initial crc value

  cmpl(len, 16);
  jcc(Assembler::equal, L_exact_16_left);
  jcc(Assembler::less, L_less_than_16_left);

  movdqu(xmm7, Address(buf, pos, Address::times_1, 0 * 16)); //load the plaintext
  pxor(xmm7, xmm0);                       //xor the initial crc value
  addl(pos, 16);
  subl(len, 16);
  movdqu(xmm10, Address(key, 1 * 16));    // rk1 and rk2 in xmm10
  jmp(L_get_last_two_xmms);

  bind(L_less_than_16_left);
  //use stack space to load data less than 16 bytes, zero - out the 16B in memory first.
  pxor(xmm1, xmm1);
  movptr(tmp1, rsp);
  movdqu(Address(tmp1, 0 * 16), xmm1);

  cmpl(len, 4);
  jcc(Assembler::less, L_only_less_than_4);

  //backup the counter value
  movl(tmp2, len);
  cmpl(len, 8);
  jcc(Assembler::less, L_less_than_8_left);

  //load 8 Bytes
  movq(rax, Address(buf, pos, Address::times_1, 0 * 16));
  movq(Address(tmp1, 0 * 16), rax);
  addptr(tmp1, 8);
  subl(len, 8);
  addl(pos, 8);

  bind(L_less_than_8_left);
  cmpl(len, 4);
  jcc(Assembler::less, L_less_than_4_left);

  //load 4 Bytes
  movl(rax, Address(buf, pos, Address::times_1, 0));
  movl(Address(tmp1, 0 * 16), rax);
  addptr(tmp1, 4);
  subl(len, 4);
  addl(pos, 4);

  bind(L_less_than_4_left);
  cmpl(len, 2);
  jcc(Assembler::less, L_less_than_2_left);

  // load 2 Bytes
  movw(rax, Address(buf, pos, Address::times_1, 0));
  movl(Address(tmp1, 0 * 16), rax);
  addptr(tmp1, 2);
  subl(len, 2);
  addl(pos, 2);

  bind(L_less_than_2_left);
  cmpl(len, 1);
  jcc(Assembler::less, L_zero_left);

  // load 1 Byte
  movb(rax, Address(buf, pos, Address::times_1, 0));
  movb(Address(tmp1, 0 * 16), rax);

  bind(L_zero_left);
  movdqu(xmm7, Address(rsp, 0));
  pxor(xmm7, xmm0);                       //xor the initial crc value

  lea(rax, ExternalAddress(StubRoutines::x86::shuf_table_crc32_avx512_addr()));
  movdqu(xmm0, Address(rax, tmp2));
  pshufb(xmm7, xmm0);
  jmp(L_128_done);

  bind(L_exact_16_left);
  movdqu(xmm7, Address(buf, pos, Address::times_1, 0));
  pxor(xmm7, xmm0);                       //xor the initial crc value
  jmp(L_128_done);

  bind(L_only_less_than_4);
  cmpl(len, 3);
  jcc(Assembler::less, L_only_less_than_3);

  // load 3 Bytes
  movb(rax, Address(buf, pos, Address::times_1, 0));
  movb(Address(tmp1, 0), rax);

  movb(rax, Address(buf, pos, Address::times_1, 1));
  movb(Address(tmp1, 1), rax);

  movb(rax, Address(buf, pos, Address::times_1, 2));
  movb(Address(tmp1, 2), rax);

  movdqu(xmm7, Address(rsp, 0));
  pxor(xmm7, xmm0);                     //xor the initial crc value

  pslldq(xmm7, 0x5);
  jmp(L_barrett);
  bind(L_only_less_than_3);
  cmpl(len, 2);
  jcc(Assembler::less, L_only_less_than_2);

  // load 2 Bytes
  movb(rax, Address(buf, pos, Address::times_1, 0));
  movb(Address(tmp1, 0), rax);

  movb(rax, Address(buf, pos, Address::times_1, 1));
  movb(Address(tmp1, 1), rax);

  movdqu(xmm7, Address(rsp, 0));
  pxor(xmm7, xmm0);                     //xor the initial crc value

  pslldq(xmm7, 0x6);
  jmp(L_barrett);

  bind(L_only_less_than_2);
  //load 1 Byte
  movb(rax, Address(buf, pos, Address::times_1, 0));
  movb(Address(tmp1, 0), rax);

  movdqu(xmm7, Address(rsp, 0));
  pxor(xmm7, xmm0);                     //xor the initial crc value

  pslldq(xmm7, 0x7);
}

/**
* Compute CRC32 using AVX512 instructions
* param crc   register containing existing CRC (32-bit)
* param buf   register pointing to input byte buffer (byte*)
* param len   register containing number of bytes
* param tmp1  scratch register
* param tmp2  scratch register
* return rax  result register
*/
void MacroAssembler::kernel_crc32_avx512(Register crc, Register buf, Register len, Register key, Register tmp1, Register tmp2) {
  assert_different_registers(crc, buf, len, key, tmp1, tmp2, rax);

  Label L_tail, L_tail_restore, L_tail_loop, L_exit, L_align_loop, L_aligned;
  Label L_fold_tail, L_fold_128b, L_fold_512b, L_fold_512b_loop, L_fold_tail_loop;
  Label L_less_than_256, L_fold_128_B_loop, L_fold_256_B_loop;
  Label L_fold_128_B_register, L_final_reduction_for_128, L_16B_reduction_loop;
  Label L_128_done, L_get_last_two_xmms, L_barrett, L_cleanup;

  const Register pos = r12;
  push(r12);
  subptr(rsp, 16 * 2 + 8);

  // For EVEX with VL and BW, provide a standard mask, VL = 128 will guide the merge
  // context for the registers used, where all instructions below are using 128-bit mode
  // On EVEX without VL and BW, these instructions will all be AVX.
  lea(key, ExternalAddress(StubRoutines::x86::crc_table_avx512_addr()));
  notl(crc);
  movl(pos, 0);

  // check if smaller than 256B
  cmpl(len, 256);
  jcc(Assembler::less, L_less_than_256);

  // load the initial crc value
  movdl(xmm10, crc);

  // receive the initial 64B data, xor the initial crc value
  evmovdquq(xmm0, Address(buf, pos, Address::times_1, 0 * 64), Assembler::AVX_512bit);
  evmovdquq(xmm4, Address(buf, pos, Address::times_1, 1 * 64), Assembler::AVX_512bit);
  evpxorq(xmm0, xmm0, xmm10, Assembler::AVX_512bit);
  evbroadcasti32x4(xmm10, Address(key, 2 * 16), Assembler::AVX_512bit); //zmm10 has rk3 and rk4

  subl(len, 256);
  cmpl(len, 256);
  jcc(Assembler::less, L_fold_128_B_loop);

  evmovdquq(xmm7, Address(buf, pos, Address::times_1, 2 * 64), Assembler::AVX_512bit);
  evmovdquq(xmm8, Address(buf, pos, Address::times_1, 3 * 64), Assembler::AVX_512bit);
  evbroadcasti32x4(xmm16, Address(key, 0 * 16), Assembler::AVX_512bit); //zmm16 has rk-1 and rk-2
  subl(len, 256);

  bind(L_fold_256_B_loop);
  addl(pos, 256);
  fold512bit_crc32_avx512(xmm0, xmm16, xmm1, buf, pos, 0 * 64);
  fold512bit_crc32_avx512(xmm4, xmm16, xmm1, buf, pos, 1 * 64);
  fold512bit_crc32_avx512(xmm7, xmm16, xmm1, buf, pos, 2 * 64);
  fold512bit_crc32_avx512(xmm8, xmm16, xmm1, buf, pos, 3 * 64);

  subl(len, 256);
  jcc(Assembler::greaterEqual, L_fold_256_B_loop);

  // Fold 256 into 128
  addl(pos, 256);
  evpclmulqdq(xmm1, xmm0, xmm10, 0x01, Assembler::AVX_512bit);
  evpclmulqdq(xmm2, xmm0, xmm10, 0x10, Assembler::AVX_512bit);
  vpternlogq(xmm7, 0x96, xmm1, xmm2, Assembler::AVX_512bit); // xor ABC

  evpclmulqdq(xmm5, xmm4, xmm10, 0x01, Assembler::AVX_512bit);
  evpclmulqdq(xmm6, xmm4, xmm10, 0x10, Assembler::AVX_512bit);
  vpternlogq(xmm8, 0x96, xmm5, xmm6, Assembler::AVX_512bit); // xor ABC

  evmovdquq(xmm0, xmm7, Assembler::AVX_512bit);
  evmovdquq(xmm4, xmm8, Assembler::AVX_512bit);

  addl(len, 128);
  jmp(L_fold_128_B_register);

  // at this section of the code, there is 128 * x + y(0 <= y<128) bytes of buffer.The fold_128_B_loop
  // loop will fold 128B at a time until we have 128 + y Bytes of buffer

  // fold 128B at a time.This section of the code folds 8 xmm registers in parallel
  bind(L_fold_128_B_loop);
  addl(pos, 128);
  fold512bit_crc32_avx512(xmm0, xmm10, xmm1, buf, pos, 0 * 64);
  fold512bit_crc32_avx512(xmm4, xmm10, xmm1, buf, pos, 1 * 64);

  subl(len, 128);
  jcc(Assembler::greaterEqual, L_fold_128_B_loop);

  addl(pos, 128);

  // at this point, the buffer pointer is pointing at the last y Bytes of the buffer, where 0 <= y < 128
  // the 128B of folded data is in 8 of the xmm registers : xmm0, xmm1, xmm2, xmm3, xmm4, xmm5, xmm6, xmm7
  bind(L_fold_128_B_register);
  evmovdquq(xmm16, Address(key, 5 * 16), Assembler::AVX_512bit); // multiply by rk9-rk16
  evmovdquq(xmm11, Address(key, 9 * 16), Assembler::AVX_512bit); // multiply by rk17-rk20, rk1,rk2, 0,0
  evpclmulqdq(xmm1, xmm0, xmm16, 0x01, Assembler::AVX_512bit);
  evpclmulqdq(xmm2, xmm0, xmm16, 0x10, Assembler::AVX_512bit);
  // save last that has no multiplicand
  vextracti64x2(xmm7, xmm4, 3);

  evpclmulqdq(xmm5, xmm4, xmm11, 0x01, Assembler::AVX_512bit);
  evpclmulqdq(xmm6, xmm4, xmm11, 0x10, Assembler::AVX_512bit);
  // Needed later in reduction loop
  movdqu(xmm10, Address(key, 1 * 16));
  vpternlogq(xmm1, 0x96, xmm2, xmm5, Assembler::AVX_512bit); // xor ABC
  vpternlogq(xmm1, 0x96, xmm6, xmm7, Assembler::AVX_512bit); // xor ABC

  // Swap 1,0,3,2 - 01 00 11 10
  evshufi64x2(xmm8, xmm1, xmm1, 0x4e, Assembler::AVX_512bit);
  evpxorq(xmm8, xmm8, xmm1, Assembler::AVX_256bit);
  vextracti128(xmm5, xmm8, 1);
  evpxorq(xmm7, xmm5, xmm8, Assembler::AVX_128bit);

  // instead of 128, we add 128 - 16 to the loop counter to save 1 instruction from the loop
  // instead of a cmp instruction, we use the negative flag with the jl instruction
  addl(len, 128 - 16);
  jcc(Assembler::less, L_final_reduction_for_128);

  bind(L_16B_reduction_loop);
  vpclmulqdq(xmm8, xmm7, xmm10, 0x1);
  vpclmulqdq(xmm7, xmm7, xmm10, 0x10);
  vpxor(xmm7, xmm7, xmm8, Assembler::AVX_128bit);
  movdqu(xmm0, Address(buf, pos, Address::times_1, 0 * 16));
  vpxor(xmm7, xmm7, xmm0, Assembler::AVX_128bit);
  addl(pos, 16);
  subl(len, 16);
  jcc(Assembler::greaterEqual, L_16B_reduction_loop);

  bind(L_final_reduction_for_128);
  addl(len, 16);
  jcc(Assembler::equal, L_128_done);

  bind(L_get_last_two_xmms);
  movdqu(xmm2, xmm7);
  addl(pos, len);
  movdqu(xmm1, Address(buf, pos, Address::times_1, -16));
  subl(pos, len);

  // get rid of the extra data that was loaded before
  // load the shift constant
  lea(rax, ExternalAddress(StubRoutines::x86::shuf_table_crc32_avx512_addr()));
  movdqu(xmm0, Address(rax, len));
  addl(rax, len);

  vpshufb(xmm7, xmm7, xmm0, Assembler::AVX_128bit);
  //Change mask to 512
  vpxor(xmm0, xmm0, ExternalAddress(StubRoutines::x86::crc_by128_masks_avx512_addr() + 2 * 16), Assembler::AVX_128bit, tmp2);
  vpshufb(xmm2, xmm2, xmm0, Assembler::AVX_128bit);

  blendvpb(xmm2, xmm2, xmm1, xmm0, Assembler::AVX_128bit);
  vpclmulqdq(xmm8, xmm7, xmm10, 0x1);
  vpclmulqdq(xmm7, xmm7, xmm10, 0x10);
  vpxor(xmm7, xmm7, xmm8, Assembler::AVX_128bit);
  vpxor(xmm7, xmm7, xmm2, Assembler::AVX_128bit);

  bind(L_128_done);
  // compute crc of a 128-bit value
  movdqu(xmm10, Address(key, 3 * 16));
  movdqu(xmm0, xmm7);

  // 64b fold
  vpclmulqdq(xmm7, xmm7, xmm10, 0x0);
  vpsrldq(xmm0, xmm0, 0x8, Assembler::AVX_128bit);
  vpxor(xmm7, xmm7, xmm0, Assembler::AVX_128bit);

  // 32b fold
  movdqu(xmm0, xmm7);
  vpslldq(xmm7, xmm7, 0x4, Assembler::AVX_128bit);
  vpclmulqdq(xmm7, xmm7, xmm10, 0x10);
  vpxor(xmm7, xmm7, xmm0, Assembler::AVX_128bit);
  jmp(L_barrett);

  bind(L_less_than_256);
  kernel_crc32_avx512_256B(crc, buf, len, key, pos, tmp1, tmp2, L_barrett, L_16B_reduction_loop, L_get_last_two_xmms, L_128_done, L_cleanup);

  //barrett reduction
  bind(L_barrett);
  vpand(xmm7, xmm7, ExternalAddress(StubRoutines::x86::crc_by128_masks_avx512_addr() + 1 * 16), Assembler::AVX_128bit, tmp2);
  movdqu(xmm1, xmm7);
  movdqu(xmm2, xmm7);
  movdqu(xmm10, Address(key, 4 * 16));

  pclmulqdq(xmm7, xmm10, 0x0);
  pxor(xmm7, xmm2);
  vpand(xmm7, xmm7, ExternalAddress(StubRoutines::x86::crc_by128_masks_avx512_addr()), Assembler::AVX_128bit, tmp2);
  movdqu(xmm2, xmm7);
  pclmulqdq(xmm7, xmm10, 0x10);
  pxor(xmm7, xmm2);
  pxor(xmm7, xmm1);
  pextrd(crc, xmm7, 2);

  bind(L_cleanup);
  notl(crc); // ~c
  addptr(rsp, 16 * 2 + 8);
  pop(r12);
}

// S. Gueron / Information Processing Letters 112 (2012) 184
// Algorithm 4: Computing carry-less multiplication using a precomputed lookup table.
// Input: A 32 bit value B = [byte3, byte2, byte1, byte0].
// Output: the 64-bit carry-less product of B * CONST
void MacroAssembler::crc32c_ipl_alg4(Register in, uint32_t n,
                                     Register tmp1, Register tmp2, Register tmp3) {
  lea(tmp3, ExternalAddress(StubRoutines::crc32c_table_addr()));
  if (n > 0) {
    addq(tmp3, n * 256 * 8);
  }
  //    Q1 = TABLEExt[n][B & 0xFF];
  movl(tmp1, in);
  andl(tmp1, 0x000000FF);
  shll(tmp1, 3);
  addq(tmp1, tmp3);
  movq(tmp1, Address(tmp1, 0));

  //    Q2 = TABLEExt[n][B >> 8 & 0xFF];
  movl(tmp2, in);
  shrl(tmp2, 8);
  andl(tmp2, 0x000000FF);
  shll(tmp2, 3);
  addq(tmp2, tmp3);
  movq(tmp2, Address(tmp2, 0));

  shlq(tmp2, 8);
  xorq(tmp1, tmp2);

  //    Q3 = TABLEExt[n][B >> 16 & 0xFF];
  movl(tmp2, in);
  shrl(tmp2, 16);
  andl(tmp2, 0x000000FF);
  shll(tmp2, 3);
  addq(tmp2, tmp3);
  movq(tmp2, Address(tmp2, 0));

  shlq(tmp2, 16);
  xorq(tmp1, tmp2);

  //    Q4 = TABLEExt[n][B >> 24 & 0xFF];
  shrl(in, 24);
  andl(in, 0x000000FF);
  shll(in, 3);
  addq(in, tmp3);
  movq(in, Address(in, 0));

  shlq(in, 24);
  xorq(in, tmp1);
  //    return Q1 ^ Q2 << 8 ^ Q3 << 16 ^ Q4 << 24;
}

void MacroAssembler::crc32c_pclmulqdq(XMMRegister w_xtmp1,
                                      Register in_out,
                                      uint32_t const_or_pre_comp_const_index, bool is_pclmulqdq_supported,
                                      XMMRegister w_xtmp2,
                                      Register tmp1,
                                      Register n_tmp2, Register n_tmp3) {
  if (is_pclmulqdq_supported) {
    movdl(w_xtmp1, in_out); // modified blindly

    movl(tmp1, const_or_pre_comp_const_index);
    movdl(w_xtmp2, tmp1);
    pclmulqdq(w_xtmp1, w_xtmp2, 0);

    movdq(in_out, w_xtmp1);
  } else {
    crc32c_ipl_alg4(in_out, const_or_pre_comp_const_index, tmp1, n_tmp2, n_tmp3);
  }
}

// Recombination Alternative 2: No bit-reflections
// T1 = (CRC_A * U1) << 1
// T2 = (CRC_B * U2) << 1
// C1 = T1 >> 32
// C2 = T2 >> 32
// T1 = T1 & 0xFFFFFFFF
// T2 = T2 & 0xFFFFFFFF
// T1 = CRC32(0, T1)
// T2 = CRC32(0, T2)
// C1 = C1 ^ T1
// C2 = C2 ^ T2
// CRC = C1 ^ C2 ^ CRC_C
void MacroAssembler::crc32c_rec_alt2(uint32_t const_or_pre_comp_const_index_u1, uint32_t const_or_pre_comp_const_index_u2, bool is_pclmulqdq_supported, Register in_out, Register in1, Register in2,
                                     XMMRegister w_xtmp1, XMMRegister w_xtmp2, XMMRegister w_xtmp3,
                                     Register tmp1, Register tmp2,
                                     Register n_tmp3) {
  crc32c_pclmulqdq(w_xtmp1, in_out, const_or_pre_comp_const_index_u1, is_pclmulqdq_supported, w_xtmp3, tmp1, tmp2, n_tmp3);
  crc32c_pclmulqdq(w_xtmp2, in1, const_or_pre_comp_const_index_u2, is_pclmulqdq_supported, w_xtmp3, tmp1, tmp2, n_tmp3);
  shlq(in_out, 1);
  movl(tmp1, in_out);
  shrq(in_out, 32);
  xorl(tmp2, tmp2);
  crc32(tmp2, tmp1, 4);
  xorl(in_out, tmp2); // we don't care about upper 32 bit contents here
  shlq(in1, 1);
  movl(tmp1, in1);
  shrq(in1, 32);
  xorl(tmp2, tmp2);
  crc32(tmp2, tmp1, 4);
  xorl(in1, tmp2);
  xorl(in_out, in1);
  xorl(in_out, in2);
}

// Set N to predefined value
// Subtract from a lenght of a buffer
// execute in a loop:
// CRC_A = 0xFFFFFFFF, CRC_B = 0, CRC_C = 0
// for i = 1 to N do
//  CRC_A = CRC32(CRC_A, A[i])
//  CRC_B = CRC32(CRC_B, B[i])
//  CRC_C = CRC32(CRC_C, C[i])
// end for
// Recombine
void MacroAssembler::crc32c_proc_chunk(uint32_t size, uint32_t const_or_pre_comp_const_index_u1, uint32_t const_or_pre_comp_const_index_u2, bool is_pclmulqdq_supported,
                                       Register in_out1, Register in_out2, Register in_out3,
                                       Register tmp1, Register tmp2, Register tmp3,
                                       XMMRegister w_xtmp1, XMMRegister w_xtmp2, XMMRegister w_xtmp3,
                                       Register tmp4, Register tmp5,
                                       Register n_tmp6) {
  Label L_processPartitions;
  Label L_processPartition;
  Label L_exit;

  bind(L_processPartitions);
  cmpl(in_out1, 3 * size);
  jcc(Assembler::less, L_exit);
    xorl(tmp1, tmp1);
    xorl(tmp2, tmp2);
    movq(tmp3, in_out2);
    addq(tmp3, size);

    bind(L_processPartition);
      crc32(in_out3, Address(in_out2, 0), 8);
      crc32(tmp1, Address(in_out2, size), 8);
      crc32(tmp2, Address(in_out2, size * 2), 8);
      addq(in_out2, 8);
      cmpq(in_out2, tmp3);
      jcc(Assembler::less, L_processPartition);
    crc32c_rec_alt2(const_or_pre_comp_const_index_u1, const_or_pre_comp_const_index_u2, is_pclmulqdq_supported, in_out3, tmp1, tmp2,
            w_xtmp1, w_xtmp2, w_xtmp3,
            tmp4, tmp5,
            n_tmp6);
    addq(in_out2, 2 * size);
    subl(in_out1, 3 * size);
    jmp(L_processPartitions);

  bind(L_exit);
}
#else
void MacroAssembler::crc32c_ipl_alg4(Register in_out, uint32_t n,
                                     Register tmp1, Register tmp2, Register tmp3,
                                     XMMRegister xtmp1, XMMRegister xtmp2) {
  lea(tmp3, ExternalAddress(StubRoutines::crc32c_table_addr()));
  if (n > 0) {
    addl(tmp3, n * 256 * 8);
  }
  //    Q1 = TABLEExt[n][B & 0xFF];
  movl(tmp1, in_out);
  andl(tmp1, 0x000000FF);
  shll(tmp1, 3);
  addl(tmp1, tmp3);
  movq(xtmp1, Address(tmp1, 0));

  //    Q2 = TABLEExt[n][B >> 8 & 0xFF];
  movl(tmp2, in_out);
  shrl(tmp2, 8);
  andl(tmp2, 0x000000FF);
  shll(tmp2, 3);
  addl(tmp2, tmp3);
  movq(xtmp2, Address(tmp2, 0));

  psllq(xtmp2, 8);
  pxor(xtmp1, xtmp2);

  //    Q3 = TABLEExt[n][B >> 16 & 0xFF];
  movl(tmp2, in_out);
  shrl(tmp2, 16);
  andl(tmp2, 0x000000FF);
  shll(tmp2, 3);
  addl(tmp2, tmp3);
  movq(xtmp2, Address(tmp2, 0));

  psllq(xtmp2, 16);
  pxor(xtmp1, xtmp2);

  //    Q4 = TABLEExt[n][B >> 24 & 0xFF];
  shrl(in_out, 24);
  andl(in_out, 0x000000FF);
  shll(in_out, 3);
  addl(in_out, tmp3);
  movq(xtmp2, Address(in_out, 0));

  psllq(xtmp2, 24);
  pxor(xtmp1, xtmp2); // Result in CXMM
  //    return Q1 ^ Q2 << 8 ^ Q3 << 16 ^ Q4 << 24;
}

void MacroAssembler::crc32c_pclmulqdq(XMMRegister w_xtmp1,
                                      Register in_out,
                                      uint32_t const_or_pre_comp_const_index, bool is_pclmulqdq_supported,
                                      XMMRegister w_xtmp2,
                                      Register tmp1,
                                      Register n_tmp2, Register n_tmp3) {
  if (is_pclmulqdq_supported) {
    movdl(w_xtmp1, in_out);

    movl(tmp1, const_or_pre_comp_const_index);
    movdl(w_xtmp2, tmp1);
    pclmulqdq(w_xtmp1, w_xtmp2, 0);
    // Keep result in XMM since GPR is 32 bit in length
  } else {
    crc32c_ipl_alg4(in_out, const_or_pre_comp_const_index, tmp1, n_tmp2, n_tmp3, w_xtmp1, w_xtmp2);
  }
}

void MacroAssembler::crc32c_rec_alt2(uint32_t const_or_pre_comp_const_index_u1, uint32_t const_or_pre_comp_const_index_u2, bool is_pclmulqdq_supported, Register in_out, Register in1, Register in2,
                                     XMMRegister w_xtmp1, XMMRegister w_xtmp2, XMMRegister w_xtmp3,
                                     Register tmp1, Register tmp2,
                                     Register n_tmp3) {
  crc32c_pclmulqdq(w_xtmp1, in_out, const_or_pre_comp_const_index_u1, is_pclmulqdq_supported, w_xtmp3, tmp1, tmp2, n_tmp3);
  crc32c_pclmulqdq(w_xtmp2, in1, const_or_pre_comp_const_index_u2, is_pclmulqdq_supported, w_xtmp3, tmp1, tmp2, n_tmp3);

  psllq(w_xtmp1, 1);
  movdl(tmp1, w_xtmp1);
  psrlq(w_xtmp1, 32);
  movdl(in_out, w_xtmp1);

  xorl(tmp2, tmp2);
  crc32(tmp2, tmp1, 4);
  xorl(in_out, tmp2);

  psllq(w_xtmp2, 1);
  movdl(tmp1, w_xtmp2);
  psrlq(w_xtmp2, 32);
  movdl(in1, w_xtmp2);

  xorl(tmp2, tmp2);
  crc32(tmp2, tmp1, 4);
  xorl(in1, tmp2);
  xorl(in_out, in1);
  xorl(in_out, in2);
}

void MacroAssembler::crc32c_proc_chunk(uint32_t size, uint32_t const_or_pre_comp_const_index_u1, uint32_t const_or_pre_comp_const_index_u2, bool is_pclmulqdq_supported,
                                       Register in_out1, Register in_out2, Register in_out3,
                                       Register tmp1, Register tmp2, Register tmp3,
                                       XMMRegister w_xtmp1, XMMRegister w_xtmp2, XMMRegister w_xtmp3,
                                       Register tmp4, Register tmp5,
                                       Register n_tmp6) {
  Label L_processPartitions;
  Label L_processPartition;
  Label L_exit;

  bind(L_processPartitions);
  cmpl(in_out1, 3 * size);
  jcc(Assembler::less, L_exit);
    xorl(tmp1, tmp1);
    xorl(tmp2, tmp2);
    movl(tmp3, in_out2);
    addl(tmp3, size);

    bind(L_processPartition);
      crc32(in_out3, Address(in_out2, 0), 4);
      crc32(tmp1, Address(in_out2, size), 4);
      crc32(tmp2, Address(in_out2, size*2), 4);
      crc32(in_out3, Address(in_out2, 0+4), 4);
      crc32(tmp1, Address(in_out2, size+4), 4);
      crc32(tmp2, Address(in_out2, size*2+4), 4);
      addl(in_out2, 8);
      cmpl(in_out2, tmp3);
      jcc(Assembler::less, L_processPartition);

        push(tmp3);
        push(in_out1);
        push(in_out2);
        tmp4 = tmp3;
        tmp5 = in_out1;
        n_tmp6 = in_out2;

      crc32c_rec_alt2(const_or_pre_comp_const_index_u1, const_or_pre_comp_const_index_u2, is_pclmulqdq_supported, in_out3, tmp1, tmp2,
            w_xtmp1, w_xtmp2, w_xtmp3,
            tmp4, tmp5,
            n_tmp6);

        pop(in_out2);
        pop(in_out1);
        pop(tmp3);

    addl(in_out2, 2 * size);
    subl(in_out1, 3 * size);
    jmp(L_processPartitions);

  bind(L_exit);
}
#endif //LP64

#ifdef _LP64
// Algorithm 2: Pipelined usage of the CRC32 instruction.
// Input: A buffer I of L bytes.
// Output: the CRC32C value of the buffer.
// Notations:
// Write L = 24N + r, with N = floor (L/24).
// r = L mod 24 (0 <= r < 24).
// Consider I as the concatenation of A|B|C|R, where A, B, C, each,
// N quadwords, and R consists of r bytes.
// A[j] = I [8j+7:8j], j= 0, 1, ..., N-1
// B[j] = I [N + 8j+7:N + 8j], j= 0, 1, ..., N-1
// C[j] = I [2N + 8j+7:2N + 8j], j= 0, 1, ..., N-1
// if r > 0 R[j] = I [3N +j], j= 0, 1, ...,r-1
void MacroAssembler::crc32c_ipl_alg2_alt2(Register in_out, Register in1, Register in2,
                                          Register tmp1, Register tmp2, Register tmp3,
                                          Register tmp4, Register tmp5, Register tmp6,
                                          XMMRegister w_xtmp1, XMMRegister w_xtmp2, XMMRegister w_xtmp3,
                                          bool is_pclmulqdq_supported) {
  uint32_t const_or_pre_comp_const_index[CRC32C_NUM_PRECOMPUTED_CONSTANTS];
  Label L_wordByWord;
  Label L_byteByByteProlog;
  Label L_byteByByte;
  Label L_exit;

  if (is_pclmulqdq_supported ) {
    const_or_pre_comp_const_index[1] = *(uint32_t *)StubRoutines::_crc32c_table_addr;
    const_or_pre_comp_const_index[0] = *((uint32_t *)StubRoutines::_crc32c_table_addr+1);

    const_or_pre_comp_const_index[3] = *((uint32_t *)StubRoutines::_crc32c_table_addr + 2);
    const_or_pre_comp_const_index[2] = *((uint32_t *)StubRoutines::_crc32c_table_addr + 3);

    const_or_pre_comp_const_index[5] = *((uint32_t *)StubRoutines::_crc32c_table_addr + 4);
    const_or_pre_comp_const_index[4] = *((uint32_t *)StubRoutines::_crc32c_table_addr + 5);
    assert((CRC32C_NUM_PRECOMPUTED_CONSTANTS - 1 ) == 5, "Checking whether you declared all of the constants based on the number of \"chunks\"");
  } else {
    const_or_pre_comp_const_index[0] = 1;
    const_or_pre_comp_const_index[1] = 0;

    const_or_pre_comp_const_index[2] = 3;
    const_or_pre_comp_const_index[3] = 2;

    const_or_pre_comp_const_index[4] = 5;
    const_or_pre_comp_const_index[5] = 4;
   }
  crc32c_proc_chunk(CRC32C_HIGH, const_or_pre_comp_const_index[0], const_or_pre_comp_const_index[1], is_pclmulqdq_supported,
                    in2, in1, in_out,
                    tmp1, tmp2, tmp3,
                    w_xtmp1, w_xtmp2, w_xtmp3,
                    tmp4, tmp5,
                    tmp6);
  crc32c_proc_chunk(CRC32C_MIDDLE, const_or_pre_comp_const_index[2], const_or_pre_comp_const_index[3], is_pclmulqdq_supported,
                    in2, in1, in_out,
                    tmp1, tmp2, tmp3,
                    w_xtmp1, w_xtmp2, w_xtmp3,
                    tmp4, tmp5,
                    tmp6);
  crc32c_proc_chunk(CRC32C_LOW, const_or_pre_comp_const_index[4], const_or_pre_comp_const_index[5], is_pclmulqdq_supported,
                    in2, in1, in_out,
                    tmp1, tmp2, tmp3,
                    w_xtmp1, w_xtmp2, w_xtmp3,
                    tmp4, tmp5,
                    tmp6);
  movl(tmp1, in2);
  andl(tmp1, 0x00000007);
  negl(tmp1);
  addl(tmp1, in2);
  addq(tmp1, in1);

  BIND(L_wordByWord);
  cmpq(in1, tmp1);
  jcc(Assembler::greaterEqual, L_byteByByteProlog);
    crc32(in_out, Address(in1, 0), 4);
    addq(in1, 4);
    jmp(L_wordByWord);

  BIND(L_byteByByteProlog);
  andl(in2, 0x00000007);
  movl(tmp2, 1);

  BIND(L_byteByByte);
  cmpl(tmp2, in2);
  jccb(Assembler::greater, L_exit);
    crc32(in_out, Address(in1, 0), 1);
    incq(in1);
    incl(tmp2);
    jmp(L_byteByByte);

  BIND(L_exit);
}
#else
void MacroAssembler::crc32c_ipl_alg2_alt2(Register in_out, Register in1, Register in2,
                                          Register tmp1, Register  tmp2, Register tmp3,
                                          Register tmp4, Register  tmp5, Register tmp6,
                                          XMMRegister w_xtmp1, XMMRegister w_xtmp2, XMMRegister w_xtmp3,
                                          bool is_pclmulqdq_supported) {
  uint32_t const_or_pre_comp_const_index[CRC32C_NUM_PRECOMPUTED_CONSTANTS];
  Label L_wordByWord;
  Label L_byteByByteProlog;
  Label L_byteByByte;
  Label L_exit;

  if (is_pclmulqdq_supported) {
    const_or_pre_comp_const_index[1] = *(uint32_t *)StubRoutines::_crc32c_table_addr;
    const_or_pre_comp_const_index[0] = *((uint32_t *)StubRoutines::_crc32c_table_addr + 1);

    const_or_pre_comp_const_index[3] = *((uint32_t *)StubRoutines::_crc32c_table_addr + 2);
    const_or_pre_comp_const_index[2] = *((uint32_t *)StubRoutines::_crc32c_table_addr + 3);

    const_or_pre_comp_const_index[5] = *((uint32_t *)StubRoutines::_crc32c_table_addr + 4);
    const_or_pre_comp_const_index[4] = *((uint32_t *)StubRoutines::_crc32c_table_addr + 5);
  } else {
    const_or_pre_comp_const_index[0] = 1;
    const_or_pre_comp_const_index[1] = 0;

    const_or_pre_comp_const_index[2] = 3;
    const_or_pre_comp_const_index[3] = 2;

    const_or_pre_comp_const_index[4] = 5;
    const_or_pre_comp_const_index[5] = 4;
  }
  crc32c_proc_chunk(CRC32C_HIGH, const_or_pre_comp_const_index[0], const_or_pre_comp_const_index[1], is_pclmulqdq_supported,
                    in2, in1, in_out,
                    tmp1, tmp2, tmp3,
                    w_xtmp1, w_xtmp2, w_xtmp3,
                    tmp4, tmp5,
                    tmp6);
  crc32c_proc_chunk(CRC32C_MIDDLE, const_or_pre_comp_const_index[2], const_or_pre_comp_const_index[3], is_pclmulqdq_supported,
                    in2, in1, in_out,
                    tmp1, tmp2, tmp3,
                    w_xtmp1, w_xtmp2, w_xtmp3,
                    tmp4, tmp5,
                    tmp6);
  crc32c_proc_chunk(CRC32C_LOW, const_or_pre_comp_const_index[4], const_or_pre_comp_const_index[5], is_pclmulqdq_supported,
                    in2, in1, in_out,
                    tmp1, tmp2, tmp3,
                    w_xtmp1, w_xtmp2, w_xtmp3,
                    tmp4, tmp5,
                    tmp6);
  movl(tmp1, in2);
  andl(tmp1, 0x00000007);
  negl(tmp1);
  addl(tmp1, in2);
  addl(tmp1, in1);

  BIND(L_wordByWord);
  cmpl(in1, tmp1);
  jcc(Assembler::greaterEqual, L_byteByByteProlog);
    crc32(in_out, Address(in1,0), 4);
    addl(in1, 4);
    jmp(L_wordByWord);

  BIND(L_byteByByteProlog);
  andl(in2, 0x00000007);
  movl(tmp2, 1);

  BIND(L_byteByByte);
  cmpl(tmp2, in2);
  jccb(Assembler::greater, L_exit);
    movb(tmp1, Address(in1, 0));
    crc32(in_out, tmp1, 1);
    incl(in1);
    incl(tmp2);
    jmp(L_byteByByte);

  BIND(L_exit);
}
#endif // LP64
#undef BIND
#undef BLOCK_COMMENT

// Compress char[] array to byte[].
//   ..\jdk\src\java.base\share\classes\java\lang\StringUTF16.java
//   @IntrinsicCandidate
//   private static int compress(char[] src, int srcOff, byte[] dst, int dstOff, int len) {
//     for (int i = 0; i < len; i++) {
//       int c = src[srcOff++];
//       if (c >>> 8 != 0) {
//         return 0;
//       }
//       dst[dstOff++] = (byte)c;
//     }
//     return len;
//   }
void MacroAssembler::char_array_compress(Register src, Register dst, Register len,
  XMMRegister tmp1Reg, XMMRegister tmp2Reg,
  XMMRegister tmp3Reg, XMMRegister tmp4Reg,
  Register tmp5, Register result) {
  Label copy_chars_loop, return_length, return_zero, done;

  // rsi: src
  // rdi: dst
  // rdx: len
  // rcx: tmp5
  // rax: result

  // rsi holds start addr of source char[] to be compressed
  // rdi holds start addr of destination byte[]
  // rdx holds length

  assert(len != result, "");

  // save length for return
  push(len);

  if ((AVX3Threshold == 0) && (UseAVX > 2) && // AVX512
    VM_Version::supports_avx512vlbw() &&
    VM_Version::supports_bmi2()) {

    Label copy_32_loop, copy_loop_tail, below_threshold;

    // alignment
    Label post_alignment;

    // if length of the string is less than 16, handle it in an old fashioned way
    testl(len, -32);
    jcc(Assembler::zero, below_threshold);

    // First check whether a character is compressable ( <= 0xFF).
    // Create mask to test for Unicode chars inside zmm vector
    movl(result, 0x00FF);
    evpbroadcastw(tmp2Reg, result, Assembler::AVX_512bit);

    testl(len, -64);
    jcc(Assembler::zero, post_alignment);

    movl(tmp5, dst);
    andl(tmp5, (32 - 1));
    negl(tmp5);
    andl(tmp5, (32 - 1));

    // bail out when there is nothing to be done
    testl(tmp5, 0xFFFFFFFF);
    jcc(Assembler::zero, post_alignment);

    // ~(~0 << len), where len is the # of remaining elements to process
    movl(result, 0xFFFFFFFF);
    shlxl(result, result, tmp5);
    notl(result);
    kmovdl(k3, result);

    evmovdquw(tmp1Reg, k3, Address(src, 0), /*merge*/ false, Assembler::AVX_512bit);
    evpcmpuw(k2, k3, tmp1Reg, tmp2Reg, Assembler::le, Assembler::AVX_512bit);
    ktestd(k2, k3);
    jcc(Assembler::carryClear, return_zero);

    evpmovwb(Address(dst, 0), k3, tmp1Reg, Assembler::AVX_512bit);

    addptr(src, tmp5);
    addptr(src, tmp5);
    addptr(dst, tmp5);
    subl(len, tmp5);

    bind(post_alignment);
    // end of alignment

    movl(tmp5, len);
    andl(tmp5, (32 - 1));    // tail count (in chars)
    andl(len, ~(32 - 1));    // vector count (in chars)
    jcc(Assembler::zero, copy_loop_tail);

    lea(src, Address(src, len, Address::times_2));
    lea(dst, Address(dst, len, Address::times_1));
    negptr(len);

    bind(copy_32_loop);
    evmovdquw(tmp1Reg, Address(src, len, Address::times_2), /*merge*/ false, Assembler::AVX_512bit);
    evpcmpuw(k2, tmp1Reg, tmp2Reg, Assembler::le, Assembler::AVX_512bit);
    kortestdl(k2, k2);
    jcc(Assembler::carryClear, return_zero);

    // All elements in current processed chunk are valid candidates for
    // compression. Write a truncated byte elements to the memory.
    evpmovwb(Address(dst, len, Address::times_1), tmp1Reg, Assembler::AVX_512bit);
    addptr(len, 32);
    jcc(Assembler::notZero, copy_32_loop);

    bind(copy_loop_tail);
    // bail out when there is nothing to be done
    testl(tmp5, 0xFFFFFFFF);
    jcc(Assembler::zero, return_length);

    movl(len, tmp5);

    // ~(~0 << len), where len is the # of remaining elements to process
    movl(result, 0xFFFFFFFF);
    shlxl(result, result, len);
    notl(result);

    kmovdl(k3, result);

    evmovdquw(tmp1Reg, k3, Address(src, 0), /*merge*/ false, Assembler::AVX_512bit);
    evpcmpuw(k2, k3, tmp1Reg, tmp2Reg, Assembler::le, Assembler::AVX_512bit);
    ktestd(k2, k3);
    jcc(Assembler::carryClear, return_zero);

    evpmovwb(Address(dst, 0), k3, tmp1Reg, Assembler::AVX_512bit);
    jmp(return_length);

    bind(below_threshold);
  }

  if (UseSSE42Intrinsics) {
    Label copy_32_loop, copy_16, copy_tail;

    movl(result, len);

    movl(tmp5, 0xff00ff00);   // create mask to test for Unicode chars in vectors

    // vectored compression
    andl(len, 0xfffffff0);    // vector count (in chars)
    andl(result, 0x0000000f);    // tail count (in chars)
    testl(len, len);
    jcc(Assembler::zero, copy_16);

    // compress 16 chars per iter
    movdl(tmp1Reg, tmp5);
    pshufd(tmp1Reg, tmp1Reg, 0);   // store Unicode mask in tmp1Reg
    pxor(tmp4Reg, tmp4Reg);

    lea(src, Address(src, len, Address::times_2));
    lea(dst, Address(dst, len, Address::times_1));
    negptr(len);

    bind(copy_32_loop);
    movdqu(tmp2Reg, Address(src, len, Address::times_2));     // load 1st 8 characters
    por(tmp4Reg, tmp2Reg);
    movdqu(tmp3Reg, Address(src, len, Address::times_2, 16)); // load next 8 characters
    por(tmp4Reg, tmp3Reg);
    ptest(tmp4Reg, tmp1Reg);       // check for Unicode chars in next vector
    jcc(Assembler::notZero, return_zero);
    packuswb(tmp2Reg, tmp3Reg);    // only ASCII chars; compress each to 1 byte
    movdqu(Address(dst, len, Address::times_1), tmp2Reg);
    addptr(len, 16);
    jcc(Assembler::notZero, copy_32_loop);

    // compress next vector of 8 chars (if any)
    bind(copy_16);
    movl(len, result);
    andl(len, 0xfffffff8);    // vector count (in chars)
    andl(result, 0x00000007);    // tail count (in chars)
    testl(len, len);
    jccb(Assembler::zero, copy_tail);

    movdl(tmp1Reg, tmp5);
    pshufd(tmp1Reg, tmp1Reg, 0);   // store Unicode mask in tmp1Reg
    pxor(tmp3Reg, tmp3Reg);

    movdqu(tmp2Reg, Address(src, 0));
    ptest(tmp2Reg, tmp1Reg);       // check for Unicode chars in vector
    jccb(Assembler::notZero, return_zero);
    packuswb(tmp2Reg, tmp3Reg);    // only LATIN1 chars; compress each to 1 byte
    movq(Address(dst, 0), tmp2Reg);
    addptr(src, 16);
    addptr(dst, 8);

    bind(copy_tail);
    movl(len, result);
  }
  // compress 1 char per iter
  testl(len, len);
  jccb(Assembler::zero, return_length);
  lea(src, Address(src, len, Address::times_2));
  lea(dst, Address(dst, len, Address::times_1));
  negptr(len);

  bind(copy_chars_loop);
  load_unsigned_short(result, Address(src, len, Address::times_2));
  testl(result, 0xff00);      // check if Unicode char
  jccb(Assembler::notZero, return_zero);
  movb(Address(dst, len, Address::times_1), result);  // ASCII char; compress to 1 byte
  increment(len);
  jcc(Assembler::notZero, copy_chars_loop);

  // if compression succeeded, return length
  bind(return_length);
  pop(result);
  jmpb(done);

  // if compression failed, return 0
  bind(return_zero);
  xorl(result, result);
  addptr(rsp, wordSize);

  bind(done);
}

// Inflate byte[] array to char[].
//   ..\jdk\src\java.base\share\classes\java\lang\StringLatin1.java
//   @IntrinsicCandidate
//   private static void inflate(byte[] src, int srcOff, char[] dst, int dstOff, int len) {
//     for (int i = 0; i < len; i++) {
//       dst[dstOff++] = (char)(src[srcOff++] & 0xff);
//     }
//   }
void MacroAssembler::byte_array_inflate(Register src, Register dst, Register len,
  XMMRegister tmp1, Register tmp2) {
  Label copy_chars_loop, done, below_threshold, avx3_threshold;
  // rsi: src
  // rdi: dst
  // rdx: len
  // rcx: tmp2

  // rsi holds start addr of source byte[] to be inflated
  // rdi holds start addr of destination char[]
  // rdx holds length
  assert_different_registers(src, dst, len, tmp2);
  movl(tmp2, len);
  if ((UseAVX > 2) && // AVX512
    VM_Version::supports_avx512vlbw() &&
    VM_Version::supports_bmi2()) {

    Label copy_32_loop, copy_tail;
    Register tmp3_aliased = len;

    // if length of the string is less than 16, handle it in an old fashioned way
    testl(len, -16);
    jcc(Assembler::zero, below_threshold);

    testl(len, -1 * AVX3Threshold);
    jcc(Assembler::zero, avx3_threshold);

    // In order to use only one arithmetic operation for the main loop we use
    // this pre-calculation
    andl(tmp2, (32 - 1)); // tail count (in chars), 32 element wide loop
    andl(len, -32);     // vector count
    jccb(Assembler::zero, copy_tail);

    lea(src, Address(src, len, Address::times_1));
    lea(dst, Address(dst, len, Address::times_2));
    negptr(len);


    // inflate 32 chars per iter
    bind(copy_32_loop);
    vpmovzxbw(tmp1, Address(src, len, Address::times_1), Assembler::AVX_512bit);
    evmovdquw(Address(dst, len, Address::times_2), tmp1, /*merge*/ false, Assembler::AVX_512bit);
    addptr(len, 32);
    jcc(Assembler::notZero, copy_32_loop);

    bind(copy_tail);
    // bail out when there is nothing to be done
    testl(tmp2, -1); // we don't destroy the contents of tmp2 here
    jcc(Assembler::zero, done);

    // ~(~0 << length), where length is the # of remaining elements to process
    movl(tmp3_aliased, -1);
    shlxl(tmp3_aliased, tmp3_aliased, tmp2);
    notl(tmp3_aliased);
    kmovdl(k2, tmp3_aliased);
    evpmovzxbw(tmp1, k2, Address(src, 0), Assembler::AVX_512bit);
    evmovdquw(Address(dst, 0), k2, tmp1, /*merge*/ true, Assembler::AVX_512bit);

    jmp(done);
    bind(avx3_threshold);
  }
  if (UseSSE42Intrinsics) {
    Label copy_16_loop, copy_8_loop, copy_bytes, copy_new_tail, copy_tail;

    if (UseAVX > 1) {
      andl(tmp2, (16 - 1));
      andl(len, -16);
      jccb(Assembler::zero, copy_new_tail);
    } else {
      andl(tmp2, 0x00000007);   // tail count (in chars)
      andl(len, 0xfffffff8);    // vector count (in chars)
      jccb(Assembler::zero, copy_tail);
    }

    // vectored inflation
    lea(src, Address(src, len, Address::times_1));
    lea(dst, Address(dst, len, Address::times_2));
    negptr(len);

    if (UseAVX > 1) {
      bind(copy_16_loop);
      vpmovzxbw(tmp1, Address(src, len, Address::times_1), Assembler::AVX_256bit);
      vmovdqu(Address(dst, len, Address::times_2), tmp1);
      addptr(len, 16);
      jcc(Assembler::notZero, copy_16_loop);

      bind(below_threshold);
      bind(copy_new_tail);
      movl(len, tmp2);
      andl(tmp2, 0x00000007);
      andl(len, 0xFFFFFFF8);
      jccb(Assembler::zero, copy_tail);

      pmovzxbw(tmp1, Address(src, 0));
      movdqu(Address(dst, 0), tmp1);
      addptr(src, 8);
      addptr(dst, 2 * 8);

      jmp(copy_tail, true);
    }

    // inflate 8 chars per iter
    bind(copy_8_loop);
    pmovzxbw(tmp1, Address(src, len, Address::times_1));  // unpack to 8 words
    movdqu(Address(dst, len, Address::times_2), tmp1);
    addptr(len, 8);
    jcc(Assembler::notZero, copy_8_loop);

    bind(copy_tail);
    movl(len, tmp2);

    cmpl(len, 4);
    jccb(Assembler::less, copy_bytes);

    movdl(tmp1, Address(src, 0));  // load 4 byte chars
    pmovzxbw(tmp1, tmp1);
    movq(Address(dst, 0), tmp1);
    subptr(len, 4);
    addptr(src, 4);
    addptr(dst, 8);

    bind(copy_bytes);
  } else {
    bind(below_threshold);
  }

  testl(len, len);
  jccb(Assembler::zero, done);
  lea(src, Address(src, len, Address::times_1));
  lea(dst, Address(dst, len, Address::times_2));
  negptr(len);

  // inflate 1 char per iter
  bind(copy_chars_loop);
  load_unsigned_byte(tmp2, Address(src, len, Address::times_1));  // load byte char
  movw(Address(dst, len, Address::times_2), tmp2);  // inflate byte char to word
  increment(len);
  jcc(Assembler::notZero, copy_chars_loop);

  bind(done);
}


void MacroAssembler::evmovdqu(BasicType type, KRegister kmask, XMMRegister dst, Address src, int vector_len) {
  switch(type) {
    case T_BYTE:
    case T_BOOLEAN:
      evmovdqub(dst, kmask, src, false, vector_len);
      break;
    case T_CHAR:
    case T_SHORT:
      evmovdquw(dst, kmask, src, false, vector_len);
      break;
    case T_INT:
    case T_FLOAT:
      evmovdqul(dst, kmask, src, false, vector_len);
      break;
    case T_LONG:
    case T_DOUBLE:
      evmovdquq(dst, kmask, src, false, vector_len);
      break;
    default:
      fatal("Unexpected type argument %s", type2name(type));
      break;
  }
}

void MacroAssembler::evmovdqu(BasicType type, KRegister kmask, Address dst, XMMRegister src, int vector_len) {
  switch(type) {
    case T_BYTE:
    case T_BOOLEAN:
      evmovdqub(dst, kmask, src, true, vector_len);
      break;
    case T_CHAR:
    case T_SHORT:
      evmovdquw(dst, kmask, src, true, vector_len);
      break;
    case T_INT:
    case T_FLOAT:
      evmovdqul(dst, kmask, src, true, vector_len);
      break;
    case T_LONG:
    case T_DOUBLE:
      evmovdquq(dst, kmask, src, true, vector_len);
      break;
    default:
      fatal("Unexpected type argument %s", type2name(type));
      break;
  }
}


#ifdef _LP64
void MacroAssembler::convert_f2i(Register dst, XMMRegister src) {
  Label done;
  cvttss2sil(dst, src);
  // Conversion instructions do not match JLS for overflow, underflow and NaN -> fixup in stub
  cmpl(dst, 0x80000000); // float_sign_flip
  jccb(Assembler::notEqual, done);
  subptr(rsp, 8);
  movflt(Address(rsp, 0), src);
  call(RuntimeAddress(CAST_FROM_FN_PTR(address, StubRoutines::x86::f2i_fixup())));
  pop(dst);
  bind(done);
}

void MacroAssembler::convert_d2i(Register dst, XMMRegister src) {
  Label done;
  cvttsd2sil(dst, src);
  // Conversion instructions do not match JLS for overflow, underflow and NaN -> fixup in stub
  cmpl(dst, 0x80000000); // float_sign_flip
  jccb(Assembler::notEqual, done);
  subptr(rsp, 8);
  movdbl(Address(rsp, 0), src);
  call(RuntimeAddress(CAST_FROM_FN_PTR(address, StubRoutines::x86::d2i_fixup())));
  pop(dst);
  bind(done);
}

void MacroAssembler::convert_f2l(Register dst, XMMRegister src) {
  Label done;
  cvttss2siq(dst, src);
  cmp64(dst, ExternalAddress((address) StubRoutines::x86::double_sign_flip()));
  jccb(Assembler::notEqual, done);
  subptr(rsp, 8);
  movflt(Address(rsp, 0), src);
  call(RuntimeAddress(CAST_FROM_FN_PTR(address, StubRoutines::x86::f2l_fixup())));
  pop(dst);
  bind(done);
}

void MacroAssembler::convert_d2l(Register dst, XMMRegister src) {
  Label done;
  cvttsd2siq(dst, src);
  cmp64(dst, ExternalAddress((address) StubRoutines::x86::double_sign_flip()));
  jccb(Assembler::notEqual, done);
  subptr(rsp, 8);
  movdbl(Address(rsp, 0), src);
  call(RuntimeAddress(CAST_FROM_FN_PTR(address, StubRoutines::x86::d2l_fixup())));
  pop(dst);
  bind(done);
}

void MacroAssembler::cache_wb(Address line)
{
  // 64 bit cpus always support clflush
  assert(VM_Version::supports_clflush(), "clflush should be available");
  bool optimized = VM_Version::supports_clflushopt();
  bool no_evict = VM_Version::supports_clwb();

  // prefer clwb (writeback without evict) otherwise
  // prefer clflushopt (potentially parallel writeback with evict)
  // otherwise fallback on clflush (serial writeback with evict)

  if (optimized) {
    if (no_evict) {
      clwb(line);
    } else {
      clflushopt(line);
    }
  } else {
    // no need for fence when using CLFLUSH
    clflush(line);
  }
}

void MacroAssembler::cache_wbsync(bool is_pre)
{
  assert(VM_Version::supports_clflush(), "clflush should be available");
  bool optimized = VM_Version::supports_clflushopt();
  bool no_evict = VM_Version::supports_clwb();

  // pick the correct implementation

  if (!is_pre && (optimized || no_evict)) {
    // need an sfence for post flush when using clflushopt or clwb
    // otherwise no no need for any synchroniaztion

    sfence();
  }
}

#endif // _LP64

Assembler::Condition MacroAssembler::negate_condition(Assembler::Condition cond) {
  switch (cond) {
    // Note some conditions are synonyms for others
    case Assembler::zero:         return Assembler::notZero;
    case Assembler::notZero:      return Assembler::zero;
    case Assembler::less:         return Assembler::greaterEqual;
    case Assembler::lessEqual:    return Assembler::greater;
    case Assembler::greater:      return Assembler::lessEqual;
    case Assembler::greaterEqual: return Assembler::less;
    case Assembler::below:        return Assembler::aboveEqual;
    case Assembler::belowEqual:   return Assembler::above;
    case Assembler::above:        return Assembler::belowEqual;
    case Assembler::aboveEqual:   return Assembler::below;
    case Assembler::overflow:     return Assembler::noOverflow;
    case Assembler::noOverflow:   return Assembler::overflow;
    case Assembler::negative:     return Assembler::positive;
    case Assembler::positive:     return Assembler::negative;
    case Assembler::parity:       return Assembler::noParity;
    case Assembler::noParity:     return Assembler::parity;
  }
  ShouldNotReachHere(); return Assembler::overflow;
}

SkipIfEqual::SkipIfEqual(
    MacroAssembler* masm, const bool* flag_addr, bool value) {
  _masm = masm;
  _masm->cmp8(ExternalAddress((address)flag_addr), value);
  _masm->jcc(Assembler::equal, _label);
}

SkipIfEqual::~SkipIfEqual() {
  _masm->bind(_label);
}

// 32-bit Windows has its own fast-path implementation
// of get_thread
#if !defined(WIN32) || defined(_LP64)

// This is simply a call to Thread::current()
void MacroAssembler::get_thread(Register thread) {
  if (thread != rax) {
    push(rax);
  }
  LP64_ONLY(push(rdi);)
  LP64_ONLY(push(rsi);)
  push(rdx);
  push(rcx);
#ifdef _LP64
  push(r8);
  push(r9);
  push(r10);
  push(r11);
#endif

  MacroAssembler::call_VM_leaf_base(CAST_FROM_FN_PTR(address, Thread::current), 0);

#ifdef _LP64
  pop(r11);
  pop(r10);
  pop(r9);
  pop(r8);
#endif
  pop(rcx);
  pop(rdx);
  LP64_ONLY(pop(rsi);)
  LP64_ONLY(pop(rdi);)
  if (thread != rax) {
    mov(thread, rax);
    pop(rax);
  }
}

#endif // !WIN32 || _LP64<|MERGE_RESOLUTION|>--- conflicted
+++ resolved
@@ -750,22 +750,7 @@
 }
 
 void MacroAssembler::reset_last_Java_frame(bool clear_fp) {
-<<<<<<< HEAD
-  mov64(rscratch1, NULL_WORD);
-  // we must set sp to zero to clear frame
-  movptr(Address(r15_thread, JavaThread::last_Java_sp_offset()), rscratch1);
-  // must clear fp, so that compiled frames are not confused; it is
-  // possible that we need it only for debugging
-  if (clear_fp) {
-    movptr(Address(r15_thread, JavaThread::last_Java_fp_offset()), rscratch1);
-  }
-
-  // Always clear the pc because it could have been set by make_walkable()
-  movptr(Address(r15_thread, JavaThread::last_Java_pc_offset()), rscratch1);
-  vzeroupper();
-=======
   reset_last_Java_frame(r15_thread, clear_fp);
->>>>>>> 93b6ab56
 }
 
 void MacroAssembler::set_last_Java_frame(Register last_java_sp,
