--- conflicted
+++ resolved
@@ -308,90 +308,6 @@
   static address   _cpuinfo_cont_addr; // address of instruction after the one which causes SEGV
 
   enum Feature_Flag : uint64_t {
-<<<<<<< HEAD
-    CPU_CX8               = (1ULL << 0), // next bits are from cpuid 1 (EDX)
-    CPU_CMOV              = (1ULL << 1),
-    CPU_FXSR              = (1ULL << 2),
-    CPU_HT                = (1ULL << 3),
-
-    CPU_MMX               = (1ULL << 4),
-    CPU_3DNOW_PREFETCH    = (1ULL << 5), // Processor supports 3dnow prefetch and prefetchw instructions
-                                         // may not necessarily support other 3dnow instructions
-    CPU_SSE               = (1ULL << 6),
-    CPU_SSE2              = (1ULL << 7),
-
-    CPU_SSE3              = (1ULL << 8),  // SSE3 comes from cpuid 1 (ECX)
-    CPU_SSSE3             = (1ULL << 9),
-    CPU_SSE4A             = (1ULL << 10),
-    CPU_SSE4_1            = (1ULL << 11),
-
-    CPU_SSE4_2            = (1ULL << 12),
-    CPU_POPCNT            = (1ULL << 13),
-    CPU_LZCNT             = (1ULL << 14),
-    CPU_TSC               = (1ULL << 15),
-
-    CPU_TSCINV_BIT        = (1ULL << 16),
-    CPU_TSCINV            = (1ULL << 17),
-    CPU_AVX               = (1ULL << 18),
-    CPU_AVX2              = (1ULL << 19),
-
-    CPU_AES               = (1ULL << 20),
-    CPU_ERMS              = (1ULL << 21), // enhanced 'rep movsb/stosb' instructions
-    CPU_CLMUL             = (1ULL << 22), // carryless multiply for CRC
-    CPU_BMI1              = (1ULL << 23),
-
-    CPU_BMI2              = (1ULL << 24),
-    CPU_RTM               = (1ULL << 25), // Restricted Transactional Memory instructions
-    CPU_ADX               = (1ULL << 26),
-    CPU_AVX512F           = (1ULL << 27), // AVX 512bit foundation instructions
-
-    CPU_AVX512DQ          = (1ULL << 28),
-    CPU_AVX512PF          = (1ULL << 29),
-    CPU_AVX512ER          = (1ULL << 30),
-    CPU_AVX512CD          = (1ULL << 31),
-
-    CPU_AVX512BW          = (1ULL << 32), // Byte and word vector instructions
-    CPU_AVX512VL          = (1ULL << 33), // EVEX instructions with smaller vector length
-    CPU_SHA               = (1ULL << 34), // SHA instructions
-    CPU_FMA               = (1ULL << 35), // FMA instructions
-
-    CPU_VZEROUPPER        = (1ULL << 36), // Vzeroupper instruction
-    CPU_AVX512_VPOPCNTDQ  = (1ULL << 37), // Vector popcount
-    CPU_AVX512_VPCLMULQDQ = (1ULL << 38), // Vector carryless multiplication
-    CPU_AVX512_VAES       = (1ULL << 39), // Vector AES instruction
-
-    CPU_AVX512_VNNI       = (1ULL << 40), // Vector Neural Network Instructions
-    CPU_FLUSH             = (1ULL << 41), // flush instruction
-    CPU_FLUSHOPT          = (1ULL << 42), // flusopth instruction
-    CPU_CLWB              = (1ULL << 43), // clwb instruction
-
-    CPU_AVX512_VBMI2      = (1ULL << 44), // VBMI2 shift left double instructions
-    CPU_AVX512_VBMI       = (1ULL << 45), // Vector BMI instructions
-
-    CPU_RDTSCP            = (1ULL << 46), // RDTSCP instruction
-    CPU_RDPID             = (1ULL << 47), // RDPID instruction
-    CPU_FSRM              = (1ULL << 48), // Fast Short REP MOV
-
-    CPU_HV                = (1ULL << 49), // Hypervisor instructions
-
-    CPU_MAX_FEATURE       = CPU_HV
-  };
-    
-#define FEATURES_NAMES \
-    "cx8",          "cmov",             "fxsr",              "ht",          \
-    "mmx",          "3dnowpref",        "sse",               "sse2",        \
-    "sse3",         "ssse3",            "sse4a",             "sse4.1",      \
-    "sse4.2",       "popcnt",           "lzcnt",             "tsc",         \
-    "tscinvbit",    "tscinv",           "avx",               "avx2",        \
-    "aes",          "erms",             "clmul",             "bmi1",        \
-    "bmi2",         "rtm",              "adx",               "avx512f",     \
-    "avx512dq",     "avx512pf",         "avx512er",          "avx512cd",    \
-    "avx512bw",     "avx512vl",         "sha",               "fma",         \
-    "vzeroupper",   "avx512_vpopcntdq", "avx512_vpclmulqdq", "avx512_vaes", \
-    "avx512_vnni",  "clflush",          "clflushopt",        "clwb",        \
-    "avx512_vmbi2", "avx512_vmbi",                                          \
-    "rdtscp",       "rdpid",            "fsrm",              "hv"
-=======
 #define CPU_FEATURE_FLAGS(decl) \
     decl(CX8,               "cx8",               0)  /*  next bits are from cpuid 1 (EDX) */ \
     decl(CMOV,              "cmov",              1)  \
@@ -451,13 +367,16 @@
                                                      \
     decl(AVX512_VBMI2,      "avx512_vbmi2",      44) /* VBMI2 shift left double instructions */ \
     decl(AVX512_VBMI,       "avx512_vbmi",       45) /* Vector BMI instructions */ \
-    decl(HV,                "hv",                46) /* Hypervisor instructions */
+    decl(HV,                "hv",                46) /* Hypervisor instructions */ \
+                                                     \
+    decl(RDTSCP,            "rdtscp",            47) /* RDTSCP instruction */ \
+    decl(RDPID,             "rdpid",             48) /* RDPID instruction */ \
+    decl(FSRM,              "fsrm",              49) /* Fast Short REP MOV */
 
 #define DECLARE_CPU_FEATURE_FLAG(id, name, bit) CPU_##id = (1ULL << bit),
     CPU_FEATURE_FLAGS(DECLARE_CPU_FEATURE_FLAG)
 #undef DECLARE_CPU_FEATURE_FLAG
   };
->>>>>>> 0438cea6
 
   static const char* _features_names[];
 
